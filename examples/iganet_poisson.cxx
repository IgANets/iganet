/**
   @file examples/iganet_poisson.cxx

   @brief Demonstration of IgANet Poisson solver

   This example demonstrates how to implement a simple IgANet for
   learning the Poisson equation with (non-)homogeneous Dirichlet
   boundary conditions on a square geometry.

   @author Matthias Moller

   @copyright This file is part of the IgANet project

   This Source Code Form is subject to the terms of the Mozilla Public
   License, v. 2.0. If a copy of the MPL was not distributed with this
   file, You can obtain one at http://mozilla.org/MPL/2.0/.
*/

#include <iganet.h>
#include <iostream>

using namespace iganet::literals;

/// @brief Specialization of the abstract IgANet class for Poisson's equation
template <typename Optimizer, typename GeometryMap, typename Variable>
class poisson : public iganet::IgANet<Optimizer, GeometryMap, Variable>,
                public iganet::IgANetCustomizable<GeometryMap, Variable> {

private:
  /// @brief Type of the base class
  using Base = iganet::IgANet<Optimizer, GeometryMap, Variable>;

  /// @brief Collocation points
  typename Base::variable_collPts_type collPts_;

  /// @brief Reference solution
  Variable ref_;

  /// @brief Type of the customizable class
  using Customizable = iganet::IgANetCustomizable<GeometryMap, Variable>;

  /// @brief Knot indices of variables
  typename Customizable::variable_interior_knot_indices_type var_knot_indices_;

  /// @brief Coefficient indices of variables
  typename Customizable::variable_interior_coeff_indices_type
      var_coeff_indices_;

  /// @brief Knot indices of the geometry map
  typename Customizable::geometryMap_interior_knot_indices_type G_knot_indices_;

  /// @brief Coefficient indices of the geometry map
  typename Customizable::geometryMap_interior_coeff_indices_type
      G_coeff_indices_;

public:
  /// @brief Constructor
  template <std::size_t GeometryMapNumCoeffs, std::size_t VariableNumCoeffs>
  poisson(std::vector<int64_t> &&layers,
          std::vector<std::vector<std::any>> &&activations,
          std::array<int64_t, GeometryMapNumCoeffs> &&geometryMapNumCoeffs,
          std::array<int64_t, VariableNumCoeffs> &&variableNumCoeffs)
      : Base(std::forward<std::vector<int64_t>>(layers),
             std::forward<std::vector<std::vector<std::any>>>(activations),
             std::forward<std::array<int64_t, GeometryMapNumCoeffs>>(
                 geometryMapNumCoeffs),
             std::forward<std::array<int64_t, VariableNumCoeffs>>(
                 variableNumCoeffs)),
        ref_(variableNumCoeffs) {}

  /// @brief Returns a constant reference to the collocation points
  auto const &collPts() const { return collPts_; }

  /// @brief Returns a constant reference to the reference solution
  auto const &ref() const { return ref_; }

  /// @brief Returns a non-constant reference to the reference solution
  auto &ref() { return ref_; }

  /// @brief Initializes the epoch
  ///
  /// @param[in] epoch Epoch number
  bool epoch(int64_t epoch) override {
    // In the very first epoch we need to generate the sampling points
    // for the inputs and the sampling points in the function space of
    // the variables since otherwise the respective tensors would be
    // empty. In all further epochs no updates are needed since we do
    // not change the inputs nor the variable function space.
    if (epoch == 0) {
      Base::inputs(epoch);
      collPts_ = Base::variable_collPts(iganet::collPts::greville_ref1);

      var_knot_indices_ =
          Base::f_.template find_knot_indices<iganet::functionspace::interior>(
              collPts_.first);
      var_coeff_indices_ =
          Base::f_.template find_coeff_indices<iganet::functionspace::interior>(
              var_knot_indices_);

      G_knot_indices_ =
          Base::G_.template find_knot_indices<iganet::functionspace::interior>(
              collPts_.first);
      G_coeff_indices_ =
          Base::G_.template find_coeff_indices<iganet::functionspace::interior>(
              G_knot_indices_);

      return true;
    } else
      return false;
  }

  /// @brief Computes the loss function
  ///
  /// @param[in] outputs Output of the network
  ///
  /// @param[in] epoch Epoch number
  torch::Tensor loss(const torch::Tensor &outputs, int64_t epoch) override {

    // Cast the network output (a raw tensor) into the proper
    // function-space format, i.e. B-spline objects for the interior
    // and boundary parts that can be evaluated.
    Base::u_.from_tensor(outputs);

    // Evaluate the Laplacian operator
    auto u_ilapl =
        Base::u_.ilapl(Base::G_, collPts_.first, var_knot_indices_,
                       var_coeff_indices_, G_knot_indices_, G_coeff_indices_);

    auto f =
        Base::f_.eval(collPts_.first, var_knot_indices_, var_coeff_indices_);

    auto u_bdr = Base::u_.template eval<iganet::functionspace::boundary>(
        collPts_.second);

    auto bdr =
        ref_.template eval<iganet::functionspace::boundary>(collPts_.second);

    // Evaluate the loss function
    return torch::mse_loss(*u_ilapl[0], *f[0]) +
           1e1 * torch::mse_loss(*std::get<0>(u_bdr)[0], *std::get<0>(bdr)[0]) +
           1e1 * torch::mse_loss(*std::get<1>(u_bdr)[0], *std::get<1>(bdr)[0]) +
           1e1 * torch::mse_loss(*std::get<2>(u_bdr)[0], *std::get<2>(bdr)[0]) +
           1e1 * torch::mse_loss(*std::get<3>(u_bdr)[0], *std::get<3>(bdr)[0]);
  }
};

int main() {
  iganet::init();
  iganet::verbose(std::cout);

  nlohmann::json json;
  json["res0"] = 50;
  json["res1"] = 50;
  json["cnet"] = true;

  using namespace iganet::literals;
  using optimizer_t = torch::optim::LBFGS;
  using real_t = double;

  using geometry_t = iganet::S<iganet::UniformBSpline<real_t, 2, 1, 1>>;
  using variable_t = iganet::S<iganet::UniformBSpline<real_t, 1, 2, 2>>;

  poisson<optimizer_t, geometry_t, variable_t>
      net( // Number of neurons per layers
          {120, 120},
          // Activation functions
          {{iganet::activation::sigmoid},
           {iganet::activation::sigmoid},
           {iganet::activation::none}},
          // Number of B-spline coefficients of the geometry, just [0,1] x [0,1]
          iganet::utils::to_array(2_i64, 2_i64),
          // Number of B-spline coefficients of the variable
          iganet::utils::to_array(10_i64, 10_i64));

  // Impose the negative of the second derivative of sin(M_PI*x) *
  // sin(M_PI*y) as right-hand side vector (manufactured solution)
  net.f().transform([](const std::array<real_t, 2> xi) {
    return std::array<real_t, 1>{-2.0 * M_PI * M_PI * sin(M_PI * xi[0]) *
                                 sin(M_PI * xi[1])};
  });

  // Impose reference solution
  net.ref().transform([](const std::array<real_t, 2> xi) {
    return std::array<real_t, 1>{sin(M_PI * xi[0]) * sin(M_PI * xi[1])};
  });

  // Impose boundary conditions
  net.ref().boundary().template side<1>().transform(
      [](const std::array<real_t, 1> xi) {
        return std::array<real_t, 1>{0.0};
      });

  net.ref().boundary().template side<2>().transform(
      [](const std::array<real_t, 1> xi) {
        return std::array<real_t, 1>{0.0};
      });

  net.ref().boundary().template side<3>().transform(
      [](const std::array<real_t, 1> xi) {
        return std::array<real_t, 1>{0.0};
      });

  net.ref().boundary().template side<4>().transform(
      [](const std::array<real_t, 1> xi) {
        return std::array<real_t, 1>{0.0};
      });

  // Set maximum number of epochs
  net.options().max_epoch(200);

  // Set tolerance for the loss functions
  net.options().min_loss(1e-8);

  // Start time measurement
  auto t1 = std::chrono::high_resolution_clock::now();

  // Train network
  net.train();

  // Stop time measurement
  auto t2 = std::chrono::high_resolution_clock::now();
  iganet::Log(iganet::log::info)
      << "Training took "
      << std::chrono::duration_cast<std::chrono::duration<double>>(t2 - t1)
             .count()
      << " seconds\n";

#ifdef IGANET_WITH_MATPLOT
  // Plot the solution
  net.G().space().plot(net.u().space(), net.collPts().first, json)->show();

  // Plot the difference between the exact and predicted solutions
<<<<<<< HEAD
  net.G().space().plot(net.ref().space().abs_diff(net.u().space()), net.collPts().first, json)->show();
=======
  net.G()
      .space()
      .plot(net.ref().space().abs_diff(net.u().space()), net.collPts().first,
            json)
      ->show();
>>>>>>> 478bb5ea
#endif

  iganet::finalize();
  return 0;
}<|MERGE_RESOLUTION|>--- conflicted
+++ resolved
@@ -230,15 +230,11 @@
   net.G().space().plot(net.u().space(), net.collPts().first, json)->show();
 
   // Plot the difference between the exact and predicted solutions
-<<<<<<< HEAD
-  net.G().space().plot(net.ref().space().abs_diff(net.u().space()), net.collPts().first, json)->show();
-=======
   net.G()
       .space()
       .plot(net.ref().space().abs_diff(net.u().space()), net.collPts().first,
             json)
       ->show();
->>>>>>> 478bb5ea
 #endif
 
   iganet::finalize();
