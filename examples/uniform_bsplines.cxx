--- conflicted
+++ resolved
@@ -1,414 +1,205 @@
-<<<<<<< HEAD
-/**
-   @file examples/uniform_bsplines.cxx
-
-   @brief Demonstration of the uniform B-spline class
-
-   @author Matthias Moller
-
-   @copyright This file is part of the IgANet project
-
-   This Source Code Form is subject to the terms of the Mozilla Public
-   License, v. 2.0. If a copy of the MPL was not distributed with this
-   file, You can obtain one at http://mozilla.org/MPL/2.0/.
-*/
-
-#include <iganet.h>
-#include <iostream>
-
-int main() {
-  iganet::init();
-  iganet::verbose(std::cout);
-  using real_t = double;
-
-  nlohmann::json json;
-  json["res0"] = 50;
-  json["res1"] = 50;
-  json["cnet"] = true;
-
-  {
-    // Univariate uniform B-spline of degree 2 with 6 control points in R^1
-    iganet::UniformBSpline<real_t, 1, 2> bspline({6}), color({6});
-
-    // Print information
-    iganet::Log(iganet::log::info) << bspline << std::endl;
-
-    // Map control points to phyiscal coordinates
-    bspline.transform([](const std::array<real_t, 1> xi) {
-      return std::array<real_t, 1>{xi[0] * xi[0]};
-    });
-
-    // Map colors
-    color.transform([](const std::array<real_t, 1> xi) {
-      return std::array<real_t, 1>{xi[0]};
-    });
-
-    // Evaluate B-spline at xi=0, xi=0.5, and xi=1
-    iganet::Log(iganet::log::info)
-        << bspline.eval(iganet::utils::to_tensorArray<real_t>({0.0, 0.5, 1.0}))
-        << std::endl;
-
-#ifdef IGANET_WITH_MATPLOT
-    // Plot B-spline
-    bspline.plot(json)->show();
-    bspline.plot(color, json)->show();
-#endif
-
-    // Export B-spline to XML
-    bspline.to_xml().print(iganet::Log(iganet::log::info));
-  }
-
-  {
-    // Univariate uniform B-spline of degree 2 with 6 control points in R^2
-    iganet::UniformBSpline<real_t, 2, 2> bspline({6});
-    iganet::UniformBSpline<real_t, 1, 2> color({6});
-
-    // Print information
-    iganet::Log(iganet::log::info) << bspline << std::endl;
-
-    // Map control points to phyiscal coordinates
-    bspline.transform([](const std::array<real_t, 1> xi) {
-      return std::array<real_t, 2>{xi[0] * xi[0],
-                                   sin(static_cast<real_t>(M_PI) * xi[0])};
-    });
-
-    // Map colors
-    color.transform([](const std::array<real_t, 1> xi) {
-      return std::array<real_t, 1>{xi[0]};
-    });
-
-    // Evaluate B-spline at xi=0, xi=0.5, and xi=1
-    iganet::Log(iganet::log::info)
-        << bspline.eval(iganet::utils::to_tensorArray<real_t>({0.0, 0.5, 1.0}))
-        << std::endl;
-
-#ifdef IGANET_WITH_MATPLOT
-    // Plot B-spline
-    bspline.plot(json)->show();
-    bspline.plot(color, json)->show();
-#endif
-
-    // Export B-spline to XML
-    bspline.to_xml().print(iganet::Log(iganet::log::info));
-  }
-
-  {
-    // Univariate uniform B-spline of degree 2 with 6 control points in R^3
-    iganet::UniformBSpline<real_t, 3, 2> bspline({6});
-    iganet::UniformBSpline<real_t, 1, 2> color({6});
-
-    // Print information
-    iganet::Log(iganet::log::info) << bspline << std::endl;
-
-    // Map control points to phyiscal coordinates
-    bspline.transform([](const std::array<real_t, 1> xi) {
-      return std::array<real_t, 3>{
-          xi[0] * xi[0], sin(static_cast<real_t>(M_PI) * xi[0]), xi[0]};
-    });
-
-    // Map colors
-    color.transform([](const std::array<real_t, 1> xi) {
-      return std::array<real_t, 1>{xi[0]};
-    });
-
-    // Evaluate B-spline at xi=0, xi=0.5, and xi=1
-    iganet::Log(iganet::log::info)
-        << bspline.eval(iganet::utils::to_tensorArray<real_t>({0.0, 0.5, 1.0}))
-        << std::endl;
-
-#ifdef IGANET_WITH_MATPLOT
-    // Plot B-spline
-    bspline.plot(json)->show();
-    bspline.plot(color, json)->show();
-#endif
-
-    // Export B-spline to XML
-    bspline.to_xml().print(iganet::Log(iganet::log::info));
-  }
-
-  {
-    // Bivariate uniform B-spline of degree 3 in xi-direction and 4
-    // in eta-direction with 5 x 6 control points in R^2
-    iganet::UniformBSpline<real_t, 2, 3, 4> bspline({5, 6});
-    iganet::UniformBSpline<real_t, 1, 3, 4> color({5, 6});
-
-    // Print information
-    iganet::Log(iganet::log::info) << bspline << std::endl;
-
-    // Map control points to phyiscal coordinates
-    bspline.transform([](const std::array<real_t, 2> xi) {
-      return std::array<real_t, 2>{
-          (xi[0] + 1) * cos(static_cast<real_t>(M_PI) * xi[1]),
-          (xi[0] + 1) * sin(static_cast<real_t>(M_PI) * xi[1])};
-    });
-
-    // Map colors
-    color.transform([](const std::array<real_t, 2> xi) {
-      return std::array<real_t, 1>{xi[0] * xi[1]};
-    });
-
-    // Evaluate B-spline at xi=0, xi=0.5, and xi=1
-    iganet::Log(iganet::log::info)
-        << bspline.eval(iganet::utils::to_tensorArray<real_t>({0.0, 0.5, 1.0},
-                                                              {0.0, 0.5, 0.5}))
-        << std::endl;
-
-#ifdef IGANET_WITH_MATPLOT
-    // Plot B-spline
-    bspline.plot(json)->show();
-    bspline.plot(color, json)->show();
-#endif
-
-    // Export B-spline to XML
-    bspline.to_xml().print(iganet::Log(iganet::log::info));
-  }
-
-  {
-    // Bivariate uniform B-spline of degree 3 in xi-direction and 4
-    // in eta-direction with 5 x 6 control points in R^3
-    iganet::UniformBSpline<real_t, 3, 3, 4> bspline({5, 6});
-    iganet::UniformBSpline<real_t, 1, 3, 4> color({5, 6});
-
-    // Print information
-    iganet::Log(iganet::log::info) << bspline << std::endl;
-
-    // Map control points to phyiscal coordinates
-    bspline.transform([](const std::array<real_t, 2> xi) {
-      return std::array<real_t, 3>{
-          (xi[0] + 1) * cos(static_cast<real_t>(M_PI) * xi[1]),
-          (xi[0] + 1) * sin(static_cast<real_t>(M_PI) * xi[1]), xi[0]};
-    });
-
-    // Map colors
-    color.transform([](const std::array<real_t, 2> xi) {
-      return std::array<real_t, 1>{xi[0] * xi[1]};
-    });
-
-    // Evaluate B-spline at (xi=0,eta=0), (xi=0.5,eta=0.5), and (xi=1,eta=0.5)
-    iganet::Log(iganet::log::info)
-        << bspline.eval(iganet::utils::to_tensorArray<real_t>({0.0, 0.5, 1.0},
-                                                              {0.0, 0.5, 0.5}))
-        << std::endl;
-
-#ifdef IGANET_WITH_MATPLOT
-    // Plot B-spline
-    bspline.plot(json)->show();
-    bspline.plot(color, json)->show();
-#endif
-
-    // Export B-spline to XML
-    bspline.to_xml().print(iganet::Log(iganet::log::info));
-
-    auto xi =
-        iganet::utils::to_tensorArray<real_t>({0.0, 0.5, 1.0}, {0.0, 0.5, 0.5});
-  }
-
-  return 0;
-}
-=======
-/**
-   @file examples/uniform_bsplines.cxx
-
-   @brief Demonstration of the uniform B-spline class
-
-   @author Matthias Moller
-
-   @copyright This file is part of the IgANet project
-
-   This Source Code Form is subject to the terms of the Mozilla Public
-   License, v. 2.0. If a copy of the MPL was not distributed with this
-   file, You can obtain one at http://mozilla.org/MPL/2.0/.
-*/
-
-#include <iganet.h>
-#include <iostream>
-
-int main() {
-  iganet::init();
-  iganet::verbose(std::cout);
-  using real_t = double;
-
-  nlohmann::json json;
-  json["res0"] = 50;
-  json["res1"] = 50;
-  json["cnet"] = true;
-
-  {
-    // Univariate uniform B-spline of degree 2 with 6 control points in R^1
-    iganet::UniformBSpline<real_t, 1, 2> bspline({6}), color({6});
-
-    // Print information
-    iganet::Log(iganet::log::info) << bspline << std::endl;
-
-    // Map control points to phyiscal coordinates
-    bspline.transform([](const std::array<real_t, 1> xi) {
-      return std::array<real_t, 1>{xi[0] * xi[0]};
-    });
-
-    // Map colors
-    color.transform([](const std::array<real_t, 1> xi) {
-      return std::array<real_t, 1>{xi[0]};
-    });
-
-    // Evaluate B-spline at xi=0, xi=0.5, and xi=1
-    iganet::Log(iganet::log::info)
-        << bspline.eval(iganet::utils::to_tensorArray({0.0, 0.5, 1.0}))
-        << std::endl;
-
-#ifdef IGANET_WITH_MATPLOT
-    // Plot B-spline
-    bspline.plot(json)->show();
-    bspline.plot(color, json)->show();
-#endif
-
-    // Export B-spline to XML
-    bspline.to_xml().print(iganet::Log(iganet::log::info));
-  }
-
-  {
-    // Univariate uniform B-spline of degree 2 with 6 control points in R^2
-    iganet::UniformBSpline<real_t, 2, 2> bspline({6});
-    iganet::UniformBSpline<real_t, 1, 2> color({6});
-
-    // Print information
-    iganet::Log(iganet::log::info) << bspline << std::endl;
-
-    // Map control points to phyiscal coordinates
-    bspline.transform([](const std::array<real_t, 1> xi) {
-      return std::array<real_t, 2>{xi[0] * xi[0],
-                                   sin(static_cast<real_t>(M_PI) * xi[0])};
-    });
-
-    // Map colors
-    color.transform([](const std::array<real_t, 1> xi) {
-      return std::array<real_t, 1>{xi[0]};
-    });
-
-    // Evaluate B-spline at xi=0, xi=0.5, and xi=1
-    iganet::Log(iganet::log::info)
-        << bspline.eval(iganet::utils::to_tensorArray({0.0, 0.5, 1.0}))
-        << std::endl;
-
-#ifdef IGANET_WITH_MATPLOT
-    // Plot B-spline
-    bspline.plot(json)->show();
-    bspline.plot(color, json)->show();
-#endif
-
-    // Export B-spline to XML
-    bspline.to_xml().print(iganet::Log(iganet::log::info));
-  }
-
-  {
-    // Univariate uniform B-spline of degree 2 with 6 control points in R^3
-    iganet::UniformBSpline<real_t, 3, 2> bspline({6});
-    iganet::UniformBSpline<real_t, 1, 2> color({6});
-
-    // Print information
-    iganet::Log(iganet::log::info) << bspline << std::endl;
-
-    // Map control points to phyiscal coordinates
-    bspline.transform([](const std::array<real_t, 1> xi) {
-      return std::array<real_t, 3>{
-          xi[0] * xi[0], sin(static_cast<real_t>(M_PI) * xi[0]), xi[0]};
-    });
-
-    // Map colors
-    color.transform([](const std::array<real_t, 1> xi) {
-      return std::array<real_t, 1>{xi[0]};
-    });
-
-    // Evaluate B-spline at xi=0, xi=0.5, and xi=1
-    iganet::Log(iganet::log::info)
-        << bspline.eval(iganet::utils::to_tensorArray({0.0, 0.5, 1.0}))
-        << std::endl;
-
-#ifdef IGANET_WITH_MATPLOT
-    // Plot B-spline
-    bspline.plot(json)->show();
-    bspline.plot(color, json)->show();
-#endif
-
-    // Export B-spline to XML
-    bspline.to_xml().print(iganet::Log(iganet::log::info));
-  }
-
-  {
-    // Bivariate uniform B-spline of degree 3 in xi-direction and 4
-    // in eta-direction with 5 x 6 control points in R^2
-    iganet::UniformBSpline<real_t, 2, 3, 4> bspline({5, 6});
-    iganet::UniformBSpline<real_t, 1, 3, 4> color({5, 6});
-
-    // Print information
-    iganet::Log(iganet::log::info) << bspline << std::endl;
-
-    // Map control points to phyiscal coordinates
-    bspline.transform([](const std::array<real_t, 2> xi) {
-      return std::array<real_t, 2>{
-          (xi[0] + 1) * cos(static_cast<real_t>(M_PI) * xi[1]),
-          (xi[0] + 1) * sin(static_cast<real_t>(M_PI) * xi[1])};
-    });
-
-    // Map colors
-    color.transform([](const std::array<real_t, 2> xi) {
-      return std::array<real_t, 1>{xi[0] * xi[1]};
-    });
-
-    // Evaluate B-spline at xi=0, xi=0.5, and xi=1
-    iganet::Log(iganet::log::info)
-        << bspline.eval(
-               iganet::utils::to_tensorArray({0.0, 0.5, 1.0}, {0.0, 0.5, 0.5}))
-        << std::endl;
-
-#ifdef IGANET_WITH_MATPLOT
-    // Plot B-spline
-    bspline.plot(json)->show();
-    bspline.plot(color, json)->show();
-#endif
-
-    // Export B-spline to XML
-    bspline.to_xml().print(iganet::Log(iganet::log::info));
-  }
-
-  {
-    // Bivariate uniform B-spline of degree 3 in xi-direction and 4
-    // in eta-direction with 5 x 6 control points in R^3
-    iganet::UniformBSpline<real_t, 3, 3, 4> bspline({5, 6});
-    iganet::UniformBSpline<real_t, 1, 3, 4> color({5, 6});
-
-    // Print information
-    iganet::Log(iganet::log::info) << bspline << std::endl;
-
-    // Map control points to phyiscal coordinates
-    bspline.transform([](const std::array<real_t, 2> xi) {
-      return std::array<real_t, 3>{
-          (xi[0] + 1) * cos(static_cast<real_t>(M_PI) * xi[1]),
-          (xi[0] + 1) * sin(static_cast<real_t>(M_PI) * xi[1]), xi[0]};
-    });
-
-    // Map colors
-    color.transform([](const std::array<real_t, 2> xi) {
-      return std::array<real_t, 1>{xi[0] * xi[1]};
-    });
-
-    // Evaluate B-spline at (xi=0,eta=0), (xi=0.5,eta=0.5), and (xi=1,eta=0.5)
-    iganet::Log(iganet::log::info)
-        << bspline.eval(
-               iganet::utils::to_tensorArray({0.0, 0.5, 1.0}, {0.0, 0.5, 0.5}))
-        << std::endl;
-
-#ifdef IGANET_WITH_MATPLOT
-    // Plot B-spline
-    bspline.plot(json)->show();
-    bspline.plot(color, json)->show();
-#endif
-
-    // Export B-spline to XML
-    bspline.to_xml().print(iganet::Log(iganet::log::info));
-
-    auto xi = iganet::utils::to_tensorArray({0.0, 0.5, 1.0}, {0.0, 0.5, 0.5});
-  }
-
-  return 0;
-}
->>>>>>> 0196b8a1
+/**
+   @file examples/uniform_bsplines.cxx
+
+   @brief Demonstration of the uniform B-spline class
+
+   @author Matthias Moller
+
+   @copyright This file is part of the IgANet project
+
+   This Source Code Form is subject to the terms of the Mozilla Public
+   License, v. 2.0. If a copy of the MPL was not distributed with this
+   file, You can obtain one at http://mozilla.org/MPL/2.0/.
+*/
+
+#include <iganet.h>
+#include <iostream>
+
+int main() {
+  iganet::init();
+  iganet::verbose(std::cout);
+  using real_t = double;
+
+  nlohmann::json json;
+  json["res0"] = 50;
+  json["res1"] = 50;
+  json["cnet"] = true;
+
+  {
+    // Univariate uniform B-spline of degree 2 with 6 control points in R^1
+    iganet::UniformBSpline<real_t, 1, 2> bspline({6}), color({6});
+
+    // Print information
+    iganet::Log(iganet::log::info) << bspline << std::endl;
+
+    // Map control points to phyiscal coordinates
+    bspline.transform([](const std::array<real_t, 1> xi) {
+      return std::array<real_t, 1>{xi[0] * xi[0]};
+    });
+
+    // Map colors
+    color.transform([](const std::array<real_t, 1> xi) {
+      return std::array<real_t, 1>{xi[0]};
+    });
+
+    // Evaluate B-spline at xi=0, xi=0.5, and xi=1
+    iganet::Log(iganet::log::info)
+        << bspline.eval(iganet::utils::to_tensorArray({0.0, 0.5, 1.0}))
+        << std::endl;
+
+#ifdef IGANET_WITH_MATPLOT
+    // Plot B-spline
+    bspline.plot(json)->show();
+    bspline.plot(color, json)->show();
+#endif
+
+    // Export B-spline to XML
+    bspline.to_xml().print(iganet::Log(iganet::log::info));
+  }
+
+  {
+    // Univariate uniform B-spline of degree 2 with 6 control points in R^2
+    iganet::UniformBSpline<real_t, 2, 2> bspline({6});
+    iganet::UniformBSpline<real_t, 1, 2> color({6});
+
+    // Print information
+    iganet::Log(iganet::log::info) << bspline << std::endl;
+
+    // Map control points to phyiscal coordinates
+    bspline.transform([](const std::array<real_t, 1> xi) {
+      return std::array<real_t, 2>{xi[0] * xi[0],
+                                   sin(static_cast<real_t>(M_PI) * xi[0])};
+    });
+
+    // Map colors
+    color.transform([](const std::array<real_t, 1> xi) {
+      return std::array<real_t, 1>{xi[0]};
+    });
+
+    // Evaluate B-spline at xi=0, xi=0.5, and xi=1
+    iganet::Log(iganet::log::info)
+        << bspline.eval(iganet::utils::to_tensorArray({0.0, 0.5, 1.0}))
+        << std::endl;
+
+#ifdef IGANET_WITH_MATPLOT
+    // Plot B-spline
+    bspline.plot(json)->show();
+    bspline.plot(color, json)->show();
+#endif
+
+    // Export B-spline to XML
+    bspline.to_xml().print(iganet::Log(iganet::log::info));
+  }
+
+  {
+    // Univariate uniform B-spline of degree 2 with 6 control points in R^3
+    iganet::UniformBSpline<real_t, 3, 2> bspline({6});
+    iganet::UniformBSpline<real_t, 1, 2> color({6});
+
+    // Print information
+    iganet::Log(iganet::log::info) << bspline << std::endl;
+
+    // Map control points to phyiscal coordinates
+    bspline.transform([](const std::array<real_t, 1> xi) {
+      return std::array<real_t, 3>{
+          xi[0] * xi[0], sin(static_cast<real_t>(M_PI) * xi[0]), xi[0]};
+    });
+
+    // Map colors
+    color.transform([](const std::array<real_t, 1> xi) {
+      return std::array<real_t, 1>{xi[0]};
+    });
+
+    // Evaluate B-spline at xi=0, xi=0.5, and xi=1
+    iganet::Log(iganet::log::info)
+        << bspline.eval(iganet::utils::to_tensorArray({0.0, 0.5, 1.0}))
+        << std::endl;
+
+#ifdef IGANET_WITH_MATPLOT
+    // Plot B-spline
+    bspline.plot(json)->show();
+    bspline.plot(color, json)->show();
+#endif
+
+    // Export B-spline to XML
+    bspline.to_xml().print(iganet::Log(iganet::log::info));
+  }
+
+  {
+    // Bivariate uniform B-spline of degree 3 in xi-direction and 4
+    // in eta-direction with 5 x 6 control points in R^2
+    iganet::UniformBSpline<real_t, 2, 3, 4> bspline({5, 6});
+    iganet::UniformBSpline<real_t, 1, 3, 4> color({5, 6});
+
+    // Print information
+    iganet::Log(iganet::log::info) << bspline << std::endl;
+
+    // Map control points to phyiscal coordinates
+    bspline.transform([](const std::array<real_t, 2> xi) {
+      return std::array<real_t, 2>{
+          (xi[0] + 1) * cos(static_cast<real_t>(M_PI) * xi[1]),
+          (xi[0] + 1) * sin(static_cast<real_t>(M_PI) * xi[1])};
+    });
+
+    // Map colors
+    color.transform([](const std::array<real_t, 2> xi) {
+      return std::array<real_t, 1>{xi[0] * xi[1]};
+    });
+
+    // Evaluate B-spline at xi=0, xi=0.5, and xi=1
+    iganet::Log(iganet::log::info)
+        << bspline.eval(
+               iganet::utils::to_tensorArray({0.0, 0.5, 1.0}, {0.0, 0.5, 0.5}))
+        << std::endl;
+
+#ifdef IGANET_WITH_MATPLOT
+    // Plot B-spline
+    bspline.plot(json)->show();
+    bspline.plot(color, json)->show();
+#endif
+
+    // Export B-spline to XML
+    bspline.to_xml().print(iganet::Log(iganet::log::info));
+  }
+
+  {
+    // Bivariate uniform B-spline of degree 3 in xi-direction and 4
+    // in eta-direction with 5 x 6 control points in R^3
+    iganet::UniformBSpline<real_t, 3, 3, 4> bspline({5, 6});
+    iganet::UniformBSpline<real_t, 1, 3, 4> color({5, 6});
+
+    // Print information
+    iganet::Log(iganet::log::info) << bspline << std::endl;
+
+    // Map control points to phyiscal coordinates
+    bspline.transform([](const std::array<real_t, 2> xi) {
+      return std::array<real_t, 3>{
+          (xi[0] + 1) * cos(static_cast<real_t>(M_PI) * xi[1]),
+          (xi[0] + 1) * sin(static_cast<real_t>(M_PI) * xi[1]), xi[0]};
+    });
+
+    // Map colors
+    color.transform([](const std::array<real_t, 2> xi) {
+      return std::array<real_t, 1>{xi[0] * xi[1]};
+    });
+
+    // Evaluate B-spline at (xi=0,eta=0), (xi=0.5,eta=0.5), and (xi=1,eta=0.5)
+    iganet::Log(iganet::log::info)
+        << bspline.eval(
+               iganet::utils::to_tensorArray({0.0, 0.5, 1.0}, {0.0, 0.5, 0.5}))
+        << std::endl;
+
+#ifdef IGANET_WITH_MATPLOT
+    // Plot B-spline
+    bspline.plot(json)->show();
+    bspline.plot(color, json)->show();
+#endif
+
+    // Export B-spline to XML
+    bspline.to_xml().print(iganet::Log(iganet::log::info));
+
+    auto xi = iganet::utils::to_tensorArray({0.0, 0.5, 1.0}, {0.0, 0.5, 0.5});
+  }
+
+  return 0;
+}