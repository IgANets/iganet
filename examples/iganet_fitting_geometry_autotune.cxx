--- conflicted
+++ resolved
@@ -1,367 +1,182 @@
-<<<<<<< HEAD
-/**
-   @file examples/iganet_fitting_geometry_autotune.cxx
-
-   @brief Demonstration of IgANet function fitting on a geometry loaded from a
-   file with automatic hyper-parameter tuning
-
-   This example demonstrates how to auto-tune the hyper-parameters of
-   an IgANet for fitting a given function on a geometry loaded from a file. In
-   contrast to the example iganet_fitting_geometry_dataloader_autotone this
-   example does not make use of the dataloader and fits only on a single
-   geometry.
-
-   @author Matthias Moller
-
-   @copyright This file is part of the IgANet project
-
-   This Source Code Form is subject to the terms of the Mozilla Public
-   License, v. 2.0. If a copy of the MPL was not distributed with this
-   file, You can obtain one at http://mozilla.org/MPL/2.0/.
-*/
-
-#include <chrono>
-#include <iganet.h>
-#include <iostream>
-
-/// @brief Specialization of the abstract IgANet class for function fitting
-template <typename Optimizer, typename GeometryMap, typename Variable>
-class fitting : public iganet::IgANet<Optimizer, GeometryMap, Variable>,
-                public iganet::IgANetCustomizable<GeometryMap, Variable> {
-
-private:
-  /// @brief Type of the base class
-  using Base = iganet::IgANet<Optimizer, GeometryMap, Variable>;
-
-  /// @brief Collocation points
-  typename Base::variable_collPts_type collPts_;
-
-  /// @brief Type of the customizable class
-  using Customizable = iganet::IgANetCustomizable<GeometryMap, Variable>;
-
-  /// @brief Knot indices
-  typename Customizable::variable_interior_knot_indices_type knot_indices_;
-
-  /// @brief Coefficient indices
-  typename Customizable::variable_interior_coeff_indices_type coeff_indices_;
-
-public:
-  /// @brief Constructors from the base class
-  using iganet::IgANet<Optimizer, GeometryMap, Variable>::IgANet;
-
-  /// @brief Returns a constant reference to the collocation points
-  auto const &collPts() const { return collPts_; }
-
-  /// @brief Initializes the epoch
-  ///
-  /// @param[in] epoch Epoch number
-  bool epoch(int64_t epoch) override {
-    // In the very first epoch we need to generate the sampling points
-    // for the inputs and the sampling points in the function space of
-    // the variables since otherwise the respective tensors would be
-    // empty. In all further epochs no updates are needed since we do
-    // not change the inputs nor the variable function space.
-    if (epoch == 0) {
-      collPts_ = Base::variable_collPts(iganet::collPts::greville);
-
-      knot_indices_ =
-          Base::f_.template find_knot_indices<iganet::functionspace::interior>(
-              collPts_.first);
-      coeff_indices_ =
-          Base::f_.template find_coeff_indices<iganet::functionspace::interior>(
-              knot_indices_);
-
-      return true;
-    } else
-      return false;
-  }
-
-  /// @brief Computes the loss function
-  ///
-  /// @param[in] outputs Output of the network
-  ///
-  /// @param[in] epoch Epoch number
-  torch::Tensor loss(const torch::Tensor &outputs, int64_t epoch) override {
-    // Cast the network output (a raw tensor) into the proper
-    // function-space format, i.e. B-spline objects for the interior
-    // and boundary parts that can be evaluated.
-    Base::u_.from_tensor(outputs);
-
-    // Evaluate the loss function
-    return torch::mse_loss(
-        *Base::u_.eval(collPts_.first, knot_indices_, coeff_indices_)[0],
-        *Base::f_.eval(collPts_.first, knot_indices_, coeff_indices_)[0]);
-  }
-};
-
-int main() {
-  iganet::init();
-  iganet::verbose(std::cout);
-
-  nlohmann::json json;
-  json["res0"] = 50;
-  json["res1"] = 50;
-
-  using namespace iganet::literals;
-  using optimizer_t = torch::optim::Adam;
-  using real_t = double;
-
-  // Load XML file
-  pugi::xml_document xml;
-  xml.load_file(IGANET_DATA_DIR "surfaces/2d/geo02.xml");
-
-  // Bivariate uniform B-spline of degree 2 in both directions
-  // the type has to correspond to the respective geometry parameterization in
-  // the input file
-  using geometry_t = iganet::S2<iganet::UniformBSpline<real_t, 2, 2, 2>>;
-
-  // Variable: Bi-quadratic B-spline function space S2 (geoDim = 1, p = q = 2)
-  using variable_t = iganet::S2<iganet::UniformBSpline<real_t, 1, 2, 2>>;
-
-  for (std::vector<std::any> activation :
-       {std::vector<std::any>{iganet::activation::relu},
-        std::vector<std::any>{iganet::activation::sigmoid},
-        std::vector<std::any>{iganet::activation::tanh}}) {
-    for (int64_t nlayers :
-         iganet::utils::getenv("IGANET_NLAYERS", {5, 6, 7, 8, 9})) {
-      for (int64_t nneurons : iganet::utils::getenv(
-               "IGANET_NNEURONS", {60, 80, 100, 120, 140, 160, 180, 200})) {
-
-        iganet::Log(iganet::log::info)
-            << "#layers: " << nlayers << ", #neurons: " << nneurons
-            << std::endl;
-
-        std::vector<int64_t> layers(nlayers, nneurons);
-        std::vector<std::vector<std::any>> activations(nlayers, activation);
-        activations.emplace_back(
-            std::vector<std::any>{iganet::activation::none});
-
-        fitting<optimizer_t, geometry_t, variable_t>
-            net( // Number of neurons per layers
-                layers,
-                // Activation functions
-                activations,
-                // Number of B-spline coefficients of the geometry
-                std::tuple(iganet::utils::to_array(25_i64, 25_i64)),
-                // Number of B-spline coefficients of the variable
-                std::tuple(iganet::utils::to_array(30_i64, 30_i64)));
-
-        // Load geometry parameterization from XML
-        net.G().from_xml(xml);
-
-        // Impose solution value for supervised training (not right-hand side)
-        net.f().transform([](const std::array<real_t, 2> xi) {
-          return std::array<real_t, 1>{
-              static_cast<real_t>(sin(M_PI * xi[0]) * sin(M_PI * xi[1]))};
-        });
-
-        // Set maximum number of epochs
-        net.options().max_epoch(1000);
-
-        // Set tolerance for the loss functions
-        net.options().min_loss(1e-8);
-
-        // Start time measurement
-        auto t1 = std::chrono::high_resolution_clock::now();
-
-        // Train network
-        net.train();
-
-        // Stop time measurement
-        auto t2 = std::chrono::high_resolution_clock::now();
-        iganet::Log(iganet::log::info)
-            << "Training took "
-            << std::chrono::duration_cast<std::chrono::duration<double>>(t2 -
-                                                                         t1)
-                   .count()
-            << " seconds\n";
-      }
-    }
-  }
-
-  return 0;
-}
-=======
-/**
-   @file examples/iganet_fitting_geometry_autotune.cxx
-
-   @brief Demonstration of IgANet function fitting on a geometry loaded from a
-   file with automatic hyper-parameter tuning
-
-   This example demonstrates how to auto-tune the hyper-parameters of
-   an IgANet for fitting a given function on a geometry loaded from a file. In
-   contrast to the example iganet_fitting_geometry_dataloader_autotone this
-   example does not make use of the dataloader and fits only on a single
-   geometry.
-
-   @author Matthias Moller
-
-   @copyright This file is part of the IgANet project
-
-   This Source Code Form is subject to the terms of the Mozilla Public
-   License, v. 2.0. If a copy of the MPL was not distributed with this
-   file, You can obtain one at http://mozilla.org/MPL/2.0/.
-*/
-
-#include <chrono>
-#include <iganet.h>
-#include <iostream>
-
-/// @brief Specialization of the abstract IgANet class for function fitting
-template <typename Optimizer, typename GeometryMap, typename Variable>
-class fitting : public iganet::IgANet<Optimizer, GeometryMap, Variable>,
-                public iganet::IgANetCustomizable<GeometryMap, Variable> {
-
-private:
-  /// @brief Type of the base class
-  using Base = iganet::IgANet<Optimizer, GeometryMap, Variable>;
-
-  /// @brief Collocation points
-  typename Base::variable_collPts_type collPts_;
-
-  /// @brief Type of the customizable class
-  using Customizable = iganet::IgANetCustomizable<GeometryMap, Variable>;
-
-  /// @brief Knot indices
-  typename Customizable::variable_interior_knot_indices_type knot_indices_;
-
-  /// @brief Coefficient indices
-  typename Customizable::variable_interior_coeff_indices_type coeff_indices_;
-
-public:
-  /// @brief Constructors from the base class
-  using iganet::IgANet<Optimizer, GeometryMap, Variable>::IgANet;
-
-  /// @brief Returns a constant reference to the collocation points
-  auto const &collPts() const { return collPts_; }
-
-  /// @brief Initializes the epoch
-  ///
-  /// @param[in] epoch Epoch number
-  bool epoch(int64_t epoch) override {
-    // In the very first epoch we need to generate the sampling points
-    // for the inputs and the sampling points in the function space of
-    // the variables since otherwise the respective tensors would be
-    // empty. In all further epochs no updates are needed since we do
-    // not change the inputs nor the variable function space.
-    if (epoch == 0) {
-      collPts_ = Base::variable_collPts(iganet::collPts::greville);
-
-      knot_indices_ =
-          Base::f_.template find_knot_indices<iganet::functionspace::interior>(
-              collPts_.first);
-      coeff_indices_ =
-          Base::f_.template find_coeff_indices<iganet::functionspace::interior>(
-              knot_indices_);
-
-      return true;
-    } else
-      return false;
-  }
-
-  /// @brief Computes the loss function
-  ///
-  /// @param[in] outputs Output of the network
-  ///
-  /// @param[in] epoch Epoch number
-  torch::Tensor loss(const torch::Tensor &outputs, int64_t epoch) override {
-    // Cast the network output (a raw tensor) into the proper
-    // function-space format, i.e. B-spline objects for the interior
-    // and boundary parts that can be evaluated.
-    Base::u_.from_tensor(outputs);
-
-    // Evaluate the loss function
-    return torch::mse_loss(
-        *Base::u_.eval(collPts_.first, knot_indices_, coeff_indices_)[0],
-        *Base::f_.eval(collPts_.first, knot_indices_, coeff_indices_)[0]);
-  }
-};
-
-int main() {
-  iganet::init();
-  iganet::verbose(std::cout);
-
-  nlohmann::json json;
-  json["res0"] = 50;
-  json["res1"] = 50;
-
-  using namespace iganet::literals;
-  using optimizer_t = torch::optim::Adam;
-  using real_t = double;
-
-  // Load XML file
-  pugi::xml_document xml;
-  xml.load_file(IGANET_DATA_DIR "surfaces/2d/geo02.xml");
-
-  // Bivariate uniform B-spline of degree 2 in both directions
-  // the type has to correspond to the respective geometry parameterization in
-  // the input file
-  using geometry_t = iganet::S<iganet::UniformBSpline<real_t, 2, 2, 2>>;
-
-  // Variable: Bi-quadratic B-spline function space S (geoDim = 1, p = q = 2)
-  using variable_t = iganet::S<iganet::UniformBSpline<real_t, 1, 2, 2>>;
-
-  for (std::vector<std::any> activation :
-       {std::vector<std::any>{iganet::activation::relu},
-        std::vector<std::any>{iganet::activation::sigmoid},
-        std::vector<std::any>{iganet::activation::tanh}}) {
-    for (int64_t nlayers :
-         iganet::utils::getenv("IGANET_NLAYERS", {5, 6, 7, 8, 9})) {
-      for (int64_t nneurons : iganet::utils::getenv(
-               "IGANET_NNEURONS", {60, 80, 100, 120, 140, 160, 180, 200})) {
-
-        iganet::Log(iganet::log::info)
-            << "#layers: " << nlayers << ", #neurons: " << nneurons
-            << std::endl;
-
-        std::vector<int64_t> layers(nlayers, nneurons);
-        std::vector<std::vector<std::any>> activations(nlayers, activation);
-        activations.emplace_back(
-            std::vector<std::any>{iganet::activation::none});
-
-        fitting<optimizer_t, geometry_t, variable_t>
-            net( // Number of neurons per layers
-                layers,
-                // Activation functions
-                activations,
-                // Number of B-spline coefficients of the geometry
-                std::tuple(iganet::utils::to_array(25_i64, 25_i64)),
-                // Number of B-spline coefficients of the variable
-                std::tuple(iganet::utils::to_array(30_i64, 30_i64)));
-
-        // Load geometry parameterization from XML
-        net.G().from_xml(xml);
-
-        // Impose solution value for supervised training (not right-hand side)
-        net.f().transform([](const std::array<real_t, 2> xi) {
-          return std::array<real_t, 1>{
-              static_cast<real_t>(sin(M_PI * xi[0]) * sin(M_PI * xi[1]))};
-        });
-
-        // Set maximum number of epochs
-        net.options().max_epoch(1000);
-
-        // Set tolerance for the loss functions
-        net.options().min_loss(1e-8);
-
-        // Start time measurement
-        auto t1 = std::chrono::high_resolution_clock::now();
-
-        // Train network
-        net.train();
-
-        // Stop time measurement
-        auto t2 = std::chrono::high_resolution_clock::now();
-        iganet::Log(iganet::log::info)
-            << "Training took "
-            << std::chrono::duration_cast<std::chrono::duration<double>>(t2 -
-                                                                         t1)
-                   .count()
-            << " seconds\n";
-      }
-    }
-  }
-
-  return 0;
-}
->>>>>>> 0196b8a1
+/**
+   @file examples/iganet_fitting_geometry_autotune.cxx
+
+   @brief Demonstration of IgANet function fitting on a geometry loaded from a
+   file with automatic hyper-parameter tuning
+
+   This example demonstrates how to auto-tune the hyper-parameters of
+   an IgANet for fitting a given function on a geometry loaded from a file. In
+   contrast to the example iganet_fitting_geometry_dataloader_autotone this
+   example does not make use of the dataloader and fits only on a single
+   geometry.
+
+   @author Matthias Moller
+
+   @copyright This file is part of the IgANet project
+
+   This Source Code Form is subject to the terms of the Mozilla Public
+   License, v. 2.0. If a copy of the MPL was not distributed with this
+   file, You can obtain one at http://mozilla.org/MPL/2.0/.
+*/
+
+#include <chrono>
+#include <iganet.h>
+#include <iostream>
+
+/// @brief Specialization of the abstract IgANet class for function fitting
+template <typename Optimizer, typename GeometryMap, typename Variable>
+class fitting : public iganet::IgANet<Optimizer, GeometryMap, Variable>,
+                public iganet::IgANetCustomizable<GeometryMap, Variable> {
+
+private:
+  /// @brief Type of the base class
+  using Base = iganet::IgANet<Optimizer, GeometryMap, Variable>;
+
+  /// @brief Collocation points
+  typename Base::variable_collPts_type collPts_;
+
+  /// @brief Type of the customizable class
+  using Customizable = iganet::IgANetCustomizable<GeometryMap, Variable>;
+
+  /// @brief Knot indices
+  typename Customizable::variable_interior_knot_indices_type knot_indices_;
+
+  /// @brief Coefficient indices
+  typename Customizable::variable_interior_coeff_indices_type coeff_indices_;
+
+public:
+  /// @brief Constructors from the base class
+  using iganet::IgANet<Optimizer, GeometryMap, Variable>::IgANet;
+
+  /// @brief Returns a constant reference to the collocation points
+  auto const &collPts() const { return collPts_; }
+
+  /// @brief Initializes the epoch
+  ///
+  /// @param[in] epoch Epoch number
+  bool epoch(int64_t epoch) override {
+    // In the very first epoch we need to generate the sampling points
+    // for the inputs and the sampling points in the function space of
+    // the variables since otherwise the respective tensors would be
+    // empty. In all further epochs no updates are needed since we do
+    // not change the inputs nor the variable function space.
+    if (epoch == 0) {
+      collPts_ = Base::variable_collPts(iganet::collPts::greville);
+
+      knot_indices_ =
+          Base::f_.template find_knot_indices<iganet::functionspace::interior>(
+              collPts_.first);
+      coeff_indices_ =
+          Base::f_.template find_coeff_indices<iganet::functionspace::interior>(
+              knot_indices_);
+
+      return true;
+    } else
+      return false;
+  }
+
+  /// @brief Computes the loss function
+  ///
+  /// @param[in] outputs Output of the network
+  ///
+  /// @param[in] epoch Epoch number
+  torch::Tensor loss(const torch::Tensor &outputs, int64_t epoch) override {
+    // Cast the network output (a raw tensor) into the proper
+    // function-space format, i.e. B-spline objects for the interior
+    // and boundary parts that can be evaluated.
+    Base::u_.from_tensor(outputs);
+
+    // Evaluate the loss function
+    return torch::mse_loss(
+        *Base::u_.eval(collPts_.first, knot_indices_, coeff_indices_)[0],
+        *Base::f_.eval(collPts_.first, knot_indices_, coeff_indices_)[0]);
+  }
+};
+
+int main() {
+  iganet::init();
+  iganet::verbose(std::cout);
+
+  nlohmann::json json;
+  json["res0"] = 50;
+  json["res1"] = 50;
+
+  using namespace iganet::literals;
+  using optimizer_t = torch::optim::Adam;
+  using real_t = double;
+
+  // Load XML file
+  pugi::xml_document xml;
+  xml.load_file(IGANET_DATA_DIR "surfaces/2d/geo02.xml");
+
+  // Bivariate uniform B-spline of degree 2 in both directions
+  // the type has to correspond to the respective geometry parameterization in
+  // the input file
+  using geometry_t = iganet::S<iganet::UniformBSpline<real_t, 2, 2, 2>>;
+
+  // Variable: Bi-quadratic B-spline function space S (geoDim = 1, p = q = 2)
+  using variable_t = iganet::S<iganet::UniformBSpline<real_t, 1, 2, 2>>;
+
+  for (std::vector<std::any> activation :
+       {std::vector<std::any>{iganet::activation::relu},
+        std::vector<std::any>{iganet::activation::sigmoid},
+        std::vector<std::any>{iganet::activation::tanh}}) {
+    for (int64_t nlayers :
+         iganet::utils::getenv("IGANET_NLAYERS", {5, 6, 7, 8, 9})) {
+      for (int64_t nneurons : iganet::utils::getenv(
+               "IGANET_NNEURONS", {60, 80, 100, 120, 140, 160, 180, 200})) {
+
+        iganet::Log(iganet::log::info)
+            << "#layers: " << nlayers << ", #neurons: " << nneurons
+            << std::endl;
+
+        std::vector<int64_t> layers(nlayers, nneurons);
+        std::vector<std::vector<std::any>> activations(nlayers, activation);
+        activations.emplace_back(
+            std::vector<std::any>{iganet::activation::none});
+
+        fitting<optimizer_t, geometry_t, variable_t>
+            net( // Number of neurons per layers
+                layers,
+                // Activation functions
+                activations,
+                // Number of B-spline coefficients of the geometry
+                std::tuple(iganet::utils::to_array(25_i64, 25_i64)),
+                // Number of B-spline coefficients of the variable
+                std::tuple(iganet::utils::to_array(30_i64, 30_i64)));
+
+        // Load geometry parameterization from XML
+        net.G().from_xml(xml);
+
+        // Impose solution value for supervised training (not right-hand side)
+        net.f().transform([](const std::array<real_t, 2> xi) {
+          return std::array<real_t, 1>{
+              static_cast<real_t>(sin(M_PI * xi[0]) * sin(M_PI * xi[1]))};
+        });
+
+        // Set maximum number of epochs
+        net.options().max_epoch(1000);
+
+        // Set tolerance for the loss functions
+        net.options().min_loss(1e-8);
+
+        // Start time measurement
+        auto t1 = std::chrono::high_resolution_clock::now();
+
+        // Train network
+        net.train();
+
+        // Stop time measurement
+        auto t2 = std::chrono::high_resolution_clock::now();
+        iganet::Log(iganet::log::info)
+            << "Training took "
+            << std::chrono::duration_cast<std::chrono::duration<double>>(t2 -
+                                                                         t1)
+                   .count()
+            << " seconds\n";
+      }
+    }
+  }
+
+  return 0;
+}