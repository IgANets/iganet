--- conflicted
+++ resolved
@@ -195,22 +195,11 @@
           //auto colPts = net.G().eval(net.collPts().first);
 
           // Plot the solution
-<<<<<<< HEAD
-          //net.G()
-          //    .plot(net.u(),
-          //          std::array<torch::Tensor, 2>{*colPts[0], *colPts[1]}, json)
-          //    ->show();
-            // Plot the solution
-          net.G().space().plot(net.u().space(), net.collPts().first, json)->show();
-
-
-=======
           net.G()
               .space()
               .plot(net.u().space(),
                     std::array<torch::Tensor, 2>{*colPts[0], *colPts[1]}, json)
               ->show();
->>>>>>> 478bb5ea
 #endif
 
 #ifdef IGANET_WITH_GISMO
