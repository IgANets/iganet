<<<<<<< HEAD
.DS_Store
secrets
cert.pem
key.pem

# Editor directories and files
.idea
.vscode
*.dll
*.dylib
*.suo
*.ntvs*
*.njsproj
*.sln
*.so
*.sw?
*.egg-info
__pycache__
/build/
/.github
=======
.DS_Store
secrets
cert.pem
key.pem

# Editor directories and files
build
.idea
.vscode
*.dll
*.dylib
*.suo
*.ntvs*
*.njsproj
*.sln
*.so
*.sw?
*.egg-info
__pycache__
>>>>>>> 0196b8a1
<|MERGE_RESOLUTION|>--- conflicted
+++ resolved
@@ -1,42 +1,21 @@
-<<<<<<< HEAD
-.DS_Store
-secrets
-cert.pem
-key.pem
-
-# Editor directories and files
-.idea
-.vscode
-*.dll
-*.dylib
-*.suo
-*.ntvs*
-*.njsproj
-*.sln
-*.so
-*.sw?
-*.egg-info
-__pycache__
-/build/
-/.github
-=======
-.DS_Store
-secrets
-cert.pem
-key.pem
-
-# Editor directories and files
-build
-.idea
-.vscode
-*.dll
-*.dylib
-*.suo
-*.ntvs*
-*.njsproj
-*.sln
-*.so
-*.sw?
-*.egg-info
-__pycache__
->>>>>>> 0196b8a1
+.DS_Store
+secrets
+cert.pem
+key.pem
+
+# Editor directories and files
+build
+.idea
+.vscode
+*.dll
+*.dylib
+*.suo
+*.ntvs*
+*.njsproj
+*.sln
+*.so
+*.sw?
+*.egg-info
+__pycache__
+/build/
+/.github