--- conflicted
+++ resolved
@@ -121,9 +121,6 @@
 find_package(Torch REQUIRED)
 list(APPEND CMAKE_CXX_FLAGS ${TORCH_CXX_FLAGS})
 
-<<<<<<< HEAD
-#find_package(ZLIB REQUIRED)
-=======
 if(DEFINED HIP_COMPILER AND IGANET_BUILD_PCH)
   message(WARNING "HIP compiler does not (yet) support precompiled headers")
   set(IGANET_BUILD_PCH OFF CACHE BOOL "Build precompiled headers" FORCE)
@@ -134,7 +131,6 @@
 if(NOT WIN32)
 find_package(ZLIB REQUIRED)
 endif()
->>>>>>> 216d7c87
 
 include(boost_preprocessor)
 include(nlohmann_json)
