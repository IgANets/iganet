<<<<<<< HEAD
/**
   @file webapps/modelmanager.hpp

   @brief Model manager

   @author Matthias Moller

   @copyright This file is part of the IgANet project

   This Source Code Form is subject to the terms of the Mozilla Public
   License, v. 2.0. If a copy of the MPL was not distributed with this
   file, You can obtain one at http://mozilla.org/MPL/2.0/.
*/

#pragma once

#include <exception>
#include <filesystem>
#include <map>

#if defined(_WIN32)
#include <direct.h>
#include <windows.h>
#else
#include <dlfcn.h>
#include <sys/stat.h>
#endif

#include <model.hpp>
#include <utils/fqn.hpp>

namespace iganet {

/// @brief Model handler
///
/// This class implements the model handler
class ModelHandler {
public:
  /// @brief Default constructor deleted
  ModelHandler() = delete;
  ModelHandler(ModelHandler &&) = delete;
  ModelHandler(const ModelHandler &) = delete;

  /// @brief Constructor from file
  ModelHandler(const char *filename, int flags = RTLD_NOW) {
#if defined(_WIN32)
    static_cast<void>(flags);
    HMODULE dl = LoadLibrary(filename);
    if (!dl)
      throw std::runtime_error("LoadLibrary - error: " + GetLastError());
    handle.reset(dl, FreeLibrary);
#elif defined(__APPLE__) || defined(__linux__) || defined(__unix)
    void *dl = ::dlopen(filename, flags);
    if (!dl)
      throw std::runtime_error(::dlerror());
    handle.reset(dl, ::dlclose);
#else
#error("Unsupported operating system")
#endif
  }

  /// @brief Gets symbol from dynamic library
  void *getSymbol(const char *name) const {
    if (!handle)
      throw std::runtime_error(
          "An error occured while accessing the dynamic library");

    void *symbol = NULL;
#if defined(_WIN32)
    *(void **)(&symbol) = (void *)GetProcAddress(handle.get(), name);
#elif defined(__APPLE__) || defined(__linux__) || defined(__unix)
    *(void **)(&symbol) = ::dlsym(handle.get(), name);
#endif
    if (!symbol)
      throw std::runtime_error(
          "An error occured while getting the symbol from the dynamic library");

    return symbol;
  }

  /// @brief Checks if handle is assigned
  operator bool() const { return (bool)handle; }

private:
  /// @brief Handle to dynamic library object
#if defined(_WIN32)
  std::shared_ptr<std::remove_pointer<HMODULE>::type> handle;
#elif defined(__APPLE__) || defined(__linux__) || defined(__unix)
  std::shared_ptr<void> handle;
#endif
};

/// @brief Model manager
///
/// This class implements the model manager
class ModelManager : protected utils::FullQualifiedName {
private:
  /// @brief List of models
  std::map<std::string, std::shared_ptr<ModelHandler>> models;

public:
  /// @brief Default constructor deleted
  ModelManager() = delete;

  /// @brief Constructor from filesystem
  /// @{
  ModelManager(const std::string &path)
      : ModelManager(std::vector<std::string>({path})) {}

  ModelManager(const std::vector<std::string> &paths) { addModelPath(paths); }
  /// @}

  /// @brief Adds models from given path
  inline void addModelPath(const std::string &path) {
    addModelPath(std::vector<std::string>({path}));
  }

  /// @brief Adds models from list of directories
  inline void addModelPath(const std::vector<std::string> &paths) {
    for (const auto &path : paths) {
      try {
        const std::filesystem::path fspath{path};
	if (std::filesystem::exists(fspath)) {
        for (const auto &entry : std::filesystem::directory_iterator{fspath}) {
          if (entry.path().extension() == ".dll" ||
              entry.path().extension() == ".dylib" ||
              entry.path().extension() == ".so") {
	    try {
            auto handler = std::make_shared<ModelHandler>(entry.path().c_str());
            std::shared_ptr<Model> (*create)(const nlohmann::json &);
            create = reinterpret_cast<std::shared_ptr<Model> (*)(
                const nlohmann::json &)>(handler->getSymbol("create"));
            models[create({})->getName()] = handler;
	    } catch (...) {
	      std::clog << "Unable to create model " << entry << std::endl;
	    }
          }
        }
	}
      } catch (...) {
        std::clog << "Unable to open path " << path << std::endl;
      }
    }
  }

  /// @brief Returns a new instance of the requested model and
  /// throws an exception if model cannot be found
  inline std::shared_ptr<Model>
  create(const std::string &name, const nlohmann::json &json = NULL) const {
    try {
      auto model = models.find(name);
      if (model == models.end())
        throw InvalidModelException();

      std::shared_ptr<Model> (*create)(const nlohmann::json &);
      create =
          reinterpret_cast<std::shared_ptr<Model> (*)(const nlohmann::json &)>(
              model->second->getSymbol("create"));
      return create(json);
    } catch (...) {
      throw InvalidModelException();
    }
  }

  /// @brief Returns a new model instance from binary data stream
  /// throws an exception if model cannot be created
  inline std::shared_ptr<Model> load(const nlohmann::json &json) const {

    for (auto &model : models) {
      try {
        std::shared_ptr<Model> (*load)(const nlohmann::json &);
        load = reinterpret_cast<std::shared_ptr<Model> (*)(
            const nlohmann::json &)>(model.second->getSymbol("load"));
        return load(json);
      } catch (...) { /* try next model */
      }
    }

    // No working model found, through exception and quit load request
    throw InvalidModelException();
  }

  /// @brief Serializes the list of models to JSON
  inline nlohmann::json getModels() const {
    auto data = nlohmann::json::array();
    for (auto const &model : models)
      data.push_back(create(model.first)->getModel());
    return data;
  }

  /// @brief Returns a string representation of the model manager object
  inline virtual void
  pretty_print(std::ostream &os = std::cout) const noexcept override {
    os << name();
  }
};

/// @brief Print (as string) a model manager object
inline std::ostream &operator<<(std::ostream &os, const ModelManager &obj) {
  obj.pretty_print(os);
  return os;
}

} // namespace iganet
=======
/**
   @file webapps/modelmanager.hpp

   @brief Model manager

   @author Matthias Moller

   @copyright This file is part of the IgANet project

   This Source Code Form is subject to the terms of the Mozilla Public
   License, v. 2.0. If a copy of the MPL was not distributed with this
   file, You can obtain one at http://mozilla.org/MPL/2.0/.
*/

#pragma once

#include <exception>
#include <filesystem>
#include <map>

#if defined(_WIN32)
#include <direct.h>
#include <windows.h>
#else
#include <dlfcn.h>
#include <sys/stat.h>
#endif

#include <model.hpp>
#include <utils/fqn.hpp>

namespace iganet {

/// @brief Model handler
///
/// This class implements the model handler
class ModelHandler {
public:
  /// @brief Default constructor deleted
  ModelHandler() = delete;
  ModelHandler(ModelHandler &&) = delete;
  ModelHandler(const ModelHandler &) = delete;

  /// @brief Constructor from file
  ModelHandler(const char *filename, int flags = RTLD_NOW) {
#if defined(_WIN32)
    static_cast<void>(flags);
    HMODULE dl = LoadLibrary(filename);
    if (!dl)
      throw std::runtime_error("LoadLibrary - error: " + GetLastError());
    handle.reset(dl, FreeLibrary);
#elif defined(__APPLE__) || defined(__linux__) || defined(__unix)
    void *dl = ::dlopen(filename, flags);
    if (!dl)
      throw std::runtime_error(::dlerror());
    handle.reset(dl, ::dlclose);
#else
#error("Unsupported operating system")
#endif
  }

  /// @brief Gets symbol from dynamic library
  void *getSymbol(const char *name) const {
    if (!handle)
      throw std::runtime_error(
          "An error occured while accessing the dynamic library");

    void *symbol = NULL;
#if defined(_WIN32)
    *(void **)(&symbol) = (void *)GetProcAddress(handle.get(), name);
#elif defined(__APPLE__) || defined(__linux__) || defined(__unix)
    *(void **)(&symbol) = ::dlsym(handle.get(), name);
#endif
    if (!symbol)
      throw std::runtime_error(
          "An error occured while getting the symbol from the dynamic library");

    return symbol;
  }

  /// @brief Checks if handle is assigned
  operator bool() const { return (bool)handle; }

private:
  /// @brief Handle to dynamic library object
#if defined(_WIN32)
  std::shared_ptr<std::remove_pointer<HMODULE>::type> handle;
#elif defined(__APPLE__) || defined(__linux__) || defined(__unix)
  std::shared_ptr<void> handle;
#endif
};

/// @brief Model manager
///
/// This class implements the model manager
class ModelManager : protected utils::FullQualifiedName {
private:
  /// @brief List of models
  std::map<std::string, std::shared_ptr<ModelHandler>> models;

public:
  /// @brief Default constructor deleted
  ModelManager() = delete;

  /// @brief Constructor from filesystem
  /// @{
  ModelManager(const std::string &path)
      : ModelManager(std::vector<std::string>({path})) {}

  ModelManager(const std::vector<std::string> &paths) { addModelPath(paths); }
  /// @}

  /// @brief Adds models from given path
  inline void addModelPath(const std::string &path) {
    addModelPath(std::vector<std::string>({path}));
  }

  /// @brief Adds models from list of directories
  inline void addModelPath(const std::vector<std::string> &paths) {
    for (const auto &path : paths) {
      try {
        const std::filesystem::path fspath{path};
        if (std::filesystem::exists(fspath)) {
          for (const auto &entry :
               std::filesystem::directory_iterator{fspath}) {
            if (entry.path().extension() == ".dll" ||
                entry.path().extension() == ".dylib" ||
                entry.path().extension() == ".so") {
              try {
                auto handler =
                    std::make_shared<ModelHandler>(entry.path().c_str());
                std::shared_ptr<Model> (*create)(const nlohmann::json &);
                create = reinterpret_cast<std::shared_ptr<Model> (*)(
                    const nlohmann::json &)>(handler->getSymbol("create"));
                models[create({})->getName()] = handler;
              } catch (...) {
                std::clog << "Unable to create model " << entry << std::endl;
              }
            }
          }
        }
      } catch (...) {
        std::clog << "Unable to open path " << path << std::endl;
      }
    }
  }

  /// @brief Returns a new instance of the requested model and
  /// throws an exception if model cannot be found
  inline std::shared_ptr<Model>
  create(const std::string &name, const nlohmann::json &json = NULL) const {
    try {
      auto model = models.find(name);
      if (model == models.end())
        throw InvalidModelException();

      std::shared_ptr<Model> (*create)(const nlohmann::json &);
      create =
          reinterpret_cast<std::shared_ptr<Model> (*)(const nlohmann::json &)>(
              model->second->getSymbol("create"));
      return create(json);
    } catch (...) {
      throw InvalidModelException();
    }
  }

  /// @brief Returns a new model instance from binary data stream
  /// throws an exception if model cannot be created
  inline std::shared_ptr<Model> load(const nlohmann::json &json) const {

    for (auto &model : models) {
      try {
        std::shared_ptr<Model> (*load)(const nlohmann::json &);
        load = reinterpret_cast<std::shared_ptr<Model> (*)(
            const nlohmann::json &)>(model.second->getSymbol("load"));
        return load(json);
      } catch (...) { /* try next model */
      }
    }

    // No working model found, through exception and quit load request
    throw InvalidModelException();
  }

  /// @brief Serializes the list of models to JSON
  inline nlohmann::json getModels() const {
    auto data = nlohmann::json::array();
    for (auto const &model : models)
      data.push_back(create(model.first)->getModel());
    return data;
  }

  /// @brief Returns a string representation of the model manager object
  inline virtual void
  pretty_print(std::ostream &os = std::cout) const noexcept override {
    os << name();
  }
};

/// @brief Print (as string) a model manager object
inline std::ostream &operator<<(std::ostream &os, const ModelManager &obj) {
  obj.pretty_print(os);
  return os;
}

} // namespace iganet
>>>>>>> 0196b8a1
<|MERGE_RESOLUTION|>--- conflicted
+++ resolved
@@ -1,413 +1,206 @@
-<<<<<<< HEAD
-/**
-   @file webapps/modelmanager.hpp
-
-   @brief Model manager
-
-   @author Matthias Moller
-
-   @copyright This file is part of the IgANet project
-
-   This Source Code Form is subject to the terms of the Mozilla Public
-   License, v. 2.0. If a copy of the MPL was not distributed with this
-   file, You can obtain one at http://mozilla.org/MPL/2.0/.
-*/
-
-#pragma once
-
-#include <exception>
-#include <filesystem>
-#include <map>
-
-#if defined(_WIN32)
-#include <direct.h>
-#include <windows.h>
-#else
-#include <dlfcn.h>
-#include <sys/stat.h>
-#endif
-
-#include <model.hpp>
-#include <utils/fqn.hpp>
-
-namespace iganet {
-
-/// @brief Model handler
-///
-/// This class implements the model handler
-class ModelHandler {
-public:
-  /// @brief Default constructor deleted
-  ModelHandler() = delete;
-  ModelHandler(ModelHandler &&) = delete;
-  ModelHandler(const ModelHandler &) = delete;
-
-  /// @brief Constructor from file
-  ModelHandler(const char *filename, int flags = RTLD_NOW) {
-#if defined(_WIN32)
-    static_cast<void>(flags);
-    HMODULE dl = LoadLibrary(filename);
-    if (!dl)
-      throw std::runtime_error("LoadLibrary - error: " + GetLastError());
-    handle.reset(dl, FreeLibrary);
-#elif defined(__APPLE__) || defined(__linux__) || defined(__unix)
-    void *dl = ::dlopen(filename, flags);
-    if (!dl)
-      throw std::runtime_error(::dlerror());
-    handle.reset(dl, ::dlclose);
-#else
-#error("Unsupported operating system")
-#endif
-  }
-
-  /// @brief Gets symbol from dynamic library
-  void *getSymbol(const char *name) const {
-    if (!handle)
-      throw std::runtime_error(
-          "An error occured while accessing the dynamic library");
-
-    void *symbol = NULL;
-#if defined(_WIN32)
-    *(void **)(&symbol) = (void *)GetProcAddress(handle.get(), name);
-#elif defined(__APPLE__) || defined(__linux__) || defined(__unix)
-    *(void **)(&symbol) = ::dlsym(handle.get(), name);
-#endif
-    if (!symbol)
-      throw std::runtime_error(
-          "An error occured while getting the symbol from the dynamic library");
-
-    return symbol;
-  }
-
-  /// @brief Checks if handle is assigned
-  operator bool() const { return (bool)handle; }
-
-private:
-  /// @brief Handle to dynamic library object
-#if defined(_WIN32)
-  std::shared_ptr<std::remove_pointer<HMODULE>::type> handle;
-#elif defined(__APPLE__) || defined(__linux__) || defined(__unix)
-  std::shared_ptr<void> handle;
-#endif
-};
-
-/// @brief Model manager
-///
-/// This class implements the model manager
-class ModelManager : protected utils::FullQualifiedName {
-private:
-  /// @brief List of models
-  std::map<std::string, std::shared_ptr<ModelHandler>> models;
-
-public:
-  /// @brief Default constructor deleted
-  ModelManager() = delete;
-
-  /// @brief Constructor from filesystem
-  /// @{
-  ModelManager(const std::string &path)
-      : ModelManager(std::vector<std::string>({path})) {}
-
-  ModelManager(const std::vector<std::string> &paths) { addModelPath(paths); }
-  /// @}
-
-  /// @brief Adds models from given path
-  inline void addModelPath(const std::string &path) {
-    addModelPath(std::vector<std::string>({path}));
-  }
-
-  /// @brief Adds models from list of directories
-  inline void addModelPath(const std::vector<std::string> &paths) {
-    for (const auto &path : paths) {
-      try {
-        const std::filesystem::path fspath{path};
-	if (std::filesystem::exists(fspath)) {
-        for (const auto &entry : std::filesystem::directory_iterator{fspath}) {
-          if (entry.path().extension() == ".dll" ||
-              entry.path().extension() == ".dylib" ||
-              entry.path().extension() == ".so") {
-	    try {
-            auto handler = std::make_shared<ModelHandler>(entry.path().c_str());
-            std::shared_ptr<Model> (*create)(const nlohmann::json &);
-            create = reinterpret_cast<std::shared_ptr<Model> (*)(
-                const nlohmann::json &)>(handler->getSymbol("create"));
-            models[create({})->getName()] = handler;
-	    } catch (...) {
-	      std::clog << "Unable to create model " << entry << std::endl;
-	    }
-          }
-        }
-	}
-      } catch (...) {
-        std::clog << "Unable to open path " << path << std::endl;
-      }
-    }
-  }
-
-  /// @brief Returns a new instance of the requested model and
-  /// throws an exception if model cannot be found
-  inline std::shared_ptr<Model>
-  create(const std::string &name, const nlohmann::json &json = NULL) const {
-    try {
-      auto model = models.find(name);
-      if (model == models.end())
-        throw InvalidModelException();
-
-      std::shared_ptr<Model> (*create)(const nlohmann::json &);
-      create =
-          reinterpret_cast<std::shared_ptr<Model> (*)(const nlohmann::json &)>(
-              model->second->getSymbol("create"));
-      return create(json);
-    } catch (...) {
-      throw InvalidModelException();
-    }
-  }
-
-  /// @brief Returns a new model instance from binary data stream
-  /// throws an exception if model cannot be created
-  inline std::shared_ptr<Model> load(const nlohmann::json &json) const {
-
-    for (auto &model : models) {
-      try {
-        std::shared_ptr<Model> (*load)(const nlohmann::json &);
-        load = reinterpret_cast<std::shared_ptr<Model> (*)(
-            const nlohmann::json &)>(model.second->getSymbol("load"));
-        return load(json);
-      } catch (...) { /* try next model */
-      }
-    }
-
-    // No working model found, through exception and quit load request
-    throw InvalidModelException();
-  }
-
-  /// @brief Serializes the list of models to JSON
-  inline nlohmann::json getModels() const {
-    auto data = nlohmann::json::array();
-    for (auto const &model : models)
-      data.push_back(create(model.first)->getModel());
-    return data;
-  }
-
-  /// @brief Returns a string representation of the model manager object
-  inline virtual void
-  pretty_print(std::ostream &os = std::cout) const noexcept override {
-    os << name();
-  }
-};
-
-/// @brief Print (as string) a model manager object
-inline std::ostream &operator<<(std::ostream &os, const ModelManager &obj) {
-  obj.pretty_print(os);
-  return os;
-}
-
-} // namespace iganet
-=======
-/**
-   @file webapps/modelmanager.hpp
-
-   @brief Model manager
-
-   @author Matthias Moller
-
-   @copyright This file is part of the IgANet project
-
-   This Source Code Form is subject to the terms of the Mozilla Public
-   License, v. 2.0. If a copy of the MPL was not distributed with this
-   file, You can obtain one at http://mozilla.org/MPL/2.0/.
-*/
-
-#pragma once
-
-#include <exception>
-#include <filesystem>
-#include <map>
-
-#if defined(_WIN32)
-#include <direct.h>
-#include <windows.h>
-#else
-#include <dlfcn.h>
-#include <sys/stat.h>
-#endif
-
-#include <model.hpp>
-#include <utils/fqn.hpp>
-
-namespace iganet {
-
-/// @brief Model handler
-///
-/// This class implements the model handler
-class ModelHandler {
-public:
-  /// @brief Default constructor deleted
-  ModelHandler() = delete;
-  ModelHandler(ModelHandler &&) = delete;
-  ModelHandler(const ModelHandler &) = delete;
-
-  /// @brief Constructor from file
-  ModelHandler(const char *filename, int flags = RTLD_NOW) {
-#if defined(_WIN32)
-    static_cast<void>(flags);
-    HMODULE dl = LoadLibrary(filename);
-    if (!dl)
-      throw std::runtime_error("LoadLibrary - error: " + GetLastError());
-    handle.reset(dl, FreeLibrary);
-#elif defined(__APPLE__) || defined(__linux__) || defined(__unix)
-    void *dl = ::dlopen(filename, flags);
-    if (!dl)
-      throw std::runtime_error(::dlerror());
-    handle.reset(dl, ::dlclose);
-#else
-#error("Unsupported operating system")
-#endif
-  }
-
-  /// @brief Gets symbol from dynamic library
-  void *getSymbol(const char *name) const {
-    if (!handle)
-      throw std::runtime_error(
-          "An error occured while accessing the dynamic library");
-
-    void *symbol = NULL;
-#if defined(_WIN32)
-    *(void **)(&symbol) = (void *)GetProcAddress(handle.get(), name);
-#elif defined(__APPLE__) || defined(__linux__) || defined(__unix)
-    *(void **)(&symbol) = ::dlsym(handle.get(), name);
-#endif
-    if (!symbol)
-      throw std::runtime_error(
-          "An error occured while getting the symbol from the dynamic library");
-
-    return symbol;
-  }
-
-  /// @brief Checks if handle is assigned
-  operator bool() const { return (bool)handle; }
-
-private:
-  /// @brief Handle to dynamic library object
-#if defined(_WIN32)
-  std::shared_ptr<std::remove_pointer<HMODULE>::type> handle;
-#elif defined(__APPLE__) || defined(__linux__) || defined(__unix)
-  std::shared_ptr<void> handle;
-#endif
-};
-
-/// @brief Model manager
-///
-/// This class implements the model manager
-class ModelManager : protected utils::FullQualifiedName {
-private:
-  /// @brief List of models
-  std::map<std::string, std::shared_ptr<ModelHandler>> models;
-
-public:
-  /// @brief Default constructor deleted
-  ModelManager() = delete;
-
-  /// @brief Constructor from filesystem
-  /// @{
-  ModelManager(const std::string &path)
-      : ModelManager(std::vector<std::string>({path})) {}
-
-  ModelManager(const std::vector<std::string> &paths) { addModelPath(paths); }
-  /// @}
-
-  /// @brief Adds models from given path
-  inline void addModelPath(const std::string &path) {
-    addModelPath(std::vector<std::string>({path}));
-  }
-
-  /// @brief Adds models from list of directories
-  inline void addModelPath(const std::vector<std::string> &paths) {
-    for (const auto &path : paths) {
-      try {
-        const std::filesystem::path fspath{path};
-        if (std::filesystem::exists(fspath)) {
-          for (const auto &entry :
-               std::filesystem::directory_iterator{fspath}) {
-            if (entry.path().extension() == ".dll" ||
-                entry.path().extension() == ".dylib" ||
-                entry.path().extension() == ".so") {
-              try {
-                auto handler =
-                    std::make_shared<ModelHandler>(entry.path().c_str());
-                std::shared_ptr<Model> (*create)(const nlohmann::json &);
-                create = reinterpret_cast<std::shared_ptr<Model> (*)(
-                    const nlohmann::json &)>(handler->getSymbol("create"));
-                models[create({})->getName()] = handler;
-              } catch (...) {
-                std::clog << "Unable to create model " << entry << std::endl;
-              }
-            }
-          }
-        }
-      } catch (...) {
-        std::clog << "Unable to open path " << path << std::endl;
-      }
-    }
-  }
-
-  /// @brief Returns a new instance of the requested model and
-  /// throws an exception if model cannot be found
-  inline std::shared_ptr<Model>
-  create(const std::string &name, const nlohmann::json &json = NULL) const {
-    try {
-      auto model = models.find(name);
-      if (model == models.end())
-        throw InvalidModelException();
-
-      std::shared_ptr<Model> (*create)(const nlohmann::json &);
-      create =
-          reinterpret_cast<std::shared_ptr<Model> (*)(const nlohmann::json &)>(
-              model->second->getSymbol("create"));
-      return create(json);
-    } catch (...) {
-      throw InvalidModelException();
-    }
-  }
-
-  /// @brief Returns a new model instance from binary data stream
-  /// throws an exception if model cannot be created
-  inline std::shared_ptr<Model> load(const nlohmann::json &json) const {
-
-    for (auto &model : models) {
-      try {
-        std::shared_ptr<Model> (*load)(const nlohmann::json &);
-        load = reinterpret_cast<std::shared_ptr<Model> (*)(
-            const nlohmann::json &)>(model.second->getSymbol("load"));
-        return load(json);
-      } catch (...) { /* try next model */
-      }
-    }
-
-    // No working model found, through exception and quit load request
-    throw InvalidModelException();
-  }
-
-  /// @brief Serializes the list of models to JSON
-  inline nlohmann::json getModels() const {
-    auto data = nlohmann::json::array();
-    for (auto const &model : models)
-      data.push_back(create(model.first)->getModel());
-    return data;
-  }
-
-  /// @brief Returns a string representation of the model manager object
-  inline virtual void
-  pretty_print(std::ostream &os = std::cout) const noexcept override {
-    os << name();
-  }
-};
-
-/// @brief Print (as string) a model manager object
-inline std::ostream &operator<<(std::ostream &os, const ModelManager &obj) {
-  obj.pretty_print(os);
-  return os;
-}
-
-} // namespace iganet
->>>>>>> 0196b8a1
+/**
+   @file webapps/modelmanager.hpp
+
+   @brief Model manager
+
+   @author Matthias Moller
+
+   @copyright This file is part of the IgANet project
+
+   This Source Code Form is subject to the terms of the Mozilla Public
+   License, v. 2.0. If a copy of the MPL was not distributed with this
+   file, You can obtain one at http://mozilla.org/MPL/2.0/.
+*/
+
+#pragma once
+
+#include <exception>
+#include <filesystem>
+#include <map>
+
+#if defined(_WIN32)
+#include <direct.h>
+#include <windows.h>
+#else
+#include <dlfcn.h>
+#include <sys/stat.h>
+#endif
+
+#include <model.hpp>
+#include <utils/fqn.hpp>
+
+namespace iganet {
+
+/// @brief Model handler
+///
+/// This class implements the model handler
+class ModelHandler {
+public:
+  /// @brief Default constructor deleted
+  ModelHandler() = delete;
+  ModelHandler(ModelHandler &&) = delete;
+  ModelHandler(const ModelHandler &) = delete;
+
+  /// @brief Constructor from file
+  ModelHandler(const char *filename, int flags = RTLD_NOW) {
+#if defined(_WIN32)
+    static_cast<void>(flags);
+    HMODULE dl = LoadLibrary(filename);
+    if (!dl)
+      throw std::runtime_error("LoadLibrary - error: " + GetLastError());
+    handle.reset(dl, FreeLibrary);
+#elif defined(__APPLE__) || defined(__linux__) || defined(__unix)
+    void *dl = ::dlopen(filename, flags);
+    if (!dl)
+      throw std::runtime_error(::dlerror());
+    handle.reset(dl, ::dlclose);
+#else
+#error("Unsupported operating system")
+#endif
+  }
+
+  /// @brief Gets symbol from dynamic library
+  void *getSymbol(const char *name) const {
+    if (!handle)
+      throw std::runtime_error(
+          "An error occured while accessing the dynamic library");
+
+    void *symbol = NULL;
+#if defined(_WIN32)
+    *(void **)(&symbol) = (void *)GetProcAddress(handle.get(), name);
+#elif defined(__APPLE__) || defined(__linux__) || defined(__unix)
+    *(void **)(&symbol) = ::dlsym(handle.get(), name);
+#endif
+    if (!symbol)
+      throw std::runtime_error(
+          "An error occured while getting the symbol from the dynamic library");
+
+    return symbol;
+  }
+
+  /// @brief Checks if handle is assigned
+  operator bool() const { return (bool)handle; }
+
+private:
+  /// @brief Handle to dynamic library object
+#if defined(_WIN32)
+  std::shared_ptr<std::remove_pointer<HMODULE>::type> handle;
+#elif defined(__APPLE__) || defined(__linux__) || defined(__unix)
+  std::shared_ptr<void> handle;
+#endif
+};
+
+/// @brief Model manager
+///
+/// This class implements the model manager
+class ModelManager : protected utils::FullQualifiedName {
+private:
+  /// @brief List of models
+  std::map<std::string, std::shared_ptr<ModelHandler>> models;
+
+public:
+  /// @brief Default constructor deleted
+  ModelManager() = delete;
+
+  /// @brief Constructor from filesystem
+  /// @{
+  ModelManager(const std::string &path)
+      : ModelManager(std::vector<std::string>({path})) {}
+
+  ModelManager(const std::vector<std::string> &paths) { addModelPath(paths); }
+  /// @}
+
+  /// @brief Adds models from given path
+  inline void addModelPath(const std::string &path) {
+    addModelPath(std::vector<std::string>({path}));
+  }
+
+  /// @brief Adds models from list of directories
+  inline void addModelPath(const std::vector<std::string> &paths) {
+    for (const auto &path : paths) {
+      try {
+        const std::filesystem::path fspath{path};
+        if (std::filesystem::exists(fspath)) {
+          for (const auto &entry :
+               std::filesystem::directory_iterator{fspath}) {
+            if (entry.path().extension() == ".dll" ||
+                entry.path().extension() == ".dylib" ||
+                entry.path().extension() == ".so") {
+              try {
+                auto handler =
+                    std::make_shared<ModelHandler>(entry.path().c_str());
+                std::shared_ptr<Model> (*create)(const nlohmann::json &);
+                create = reinterpret_cast<std::shared_ptr<Model> (*)(
+                    const nlohmann::json &)>(handler->getSymbol("create"));
+                models[create({})->getName()] = handler;
+              } catch (...) {
+                std::clog << "Unable to create model " << entry << std::endl;
+              }
+            }
+          }
+        }
+      } catch (...) {
+        std::clog << "Unable to open path " << path << std::endl;
+      }
+    }
+  }
+
+  /// @brief Returns a new instance of the requested model and
+  /// throws an exception if model cannot be found
+  inline std::shared_ptr<Model>
+  create(const std::string &name, const nlohmann::json &json = NULL) const {
+    try {
+      auto model = models.find(name);
+      if (model == models.end())
+        throw InvalidModelException();
+
+      std::shared_ptr<Model> (*create)(const nlohmann::json &);
+      create =
+          reinterpret_cast<std::shared_ptr<Model> (*)(const nlohmann::json &)>(
+              model->second->getSymbol("create"));
+      return create(json);
+    } catch (...) {
+      throw InvalidModelException();
+    }
+  }
+
+  /// @brief Returns a new model instance from binary data stream
+  /// throws an exception if model cannot be created
+  inline std::shared_ptr<Model> load(const nlohmann::json &json) const {
+
+    for (auto &model : models) {
+      try {
+        std::shared_ptr<Model> (*load)(const nlohmann::json &);
+        load = reinterpret_cast<std::shared_ptr<Model> (*)(
+            const nlohmann::json &)>(model.second->getSymbol("load"));
+        return load(json);
+      } catch (...) { /* try next model */
+      }
+    }
+
+    // No working model found, through exception and quit load request
+    throw InvalidModelException();
+  }
+
+  /// @brief Serializes the list of models to JSON
+  inline nlohmann::json getModels() const {
+    auto data = nlohmann::json::array();
+    for (auto const &model : models)
+      data.push_back(create(model.first)->getModel());
+    return data;
+  }
+
+  /// @brief Returns a string representation of the model manager object
+  inline virtual void
+  pretty_print(std::ostream &os = std::cout) const noexcept override {
+    os << name();
+  }
+};
+
+/// @brief Print (as string) a model manager object
+inline std::ostream &operator<<(std::ostream &os, const ModelManager &obj) {
+  obj.pretty_print(os);
+  return os;
+}
+
+} // namespace iganet