########################################################################
# CMakeLists.txt
#
# Author: Matthias Moller
# Copyright (C) 2021-2023 by the IgANet authors
#
# This file is part of the IgANet project
#
# This Source Code Form is subject to the terms of the Mozilla Public
# License, v. 2.0. If a copy of the MPL was not distributed with this
# file, You can obtain one at http://mozilla.org/MPL/2.0/.
#
########################################################################

# Set a default coefficient numeric types if not specified
if(NOT IGANET_WEBAPPS_COEFF_TYPE)
  set (IGANET_WEBAPPS_COEFF_TYPE "float" CACHE STRING
    "Coefficient type(float, double)" FORCE)
endif()
set_property(CACHE IGANET_WEBAPPS_COEFF_TYPE PROPERTY STRINGS
"float" "double")

########################################################################
# Option list
########################################################################
option(IGANET_WITH_OPENSSL      "With OpenSSL support"      OFF)
option(IGANET_WITH_LIBUV        "With LibUV support"        OFF)

message("WebApp features:")
message("IGANET_WITH_LIBUV..................: ${IGANET_WITH_LIBUV}")
message("IGANET_WITH_OPENSSL................: ${IGANET_WITH_OPENSSL}")
message("")

########################################################################
# Prerequisites
########################################################################
include(popl)
include(uwebsockets)

########################################################################
# Config file
########################################################################
configure_file(${PROJECT_SOURCE_DIR}/webapps/webapps_config.hpp.in
  ${PROJECT_BINARY_DIR}/webapps/webapps_config.hpp @ONLY)

install(FILES ${PROJECT_BINARY_DIR}/webapps/webapps_config.hpp
  DESTINATION include/iganet/webapp)

########################################################################
# Include directories
########################################################################
include_directories(${CMAKE_CURRENT_SOURCE_DIR} ${CMAKE_CURRENT_BINARY_DIR})

########################################################################
# Compression library
########################################################################
find_package(ZLIB REQUIRED)

########################################################################
# WebApps
########################################################################

file(GLOB WEBAPPS *.cxx)

foreach(webapp ${WEBAPPS})
  file(RELATIVE_PATH filename ${CMAKE_CURRENT_SOURCE_DIR} ${webapp})

  if (NOT IGANET_BUILD_CPUONLY AND CMAKE_CUDA_COMPILER)
    set_source_files_properties(${webapp} PROPERTIES LANGUAGE CUDA)
  endif()
<<<<<<< HEAD

  string(REPLACE ".cxx" "" name ${filename})
  add_executable(${name} ${filename})
=======
  
  get_filename_component(name ${webapp} NAME_WE)
  add_executable(${name} ${webapp})
>>>>>>> 667984cc

  if(IGANET_BUILD_PCH AND NOT WIN32 AND NOT ${CMAKE_VERSION} VERSION_LESS "3.16.0")
    target_precompile_headers(${name} REUSE_FROM iganet_pch)
  endif()

  target_link_libraries(${name} PUBLIC ${TORCH_LIBRARIES})
  target_link_libraries(${name} PUBLIC ${ZLIB_LIBRARIES})
  target_link_libraries(${name} PUBLIC ${CMAKE_DL_LIBS})
  target_link_libraries(${name} PUBLIC usockets)
  target_link_libraries(${name} PUBLIC pugixml)

  # Intel Extension for PyTorch
  if (NOT IGANET_BUILD_CPUONLY AND IPEX_FOUND)
    target_link_libraries(${name} PUBLIC ${TORCH_IPEX_LIBRARIES})
  endif()

  if (IGANET_WITH_GISMO)
    target_link_libraries(${name} PUBLIC gismo_static)
  endif()

  if (IGANET_WITH_OPENMP)
    target_link_libraries(${name} PUBLIC OpenMP::OpenMP_CXX)
  endif()

  install(TARGETS ${name} DESTINATION bin)
endforeach()

install(FILES server.cfg DESTINATION etc)

file(GLOB SOURCES *.hpp)
install(FILES ${SOURCES} DESTINATION include/iganet/webapp)

add_subdirectory(${CMAKE_CURRENT_SOURCE_DIR}/models)<|MERGE_RESOLUTION|>--- conflicted
+++ resolved
@@ -68,15 +68,9 @@
   if (NOT IGANET_BUILD_CPUONLY AND CMAKE_CUDA_COMPILER)
     set_source_files_properties(${webapp} PROPERTIES LANGUAGE CUDA)
   endif()
-<<<<<<< HEAD
 
-  string(REPLACE ".cxx" "" name ${filename})
-  add_executable(${name} ${filename})
-=======
-  
   get_filename_component(name ${webapp} NAME_WE)
   add_executable(${name} ${webapp})
->>>>>>> 667984cc
 
   if(IGANET_BUILD_PCH AND NOT WIN32 AND NOT ${CMAKE_VERSION} VERSION_LESS "3.16.0")
     target_precompile_headers(${name} REUSE_FROM iganet_pch)
