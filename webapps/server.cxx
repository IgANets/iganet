--- conflicted
+++ resolved
@@ -1,3568 +1,1849 @@
-<<<<<<< HEAD
-/**
-   @file webapps/server.cxx
-
-   @brief Demonstration of a server application
-
-   @author Matthias Moller
-
-   @copyright This file is part of the IgANet project
-
-   This Source Code Form is subject to the terms of the Mozilla Public
-   License, v. 2.0. If a copy of the MPL was not distributed with this
-   file, You can obtain one at http://mozilla.org/MPL/2.0/.
-*/
-
-#include <App.h>
-#include <algorithm>
-#include <iganet.h>
-#include <modelmanager.hpp>
-#include <popl.hpp>
-
-#include <chrono>
-#include <filesystem>
-#include <thread>
-
-namespace iganet {
-namespace webapp {
-
-/// @brief Enumerator for specifying the status
-enum class status : short_t {
-  success = 0,                       /*!<  request was handled successfully */
-  invalidRequest = 1,                /*!<  invalid request                  */
-  invalidCreateRequest = 2,          /*!<  invalid create request           */
-  invalidRemoveRequest = 3,          /*!<  invalid remove request           */
-  invalidConnectRequest = 4,         /*!<  invalid connect request          */
-  invalidDisconnectRequest = 5,      /*!<  invalid disconnect request       */
-  invalidGetRequest = 6,             /*!<  invalid get request              */
-  invalidPutRequest = 7,             /*!<  invalid put request              */
-  invalidEvalRequest = 8,            /*!<  invalid eval request             */
-  invalidRefineRequest = 9,          /*!<  invalid refine request           */
-  invalidElevateRequest = 10,        /*!<  invalid degree elevate request   */
-  invalidIncreaseRequest = 11,       /*!<  invalid degree increase request  */
-  invalidReparameterizeRequest = 12, /*!<  invalid reparameterize request   */
-  invalidLoadRequest = 13,           /*!<  invalid load request             */
-  invalidSaveRequest = 14,           /*!<  invalid save request             */
-  invalidImportRequest = 15,         /*!<  invalid import request           */
-  invalidExportRequest = 16,         /*!<  invalid export request           */
-  invalidComputeErrorRequest = 17    /*!<  invalid compute error request    */
-};
-
-/// @brief InvalidSessionId exception
-struct InvalidSessionIdException : public std::exception {
-  const char *what() const throw() { return "Invalid session id"; }
-};
-
-/// @brief InvalidModelId exception
-struct InvalidModelIdException : public std::exception {
-  const char *what() const throw() { return "Invalid model id"; }
-};
-
-/// @brief InvalidModelType exception
-struct InvalidModelTypeException : public std::exception {
-  const char *what() const throw() { return "Invalid model type"; }
-};
-
-/// @brief Tokenize the input string
-std::vector<std::string> tokenize(std::string str,
-                                  std::string separator = "/") {
-  std::vector<std::string> tokens;
-  for (auto i = strtok(&str[0], &separator[0]); i != NULL;
-       i = strtok(NULL, &separator[0]))
-    tokens.push_back(i);
-  return tokens;
-}
-
-/// @brief Session
-template <typename T> struct Session {
-private:
-  /// @brief Session UUID
-  const std::string uuid;
-
-  /// @brief Hashed password
-  const std::size_t hash;
-
-  /// @brief Creation time stamp
-  std::chrono::system_clock::time_point creation_time;
-
-  /// @brief Access time stamp
-  std::chrono::system_clock::time_point access_time;
-
-public:
-  /// @brief Default constructor
-  Session(std::size_t hash)
-      : uuid(iganet::utils::uuid::create()), hash(hash),
-        creation_time(std::chrono::system_clock::now()),
-        access_time(std::chrono::system_clock::now()) {}
-
-  /// @brief Returns the UUID
-  const std::string &getUUID() const { return uuid; }
-
-  /// @brief Returns the requested model or throws an exception
-  std::shared_ptr<Model> getModel(int64_t id) {
-    auto it = models.find(id);
-    if (it == models.end())
-      throw InvalidModelIdException();
-    else
-      return it->second;
-  }
-
-  /// @brief Returns the model and removes it from the list of models
-  std::shared_ptr<Model> removeModel(int64_t id) {
-    auto it = models.find(id);
-    if (it == models.end())
-      throw InvalidModelIdException();
-    else {
-      auto model = it->second;
-      models.erase(it);
-      return model;
-    }
-  }
-
-  /// @brief Updates the access time stamp
-  void access() { access_time = std::chrono::system_clock::now(); }
-
-  /// @brief List of models
-  std::map<int64_t, std::shared_ptr<Model>> models;
-};
-
-/// @brief Sessions structure
-template <typename T> struct Sessions {
-public:
-  /// @brief Returns the requested session model or throws an exception
-  inline std::shared_ptr<Session<T>> getSession(std::string uuid) {
-    auto it = sessions.find(uuid);
-    if (it == sessions.end())
-      throw InvalidSessionIdException();
-    else {
-      it->second->access();
-      return it->second;
-    }
-  }
-
-  /// @brief Returns the session and removes it from the list of sessions
-  inline std::shared_ptr<Session<T>> removeSession(std::string uuid) {
-    auto it = sessions.find(uuid);
-    if (it == sessions.end())
-      throw InvalidSessionIdException();
-    else {
-      auto session = it->second;
-      sessions.erase(it);
-      return session;
-    }
-  }
-
-  /// @brief Add path to model path
-  inline static void addModelPath(const std::string &path) {
-    models.addModelPath(path);
-  }
-
-  /// @brief Add list of paths to model path
-  inline static void addModelPath(const std::vector<std::string> &path) {
-    models.addModelPath(path);
-  }
-
-  /// @brief List of sessions shared between all sockets
-  inline static std::map<std::string, std::shared_ptr<Session<T>>> sessions;
-
-  /// @brief List of models
-  inline static ModelManager models =
-      ModelManager(iganet::webapp::tokenize("webapps/models,models", ","));
-};
-
-} // namespace webapp
-} // namespace iganet
-
-int main(int argc, char const *argv[]) {
-  using PerSocketData = iganet::webapp::Sessions<iganet::real_t>;
-
-  popl::OptionParser op("Allowed options");
-  auto help_option = op.add<popl::Switch>("h", "help", "print help message");
-  auto port_option =
-      op.add<popl::Value<int>>("p", "port", "TCP port of the server", 9001);
-  auto config_option = op.add<popl::Value<std::string>>(
-      "f", "configfile", "configuration file", "");
-  auto keyfile_option = op.add<popl::Value<std::string>>(
-      "k", "keyfile", "key file for SSL encryption", "");
-  auto certfile_option = op.add<popl::Value<std::string>>(
-      "c", "certfile", "certificate file for SSL encryption", "");
-  auto modelpath_option = op.add<popl::Value<std::string>>(
-      "m", "modelpath", "path to model files", "");
-  auto passphrase_option = op.add<popl::Value<std::string>>(
-      "a", "passphrase", "passphrase for SSL encryption", "");
-  auto threads_option =
-      op.add<popl::Value<int>>("t", "threads", "number of server threads", 1);
-
-  op.parse(argc, argv);
-
-  // Print auto-generated help message
-  if (help_option->count() == 1) {
-    std::cout << op << std::endl;
-    return 0;
-  } else if (help_option->count() == 2) {
-    std::cout << op.help(popl::Attribute::advanced) << std::endl;
-    return 0;
-  } else if (help_option->count() > 2) {
-    std::cout << op.help(popl::Attribute::expert) << std::endl;
-    return 0;
-  }
-
-  // Initialize backend
-  iganet::init();
-
-  // Load configuration from file
-  nlohmann::json config;
-  if (!config_option->value().empty()) {
-    std::ifstream file(config_option->value());
-    if (file) {
-      try {
-        config = nlohmann::json::parse(file);
-      } catch (std::exception &e) {
-        std::cerr << e.what();
-        return -1;
-      }
-    } else {
-      std::ifstream file(std::filesystem::path(__FILE__).replace_filename(
-          config_option->value()));
-      if (file) {
-        try {
-          config = nlohmann::json::parse(file);
-        } catch (std::exception &e) {
-          std::cerr << e.what();
-          return -1;
-        }
-      }
-    }
-  }
-
-  // Override commandline arguments
-  if (port_option->is_set())
-    config["port"] = port_option->value();
-
-  if (keyfile_option->is_set())
-    config["keyFile"] = keyfile_option->value();
-
-  if (certfile_option->is_set())
-    config["certFile"] = certfile_option->value();
-
-  if (passphrase_option->is_set())
-    config["passphrase"] = passphrase_option->value();
-
-  if (modelpath_option->is_set())
-    config["modelPath"] = modelpath_option->value();
-
-  if (threads_option->is_set())
-    config["numThreads"] = threads_option->value();
-
-  // Check if key file is available
-  if (config.contains("keyFile")) {
-    if (!std::filesystem::exists(
-            std::filesystem::path(config["keyFile"].get<std::string>()))) {
-      if (std::filesystem::exists(
-              std::filesystem::path(__FILE__).replace_filename(
-                  config["keyFile"].get<std::string>()))) {
-        config["keyFile"] = std::filesystem::path(__FILE__).replace_filename(
-            config["keyFile"].get<std::string>());
-      } else {
-        throw std::runtime_error("Unable to open key file " +
-                                 config["keyFile"].get<std::string>());
-      }
-    }
-  }
-
-  // Check if cert file is available
-  if (config.contains("certFile")) {
-    if (!std::filesystem::exists(
-            std::filesystem::path(config["certFile"].get<std::string>()))) {
-      if (std::filesystem::exists(
-              std::filesystem::path(__FILE__).replace_filename(
-                  config["certFile"].get<std::string>()))) {
-        config["certFile"] = std::filesystem::path(__FILE__).replace_filename(
-            config["certFile"].get<std::string>());
-      } else {
-        throw std::runtime_error("Unable to open cert file " +
-                                 config["certFile"].get<std::string>());
-      }
-    }
-  }
-
-  // Add paths to model search path
-  if (config.contains("modelPath"))
-    PerSocketData::addModelPath(
-        iganet::webapp::tokenize(config["modelPath"].get<std::string>(), ","));
-
-  // Multi-threaded websocket application
-  std::vector<std::thread *> threads(config.contains("numThreads")
-                                         ? config["numThreads"].get<int>()
-                                         : std::thread::hardware_concurrency());
-
-  std::transform(
-      threads.begin(), threads.end(), threads.begin(),
-      [&config, &port_option](std::thread *) {
-        return new std::thread([&config, &port_option]() {
-          // Create WebSocket application
-          try {
-            uWS::SSLApp(
-                {.key_file_name =
-                     (config.contains("keyFile")
-                          ? config["keyFile"].get<std::string>().c_str()
-                          : std::filesystem::path(__FILE__)
-                                .replace_filename("key.pem")
-                                .c_str()),
-                 .cert_file_name =
-                     (config.contains("certFile")
-                          ? config["certFile"].get<std::string>().c_str()
-                          : std::filesystem::path(__FILE__)
-                                .replace_filename("cert.pem")
-                                .c_str()),
-                 .passphrase =
-                     (config.contains("passphrase")
-                          ? config["passphrase"].get<std::string>().c_str()
-                          : "")})
-                .ws<PerSocketData>(
-                    "/*",
-                    {/* Settings */
-                     .compression =
-                         uWS::CompressOptions(uWS::DEDICATED_COMPRESSOR_4KB |
-                                              uWS::DEDICATED_DECOMPRESSOR),
-                     .maxPayloadLength =
-                         (config.contains("maxPayloadLength")
-                              ? config["maxPayloadLength"].get<unsigned int>()
-                              : 100 * 1024 * 1024),
-                     .idleTimeout =
-                         (config.contains("idleTimeout")
-                              ? config["idleTimeout"].get<unsigned short>()
-                              : static_cast<unsigned short>(16)),
-                     .maxBackpressure =
-                         (config.contains("maxBackpressure")
-                              ? config["maxBackpressure"].get<unsigned int>()
-                              : 100 * 1024 * 1024),
-                     .closeOnBackpressureLimit =
-                         (config.contains("closeOnBackpressureLimit")
-                              ? config["closeOnBackpressureLimit"].get<bool>()
-                              : false),
-                     .resetIdleTimeoutOnSend =
-                         (config.contains("resetIdleTimeoutOnSend")
-                              ? config["resetIdleTimeoutOnSend"].get<bool>()
-                              : false),
-                     .sendPingsAutomatically =
-                         (config.contains("sendPingsAutomatically")
-                              ? config["sendPingsAutomatically"].get<bool>()
-                              : true),
-                     /* Handlers */
-                     .upgrade = nullptr,
-                     .open =
-                         [](auto *ws) {
-#ifndef NDEBUG
-                           std::stringstream msg;
-                           msg << "[Thread " << std::this_thread::get_id()
-                               << "] Connection has been opened\n";
-                           std::clog << msg.str();
-#endif
-                         },
-                     .message =
-                         [](auto *ws, std::string_view message,
-                            uWS::OpCode opCode) {
-                           try {
-                             // Tokenize request
-                             auto request = nlohmann::json::parse(message);
-                             auto tokens = iganet::webapp::tokenize(
-                                 request["request"].get<std::string>());
-
-                             // Prepare response
-                             nlohmann::json response;
-                             response["request"] = request["id"];
-                             response["status"] =
-                                 iganet::webapp::status::success;
-
-#ifndef NDEBUG
-                             std::stringstream msg;
-                             for (auto const &token : tokens)
-                               msg << "[Thread " << std::this_thread::get_id()
-                                   << "] " << token << "/";
-                             msg << std::endl;
-                             std::clog << msg.str();
-#endif
-
-                             // Dispatch request
-                             if (tokens[0] == "get") {
-                               //
-                               // request: get/*
-                               //
-
-                               try {
-
-                                 if (tokens.size() == 1) {
-                                   //
-                                   // request: get
-                                   //
-
-                                   // Get list of all active sessions
-                                   std::vector<std::string> ids;
-                                   for (const auto &session :
-                                        ws->getUserData()->sessions)
-                                     ids.push_back(session.first);
-                                   response["data"]["ids"] = ids;
-                                   ws->send(response.dump(), uWS::OpCode::TEXT,
-                                            true);
-                                 }
-
-                                 else if (tokens.size() == 2) {
-                                   //
-                                   // request: get/<session-id>
-                                   //
-
-                                   // Get session
-                                   auto session =
-                                       ws->getUserData()->getSession(tokens[1]);
-
-                                   // Get list of all active models in session
-                                   std::vector<int64_t> ids;
-                                   auto models = nlohmann::json::array();
-                                   for (const auto &model : session->models) {
-                                     ids.push_back(model.first);
-                                     models.push_back(model.second->getModel());
-                                   }
-                                   response["data"]["ids"] = ids;
-                                   response["data"]["models"] = models;
-                                   ws->send(response.dump(), uWS::OpCode::TEXT,
-                                            true);
-                                 }
-
-                                 else if (tokens.size() == 3) {
-                                   //
-                                   // request: get/<session-id>/<model-instance>
-                                   //
-
-                                   // Get session
-                                   auto session =
-                                       ws->getUserData()->getSession(tokens[1]);
-
-                                   // Get model
-                                   auto model =
-                                       session->getModel(stoi(tokens[2]));
-
-                                   // Serialize model to JSON
-                                   response["data"] = model->to_json("", "");
-                                   response["data"]["model"] =
-                                       model->getModel();
-                                   ws->send(response.dump(), uWS::OpCode::TEXT,
-                                            true);
-                                 }
-
-                                 else if (tokens.size() == 4) {
-                                   //
-                                   // request:
-                                   // get/<session-id>/<model-instance>/<model-component>
-                                   //
-                                   // or
-                                   //
-                                   // request:
-                                   // get/<session-id>/<model-instance>/<attribute>
-                                   //
-
-                                   // Get session
-                                   auto session =
-                                       ws->getUserData()->getSession(tokens[1]);
-
-                                   // Get model
-                                   auto model =
-                                       session->getModel(stoi(tokens[2]));
-
-                                   // Serialize model component to JSON
-                                   response["data"] =
-                                       model->to_json(tokens[3], "");
-                                   ws->send(response.dump(), uWS::OpCode::TEXT,
-                                            true);
-                                 }
-
-                                 else if (tokens.size() == 5) {
-                                   //
-                                   // request:
-                                   // get/<session-id>/<model-instance>/<model-component>/<attribute>
-                                   //
-
-                                   // Get session
-                                   auto session =
-                                       ws->getUserData()->getSession(tokens[1]);
-
-                                   // Get model
-                                   auto model =
-                                       session->getModel(stoi(tokens[2]));
-
-                                   // Serialize attribute of model component to
-                                   // JSON
-                                   response["data"] =
-                                       model->to_json(tokens[3], tokens[4]);
-                                   ws->send(response.dump(), uWS::OpCode::TEXT,
-                                            true);
-                                 }
-
-                                 else
-                                   throw std::runtime_error(
-                                       "Invalid GET request");
-
-                               } catch (...) {
-                                 response["status"] =
-                                     iganet::webapp::status::invalidGetRequest;
-                                 response["reason"] =
-                                     "Invalid GET request. Valid GET requests "
-                                     "are "
-                                     "\"get\", \"get/<session-id>\", "
-                                     "\"get/<session-id>/<model-instance>\", "
-                                     "and "
-                                     "\"get/<session-id>/<model-instance>/"
-                                     "<model-component>\", and "
-                                     "\"get/<session-id>/<model-instance>/"
-                                     "<model-component>/<attribute>\"";
-                                 ws->send(response.dump(), uWS::OpCode::TEXT,
-                                          true);
-                               }
-
-                             } // GET
-
-                             else if (tokens[0] == "put") {
-                               //
-                               // request: put/*
-                               //
-
-                               try {
-
-                                 if (tokens.size() == 4) {
-                                   //
-                                   // request:
-                                   // put/<session-id>/<model-instance>/<attribute>
-                                   //
-
-                                   // Get session
-                                   auto session =
-                                       ws->getUserData()->getSession(tokens[1]);
-
-                                   // Get model
-                                   auto model =
-                                       session->getModel(stoi(tokens[2]));
-
-                                   // Update model attribute
-                                   response["data"] = model->updateAttribute(
-                                       "", tokens[3], request);
-                                   ws->send(response.dump(), uWS::OpCode::TEXT,
-                                            true);
-
-                                   // Broadcast update of model instance
-                                   nlohmann::json broadcast;
-                                   broadcast["id"] = session->getUUID();
-                                   broadcast["request"] = "update/instance";
-                                   broadcast["data"]["id"] = stoi(tokens[2]);
-                                   broadcast["data"]["component"] = "";
-                                   broadcast["data"]["attribute"] = tokens[3];
-                                   ws->publish(session->getUUID(),
-                                               broadcast.dump(),
-                                               uWS::OpCode::TEXT);
-                                 }
-
-                                 else if (tokens.size() == 5) {
-                                   //
-                                   // request:
-                                   // put/<session-id>/<model-instance>/<model-component>/<attribute>
-                                   //
-
-                                   // Get session
-                                   auto session =
-                                       ws->getUserData()->getSession(tokens[1]);
-
-                                   // Get model
-                                   auto model =
-                                       session->getModel(stoi(tokens[2]));
-
-                                   // Update model attribute
-                                   response["data"] = model->updateAttribute(
-                                       tokens[3], tokens[4], request);
-                                   ws->send(response.dump(), uWS::OpCode::TEXT,
-                                            true);
-
-                                   // Broadcast update of model instance
-                                   nlohmann::json broadcast;
-                                   broadcast["id"] = session->getUUID();
-                                   broadcast["request"] = "update/instance";
-                                   broadcast["data"]["id"] = stoi(tokens[2]);
-                                   broadcast["data"]["component"] = tokens[3];
-                                   broadcast["data"]["attribute"] = tokens[4];
-                                   ws->publish(session->getUUID(),
-                                               broadcast.dump(),
-                                               uWS::OpCode::TEXT);
-                                 }
-
-                                 else
-                                   throw std::runtime_error(
-                                       "Invalid PUT request");
-
-                               } catch (...) {
-                                 response["status"] =
-                                     iganet::webapp::status::invalidPutRequest;
-                                 response["reason"] =
-                                     "Invalid PUT request. Valid PUT requests "
-                                     "are "
-                                     "\"put/<session-id>/<model-instance>/"
-                                     "<attribute>\", and "
-                                     "\"put/<session-id>/<model-instance>/"
-                                     "<model-component>/<attribute>\"";
-                                 ws->send(response.dump(), uWS::OpCode::TEXT,
-                                          true);
-                               }
-
-                             } // PUT
-
-                             else if (tokens[0] == "create") {
-                               //
-                               // request: create/*
-                               //
-
-                               try {
-
-                                 if (tokens.size() == 2 &&
-                                     tokens[1] == "session") {
-                                   //
-                                   // request: create/session
-                                   //
-
-                                   // Create a new session
-                                   auto session = std::make_shared<
-                                       iganet::webapp::Session<iganet::real_t>>(
-                                       0);
-                                   std::string uuid = session->getUUID();
-                                   ws->getUserData()->sessions[uuid] = session;
-                                   response["data"]["id"] = uuid;
-                                   response["data"]["models"] =
-                                       ws->getUserData()->models.getModels();
-                                   ws->send(response.dump(), uWS::OpCode::TEXT,
-                                            true);
-
-                                   // Subscribe to new session
-                                   ws->subscribe(uuid);
-                                 }
-
-                                 else if (tokens.size() == 3) {
-                                   //
-                                   // request: create/<session-id>/<model-type>
-                                   //
-
-                                   // Get session
-                                   auto session =
-                                       ws->getUserData()->getSession(tokens[1]);
-
-                                   // Get new model's id
-                                   int64_t id =
-                                       (session->models.size() > 0
-                                            ? session->models.crbegin()->first +
-                                                  1
-                                            : 0);
-
-                                   // Create a new model instance
-                                   session->models[id] =
-                                       ws->getUserData()->models.create(
-                                           tokens[2], request);
-                                   response["data"]["id"] = std::to_string(id);
-                                   response["data"]["model"] =
-                                       session->models[id]->getModel();
-                                   ws->send(response.dump(), uWS::OpCode::TEXT,
-                                            true);
-
-                                   // Broadcast creation of a new model instance
-                                   nlohmann::json broadcast;
-                                   broadcast["id"] = session->getUUID();
-                                   broadcast["request"] = "create/instance";
-                                   broadcast["data"]["id"] = id;
-                                   broadcast["data"]["model"] =
-                                       session->models[id]->getModel();
-                                   ws->publish(session->getUUID(),
-                                               broadcast.dump(),
-                                               uWS::OpCode::TEXT);
-                                 }
-
-                                 else
-                                   throw std::runtime_error(
-                                       "Invalid CREATE request");
-
-                               } catch (...) {
-                                 response["status"] = iganet::webapp::status::
-                                     invalidCreateRequest;
-                                 response["reason"] =
-                                     "Invalid CREATE request. Valid CREATE "
-                                     "requests "
-                                     "are \"create/session\" and "
-                                     "\"create/<session-id>/<model-type>\"";
-                                 ws->send(response.dump(), uWS::OpCode::TEXT,
-                                          true);
-                               }
-
-                             } // CREATE
-
-                             else if (tokens[0] == "remove") {
-                               //
-                               // request: remove/*
-                               //
-
-                               try {
-
-                                 if (tokens.size() == 2) {
-                                   //
-                                   // request: remove/<session-id>
-                                   //
-
-                                   // Remove session
-                                   auto session =
-                                       ws->getUserData()->removeSession(
-                                           tokens[1]);
-                                   ws->send(response.dump(), uWS::OpCode::TEXT,
-                                            true);
-
-                                   // Broadcast removal of session
-                                   nlohmann::json broadcast;
-                                   broadcast["id"] = session->getUUID();
-                                   broadcast["request"] = "remove/session";
-                                   broadcast["data"]["id"] = session->getUUID();
-                                   ws->publish(session->getUUID(),
-                                               broadcast.dump(),
-                                               uWS::OpCode::TEXT);
-                                 }
-
-                                 else if (tokens.size() == 3) {
-                                   //
-                                   // request:
-                                   // remove/<session-id>/<model-instance>
-                                   //
-
-                                   // Get session
-                                   auto session =
-                                       ws->getUserData()->getSession(tokens[1]);
-
-                                   // Remove model
-                                   auto model =
-                                       session->removeModel(stoi(tokens[2]));
-                                   ws->send(response.dump(), uWS::OpCode::TEXT,
-                                            true);
-
-                                   // Broadcast removal of model instance
-                                   nlohmann::json broadcast;
-                                   broadcast["id"] = session->getUUID();
-                                   broadcast["request"] = "remove/instance";
-                                   broadcast["data"]["id"] = stoi(tokens[2]);
-                                   ws->publish(session->getUUID(),
-                                               broadcast.dump(),
-                                               uWS::OpCode::TEXT);
-                                 }
-
-                                 else
-                                   throw std::runtime_error(
-                                       "Invalid REMOVE request");
-
-                               } catch (...) {
-                                 response["status"] = iganet::webapp::status::
-                                     invalidRemoveRequest;
-                                 response["reason"] =
-                                     "Invalid REMOVE request. Valid REMOVE "
-                                     "requests "
-                                     "are "
-                                     "\"remove/<session-id>\" and "
-                                     "\"remove/<session-id>/<model-instance>\"";
-                                 ws->send(response.dump(), uWS::OpCode::TEXT,
-                                          true);
-                               }
-
-                             } // REMOVE
-
-                             else if (tokens[0] == "connect") {
-                               //
-                               // request: connect/*
-                               //
-
-                               try {
-
-                                 if (tokens.size() == 2) {
-                                   //
-                                   // request: connect/<session-id>
-                                   //
-
-                                   // Get session
-                                   auto session =
-                                       ws->getUserData()->getSession(tokens[1]);
-
-                                   // Connect to an existing session
-                                   response["data"]["id"] = session->getUUID();
-                                   response["data"]["models"] =
-                                       ws->getUserData()->models.getModels();
-                                   ws->send(response.dump(), uWS::OpCode::TEXT,
-                                            true);
-
-                                   // Subscribe to existing session
-                                   ws->subscribe(session->getUUID());
-                                 }
-
-                                 else
-                                   throw std::runtime_error(
-                                       "Invalid CONNECT request");
-
-                               } catch (...) {
-                                 response["status"] = iganet::webapp::status::
-                                     invalidConnectRequest;
-                                 response["reason"] =
-                                     "Invalid CONNECT request. Valid CONNECT "
-                                     "requests "
-                                     "are \"connect/<session-id>\"";
-                                 ws->send(response.dump(), uWS::OpCode::TEXT,
-                                          true);
-                               }
-
-                             } // CONNECT
-
-                             else if (tokens[0] == "disconnect") {
-                               //
-                               // request: diconnect/*
-                               //
-
-                               try {
-
-                                 if (tokens.size() == 2) {
-                                   //
-                                   // request: diconnect/<session-id>
-                                   //
-
-                                   // Get session
-                                   auto session =
-                                       ws->getUserData()->getSession(tokens[1]);
-
-                                   // Disconnect from an existing session
-                                   response["data"]["id"] = session->getUUID();
-                                   ws->send(response.dump(), uWS::OpCode::TEXT,
-                                            true);
-
-                                   // Unsubscribe from existing session
-                                   ws->unsubscribe(session->getUUID());
-                                 }
-
-                                 else
-                                   throw std::runtime_error(
-                                       "Invalid DISCONNECT request");
-
-                               } catch (...) {
-                                 response["status"] = iganet::webapp::status::
-                                     invalidDisconnectRequest;
-                                 response["reason"] =
-                                     "Invalid DISCONNECT request. Valid "
-                                     "DISCONNECT "
-                                     "requests are "
-                                     "\"diconnect/<session-id>\"";
-                                 ws->send(response.dump(), uWS::OpCode::TEXT,
-                                          true);
-                               }
-
-                             } // DISCONNECT
-
-                             else if (tokens[0] == "eval") {
-                               //
-                               // request: eval/*
-                               //
-
-                               try {
-
-                                 if (tokens.size() == 4) {
-                                   //
-                                   // request:
-                                   // eval/<session-id>/<model-instance>/<model-component>
-                                   //
-
-                                   // Get session
-                                   auto session =
-                                       ws->getUserData()->getSession(tokens[1]);
-
-                                   // Get model
-                                   auto model =
-                                       session->getModel(stoi(tokens[2]));
-
-                                   // Evaluate an existing model
-                                   if (auto m = std::dynamic_pointer_cast<
-                                           iganet::ModelEval>(model))
-                                     response["data"] =
-                                         m->eval(tokens[3], request);
-                                   else {
-                                     response["status"] = iganet::webapp::
-                                         status::invalidEvalRequest;
-                                     response["reason"] =
-                                         "Invalid EVAL request. Valid EVAL "
-                                         "requests "
-                                         "are "
-                                         "\"eval/<session-id>/<model-instance>/"
-                                         "<model-component>\"";
-                                   }
-                                   ws->send(response.dump(), uWS::OpCode::TEXT,
-                                            true);
-                                 }
-
-                                 else
-                                   throw std::runtime_error(
-                                       "Invalid EVAL request");
-
-                               } catch (...) {
-                                 response["status"] =
-                                     iganet::webapp::status::invalidEvalRequest;
-                                 response["reason"] =
-                                     "Invalid EVAL request. Valid EVAL "
-                                     "requests are "
-                                     "\"eval/<session-id>/<model-instance>/"
-                                     "<model-component>\"";
-                                 ws->send(response.dump(), uWS::OpCode::TEXT,
-                                          true);
-                               }
-
-                             } // EVAL
-
-                             else if (tokens[0] == "load") {
-                               //
-                               // request: load/*
-                               //
-
-                               try {
-
-                                 if (tokens.size() == 2) {
-                                   //
-                                   // request: load/<session-id>
-                                   //
-
-                                   // Get session
-                                   auto session =
-                                       ws->getUserData()->getSession(tokens[1]);
-
-                                   // Get binary data
-                                   auto instances =
-                                       request["data"]["instances"];
-
-                                   // Create vector if ids and array of models
-                                   std::vector<int64_t> ids;
-                                   auto models = nlohmann::json::array();
-
-                                   // Loop over all instances
-                                   for (const auto &instance : instances) {
-
-                                     // Get new model's id
-                                     int64_t id =
-                                         (session->models.size() > 0
-                                              ? session->models.crbegin()
-                                                        ->first +
-                                                    1
-                                              : 0);
-
-                                     nlohmann::json request;
-                                     request["data"]["binary"] = instance;
-
-                                     // Create a new model instance from binary
-                                     // data stream
-                                     session->models[id] =
-                                         ws->getUserData()->models.load(
-                                             request);
-                                     ids.push_back(id);
-                                     models.push_back(
-                                         session->models[id]->getModel());
-
-                                     // Broadcast creation of a new model
-                                     // instance
-                                     nlohmann::json broadcast;
-                                     broadcast["id"] = session->getUUID();
-                                     broadcast["request"] = "create/instance";
-                                     broadcast["data"]["id"] = id;
-                                     broadcast["data"]["model"] =
-                                         session->models[id]->getModel();
-                                     ws->publish(session->getUUID(),
-                                                 broadcast.dump(),
-                                                 uWS::OpCode::TEXT);
-                                   }
-
-                                   response["data"]["ids"] = ids;
-                                   response["data"]["models"] = models;
-                                   ws->send(response.dump(), uWS::OpCode::TEXT,
-                                            true);
-                                 }
-
-                                 else
-                                   throw std::runtime_error(
-                                       "Invalid LOAD request");
-
-                               } catch (...) {
-                                 response["status"] =
-                                     iganet::webapp::status::invalidLoadRequest;
-                                 response["reason"] = "Invalid LOAD request. "
-                                                      "Valid LOAD requests are "
-                                                      "\"load/session\" and "
-                                                      "\"load/<session-id>\"";
-                                 ws->send(response.dump(), uWS::OpCode::TEXT,
-                                          true);
-                               }
-
-                             } // LOAD
-
-                             else if (tokens[0] == "save") {
-                               //
-                               // request: save/*
-                               //
-
-                               try {
-
-                                 if (tokens.size() == 2) {
-                                   //
-                                   // request: save/<session-id>
-                                   //
-
-                                   // Get session
-                                   auto session =
-                                       ws->getUserData()->getSession(tokens[1]);
-
-                                   // Save all active models in session
-                                   auto models = nlohmann::json::array();
-                                   for (const auto &model : session->models) {
-                                     if (auto m = std::dynamic_pointer_cast<
-                                             iganet::ModelSerialize>(
-                                             model.second)) {
-                                       models.push_back(m->save());
-                                     }
-                                   }
-                                   response["data"] = models;
-                                   ws->send(response.dump(), uWS::OpCode::TEXT,
-                                            true);
-                                 }
-
-                                 else if (tokens.size() == 3) {
-                                   //
-                                   // request:
-                                   // save/<session-id>/<model-instance>
-                                   //
-
-                                   // Get session
-                                   auto session =
-                                       ws->getUserData()->getSession(tokens[1]);
-
-                                   // Get model
-                                   auto model =
-                                       session->getModel(stoi(tokens[2]));
-
-                                   // Save model
-                                   if (auto m = std::dynamic_pointer_cast<
-                                           iganet::ModelSerialize>(model))
-                                     response["data"] = m->save();
-                                   else {
-                                     response["status"] = iganet::webapp::
-                                         status::invalidSaveRequest;
-                                     response["reason"] =
-                                         "Invalid SAVE request. Valid SAVE "
-                                         "requests "
-                                         "are "
-                                         "\"save/<session-id>\" and "
-                                         "\"save/<session-id>/"
-                                         "<model-instance>\"";
-                                   }
-                                   ws->send(response.dump(), uWS::OpCode::TEXT,
-                                            true);
-                                 }
-
-                                 else
-                                   throw std::runtime_error(
-                                       "Invalid SAVE request");
-
-                               } catch (...) {
-                                 response["status"] =
-                                     iganet::webapp::status::invalidSaveRequest;
-                                 response["reason"] =
-                                     "Invalid SAVE request. Valid SAVE "
-                                     "requests are "
-                                     "\"save/<session-id>\" and "
-                                     "\"save/<session-id>/<model-instance>\"";
-                                 ws->send(response.dump(), uWS::OpCode::TEXT,
-                                          true);
-                               }
-
-                             } // SAVE
-
-                             else if (tokens[0] == "importxml") {
-                               //
-                               // request: importxml/*
-                               //
-
-                               try {
-
-                                 if (tokens.size() == 2) {
-                                   //
-                                   // request: importxml/<session-id>
-                                   //
-
-                                   // Get session
-                                   auto session =
-                                       ws->getUserData()->getSession(tokens[1]);
-
-                                   // Load all existing models from XML
-                                   for (const auto &model : session->models) {
-                                     if (auto m = std::dynamic_pointer_cast<
-                                             iganet::ModelXML>(model.second)) {
-                                       m->importXML(request, "", model.first);
-                                     } else {
-                                       response["status"] = iganet::webapp::
-                                           status::invalidImportRequest;
-                                       response["reason"] =
-                                           "Invalid IMPORTXML request. Valid "
-                                           "IMPORTXML "
-                                           "requests are "
-                                           "\"importxml/<session-id>\", "
-                                           "\"importxml/<session-id>/"
-                                           "<model-instance>\" and "
-                                           "\"importxml/<session-id>/"
-                                           "<model-instance>/"
-                                           "<model-component>\"";
-                                       ws->send(response.dump(),
-                                                uWS::OpCode::TEXT, true);
-                                       break;
-                                     }
-                                   }
-                                   ws->send(response.dump(), uWS::OpCode::TEXT,
-                                            true);
-
-                                   // Broadcast update of model instances
-                                   std::vector<int64_t> ids;
-                                   for (const auto &model : session->models)
-                                     ids.push_back(model.first);
-
-                                   // Broadcast update of model instance
-                                   nlohmann::json broadcast;
-                                   broadcast["id"] = session->getUUID();
-                                   broadcast["request"] = "update/instance";
-                                   broadcast["data"]["ids"] = ids;
-                                   ws->publish(session->getUUID(),
-                                               broadcast.dump(),
-                                               uWS::OpCode::TEXT);
-                                 }
-
-                                 else if (tokens.size() == 3) {
-                                   //
-                                   // request:
-                                   // importxml/<session-id>/<model-instance>
-                                   //
-
-                                   // Get session
-                                   auto session =
-                                       ws->getUserData()->getSession(tokens[1]);
-
-                                   // Get model
-                                   auto model =
-                                       session->getModel(stoi(tokens[2]));
-
-                                   // Import an existing model from XML
-                                   if (auto m = std::dynamic_pointer_cast<
-                                           iganet::ModelXML>(model))
-                                     m->importXML(request, "", -1);
-                                   else {
-                                     response["status"] = iganet::webapp::
-                                         status::invalidImportRequest;
-                                     response["reason"] =
-                                         "Invalid IMPORTXML request. Valid "
-                                         "IMPORTXML "
-                                         "requests are "
-                                         "\"importxml/<session-id>\", "
-                                         "\"importxml/<session-id>/"
-                                         "<model-instance>\" "
-                                         "and "
-                                         "\"importxml/<session-id>/"
-                                         "<model-instance>/"
-                                         "<model-component>\"";
-                                   }
-                                   ws->send(response.dump(), uWS::OpCode::TEXT,
-                                            true);
-
-                                   // Broadcast update of model instance
-                                   nlohmann::json broadcast;
-                                   broadcast["id"] = session->getUUID();
-                                   broadcast["request"] = "update/instance";
-                                   broadcast["data"]["id"] = stoi(tokens[2]);
-                                   ws->publish(session->getUUID(),
-                                               broadcast.dump(),
-                                               uWS::OpCode::TEXT);
-                                 }
-
-                                 else if (tokens.size() == 4) {
-                                   //
-                                   // request:
-                                   // importxml/<session-id>/<model-instance>/<model-component>
-                                   //
-
-                                   // Get session
-                                   auto session =
-                                       ws->getUserData()->getSession(tokens[1]);
-
-                                   // Get model
-                                   auto model =
-                                       session->getModel(stoi(tokens[2]));
-
-                                   // Import an existing model component from
-                                   // XML
-                                   if (auto m = std::dynamic_pointer_cast<
-                                           iganet::ModelXML>(model))
-                                     m->importXML(request, tokens[3], -1);
-                                   else {
-                                     response["status"] = iganet::webapp::
-                                         status::invalidImportRequest;
-                                     response["reason"] =
-                                         "Invalid IMPORTXML request. Valid "
-                                         "IMPORTXML "
-                                         "requests are "
-                                         "\"importxml/<session-id>\", "
-                                         "\"importxml/<session-id>/"
-                                         "<model-instance>\" "
-                                         "and "
-                                         "\"importxml/<session-id>/"
-                                         "<model-instance>/"
-                                         "<model-component>\"";
-                                   }
-                                   ws->send(response.dump(), uWS::OpCode::TEXT,
-                                            true);
-
-                                   // Broadcast update of model instance
-                                   nlohmann::json broadcast;
-                                   broadcast["id"] = session->getUUID();
-                                   broadcast["request"] = "update/instance";
-                                   broadcast["data"]["id"] = stoi(tokens[2]);
-                                   ws->publish(session->getUUID(),
-                                               broadcast.dump(),
-                                               uWS::OpCode::TEXT);
-                                 }
-
-                                 else
-                                   throw std::runtime_error(
-                                       "Invalid IMPORTXML request");
-
-                               } catch (...) {
-                                 response["status"] = iganet::webapp::status::
-                                     invalidImportRequest;
-                                 response["reason"] =
-                                     "Invalid IMPORTXML request. Valid "
-                                     "IMPORTXML "
-                                     "IMPORTXML "
-                                     "requests are \"importxml/<session-id>\", "
-                                     "\"importxml/<session-id>/"
-                                     "<model-instance>\" and "
-                                     "\"importxml/<session-id>/"
-                                     "<model-instance>/"
-                                     "<model-component>\"";
-                                 ws->send(response.dump(), uWS::OpCode::TEXT,
-                                          true);
-                               }
-
-                             } // IMPORTXML
-
-                             else if (tokens[0] == "exportxml") {
-                               //
-                               // request: exportxml/*
-                               //
-
-                               try {
-
-                                 if (tokens.size() == 2) {
-                                   //
-                                   // request: exportxml/<session-id>
-                                   //
-
-                                   // Get session
-                                   auto session =
-                                       ws->getUserData()->getSession(tokens[1]);
-
-                                   // Export all existing models to XML
-                                   pugi::xml_document doc;
-                                   pugi::xml_node xml = doc.append_child("xml");
-
-                                   for (const auto &model : session->models) {
-                                     if (auto m = std::dynamic_pointer_cast<
-                                             iganet::ModelXML>(model.second))
-                                       xml = m->exportXML(xml, "", model.first);
-                                     else
-                                       throw std::runtime_error(
-                                           "Invalid EXPORTXML request");
-                                   }
-                                   std::ostringstream oss;
-                                   doc.save(oss);
-
-                                   response["data"]["xml"] = oss.str();
-                                   ws->send(response.dump(), uWS::OpCode::TEXT,
-                                            true);
-                                 }
-
-                                 else if (tokens.size() == 3) {
-                                   //
-                                   // request:
-                                   // exportxml/<session-id>/<model-instance>
-                                   //
-
-                                   // Get session
-                                   auto session =
-                                       ws->getUserData()->getSession(tokens[1]);
-
-                                   // Get model
-                                   auto model =
-                                       session->getModel(stoi(tokens[2]));
-
-                                   // Export an existing model to XML
-                                   if (auto m = std::dynamic_pointer_cast<
-                                           iganet::ModelXML>(model))
-                                     response["data"]["xml"] =
-                                         m->exportXML("", stoi(tokens[2]));
-                                   else
-                                     throw std::runtime_error(
-                                         "Invalid EXPORTXML request");
-
-                                   ws->send(response.dump(), uWS::OpCode::TEXT,
-                                            true);
-                                 }
-
-                                 else if (tokens.size() == 4) {
-                                   //
-                                   // request:
-                                   // exportxml/<session-id>/<model-instance>/<model-component>
-                                   //
-
-                                   // Get session
-                                   auto session =
-                                       ws->getUserData()->getSession(tokens[1]);
-
-                                   // Get model
-                                   auto model =
-                                       session->getModel(stoi(tokens[2]));
-
-                                   // Export an existing model to XML
-                                   if (auto m = std::dynamic_pointer_cast<
-                                           iganet::ModelXML>(model))
-                                     response["data"]["xml"] = m->exportXML(
-                                         tokens[3], stoi(tokens[2]));
-                                   else
-                                     throw std::runtime_error(
-                                         "Invalid EXPORTXML request");
-
-                                   ws->send(response.dump(), uWS::OpCode::TEXT,
-                                            true);
-                                 }
-
-                                 else
-                                   throw std::runtime_error(
-                                       "Invalid EXPORTXML request");
-
-                               } catch (...) {
-                                 response["status"] = iganet::webapp::status::
-                                     invalidExportRequest;
-                                 response["reason"] =
-                                     "Invalid EXPORTXML request. Valid "
-                                     "EXPORTXML "
-                                     "EXPORTXML "
-                                     "requests are \"exportxml/<session-id>\", "
-                                     "\"exportxml/<session-id>/"
-                                     "<model-instance>\" and "
-                                     "and "
-                                     "\"exportxml/<session-id>/"
-                                     "<model-instance>/"
-                                     "<model-component>\"";
-                                 ws->send(response.dump(), uWS::OpCode::TEXT,
-                                          true);
-                               }
-
-                             } // EXPORTXML
-
-                             else if (tokens[0] == "refine") {
-                               //
-                               // request: refine/*
-                               //
-
-                               try {
-
-                                 if (tokens.size() == 3) {
-                                   //
-                                   // request:
-                                   // refine/<session-id>/<model-instance>
-                                   //
-
-                                   // Get session
-                                   auto session =
-                                       ws->getUserData()->getSession(tokens[1]);
-
-                                   // Get model
-                                   auto model =
-                                       session->getModel(stoi(tokens[2]));
-
-                                   // Refine an existing model
-                                   if (auto m = std::dynamic_pointer_cast<
-                                           iganet::ModelRefine>(model))
-                                     m->refine(request);
-                                   else {
-                                     response["status"] = iganet::webapp::
-                                         status::invalidRefineRequest;
-                                     response["reason"] =
-                                         "Invalid REFINE request. Valid REFINE "
-                                         "requests are "
-                                         "\"refine/<session-id>/"
-                                         "<model-instance>\"";
-                                   }
-                                   ws->send(response.dump(), uWS::OpCode::TEXT,
-                                            true);
-
-                                   // Broadcast refinement of model instance
-                                   nlohmann::json broadcast;
-                                   broadcast["id"] = session->getUUID();
-                                   broadcast["request"] = "refine/instance";
-                                   broadcast["data"]["id"] = stoi(tokens[2]);
-                                   ws->publish(session->getUUID(),
-                                               broadcast.dump(),
-                                               uWS::OpCode::TEXT);
-                                 }
-
-                                 else
-                                   throw std::runtime_error(
-                                       "Invalid REFINE request");
-
-                               } catch (...) {
-                                 response["status"] = iganet::webapp::status::
-                                     invalidRefineRequest;
-                                 response["reason"] =
-                                     "Invalid REFINE request. Valid REFINE "
-                                     "requests "
-                                     "are "
-                                     "\"refine/<session-id>/<model-instance>\"";
-                                 ws->send(response.dump(), uWS::OpCode::TEXT,
-                                          true);
-                               }
-
-                             } // REFINE
-
-                             else if (tokens[0] == "elevate") {
-                               //
-                               // request: elevate/*
-                               //
-
-                               try {
-
-                                 if (tokens.size() == 3) {
-                                   //
-                                   // request:
-                                   // elevate/<session-id>/<model-instance>
-                                   //
-
-                                   // Get session
-                                   auto session =
-                                       ws->getUserData()->getSession(tokens[1]);
-
-                                   // Get model
-                                   auto model =
-                                       session->getModel(stoi(tokens[2]));
-
-                                   // Degree elevate an existing model
-                                   if (auto m = std::dynamic_pointer_cast<
-                                           iganet::ModelElevate>(model))
-                                     m->elevate(request);
-                                   else {
-                                     response["status"] = iganet::webapp::
-                                         status::invalidElevateRequest;
-                                     response["reason"] =
-                                         "Invalid ELEVATE request. Valid "
-                                         "ELEVATE "
-                                         "requests are "
-                                         "\"elevate/<session-id>/"
-                                         "<model-instance>\"";
-                                   }
-                                   ws->send(response.dump(), uWS::OpCode::TEXT,
-                                            true);
-
-                                   // Broadcast degree elevation of model
-                                   // instance
-                                   nlohmann::json broadcast;
-                                   broadcast["id"] = session->getUUID();
-                                   broadcast["request"] = "elevate/instance";
-                                   broadcast["data"]["id"] = stoi(tokens[2]);
-                                   ws->publish(session->getUUID(),
-                                               broadcast.dump(),
-                                               uWS::OpCode::TEXT);
-                                 }
-
-                                 else
-                                   throw std::runtime_error(
-                                       "Invalid ELEVATE request");
-
-                               } catch (...) {
-                                 response["status"] = iganet::webapp::status::
-                                     invalidElevateRequest;
-                                 response["reason"] =
-                                     "Invalid ELEVATE request. Valid ELEVATE "
-                                     "requests "
-                                     "are "
-                                     "\"elevate/<session-id>/"
-                                     "<model-instance>\"";
-                                 ws->send(response.dump(), uWS::OpCode::TEXT,
-                                          true);
-                               }
-
-                             } // ELEVATE
-
-                             else if (tokens[0] == "increase") {
-                               //
-                               // request: increase/*
-                               //
-
-                               try {
-
-                                 if (tokens.size() == 3) {
-                                   //
-                                   // request:
-                                   // increase/<session-id>/<model-instance>
-                                   //
-
-                                   // Get session
-                                   auto session =
-                                       ws->getUserData()->getSession(tokens[1]);
-
-                                   // Get model
-                                   auto model =
-                                       session->getModel(stoi(tokens[2]));
-
-                                   // Degree increase an existing model
-                                   if (auto m = std::dynamic_pointer_cast<
-                                           iganet::ModelIncrease>(model))
-                                     m->increase(request);
-                                   else {
-                                     response["status"] = iganet::webapp::
-                                         status::invalidIncreaseRequest;
-                                     response["reason"] =
-                                         "Invalid INCREASE request. Valid "
-                                         "INCREASE "
-                                         "requests are "
-                                         "\"increase/<session-id>/"
-                                         "<model-instance>\"";
-                                   }
-                                   ws->send(response.dump(), uWS::OpCode::TEXT,
-                                            true);
-
-                                   // Broadcast degree increase of model
-                                   // instance
-                                   nlohmann::json broadcast;
-                                   broadcast["id"] = session->getUUID();
-                                   broadcast["request"] = "increase/instance";
-                                   broadcast["data"]["id"] = stoi(tokens[2]);
-                                   ws->publish(session->getUUID(),
-                                               broadcast.dump(),
-                                               uWS::OpCode::TEXT);
-                                 }
-
-                                 else
-                                   throw std::runtime_error(
-                                       "Invalid INCREASE request");
-
-                               } catch (...) {
-                                 response["status"] = iganet::webapp::status::
-                                     invalidElevateRequest;
-                                 response["reason"] =
-                                     "Invalid INCREASE request. Valid INCREASE "
-                                     "requests "
-                                     "are "
-                                     "\"increase/<session-id>/"
-                                     "<model-instance>\"";
-                                 ws->send(response.dump(), uWS::OpCode::TEXT,
-                                          true);
-                               }
-
-                             } // INCREASE
-
-                             else if (tokens[0] == "reparameterize") {
-                               //
-                               // request: reparameterize/*
-                               //
-
-                               try {
-
-                                 if (tokens.size() == 3) {
-                                   //
-                                   // request:
-                                   // reparameterize/<session-id>/<model-instance>
-                                   //
-
-                                   // Get session
-                                   auto session =
-                                       ws->getUserData()->getSession(tokens[1]);
-
-                                   // Get model
-                                   auto model =
-                                       session->getModel(stoi(tokens[2]));
-
-                                   // Reparameterize an existing model
-                                   if (auto m = std::dynamic_pointer_cast<
-                                           iganet::ModelReparameterize>(model))
-                                     m->reparameterize(request);
-                                   else {
-                                     response["status"] = iganet::webapp::
-                                         status::invalidReparameterizeRequest;
-                                     response["reason"] =
-                                         "Invalid REPARAMETERIZE request. "
-                                         "Valid REPARAMETERIZE "
-                                         "requests are "
-                                         "\"reparameterize/<session-id>/"
-                                         "<model-instance>\"";
-                                   }
-                                   ws->send(response.dump(), uWS::OpCode::TEXT,
-                                            true);
-
-                                   // Broadcast reparameterization of model
-                                   // instance
-                                   nlohmann::json broadcast;
-                                   broadcast["id"] = session->getUUID();
-                                   broadcast["request"] =
-                                       "reparameterization/instance";
-                                   broadcast["data"]["id"] = stoi(tokens[2]);
-                                   ws->publish(session->getUUID(),
-                                               broadcast.dump(),
-                                               uWS::OpCode::TEXT);
-                                 }
-
-                                 else
-                                   throw std::runtime_error(
-                                       "Invalid REPARAMETERIZE request");
-
-                               } catch (...) {
-                                 response["status"] = iganet::webapp::status::
-                                     invalidReparameterizeRequest;
-                                 response["reason"] =
-                                     "Invalid REPARAMETERIZE request. Valid "
-                                     "REPARAMETERIZE "
-                                     "requests "
-                                     "are "
-                                     "\"reparameterize/<session-id>/"
-                                     "<model-instance>\"";
-                                 ws->send(response.dump(), uWS::OpCode::TEXT,
-                                          true);
-                               }
-
-                             } // REPARAMETERIZE
-
-                             else {
-                               response["status"] =
-                                   iganet::webapp::status::invalidRequest;
-                               response["reason"] = "Invalid request";
-                               ws->send(response.dump(), uWS::OpCode::TEXT,
-                                        true);
-                             }
-                           } catch (std::exception &e) {
-                             nlohmann::json response;
-                             try {
-                               auto request = nlohmann::json::parse(message);
-                               response["request"] = request["id"];
-                               response["status"] =
-                                   iganet::webapp::status::invalidRequest;
-                               response["reason"] = e.what();
-                               ws->send(response.dump(), uWS::OpCode::TEXT,
-                                        true);
-                             } catch (...) {
-                               response["request"] = "unknown";
-                               response["status"] =
-                                   iganet::webapp::status::invalidRequest;
-                               response["reason"] = "Invalid request";
-                               ws->send(response.dump(), uWS::OpCode::TEXT,
-                                        true);
-                             }
-                           }
-                         },
-                     .drain =
-                         [](auto *ws) {
-                           /* Check ws->getBufferedAmount() here */
-                         },
-                     .ping =
-                         [](auto *ws, std::string_view) {
-                           /* Not implemented yet */
-                         },
-                     .pong =
-                         [](auto *ws, std::string_view) {
-                           /* Not implemented yet */
-                         },
-                     .close =
-                         [](auto *ws, int code, std::string_view message) {
-        /* You may access ws->getUserData() here */
-#ifndef NDEBUG
-                           std::stringstream msg;
-                           msg << "[Thread " << std::this_thread::get_id()
-                               << "] Connection has been closed\n";
-                           std::clog << msg.str();
-#endif
-                         }})
-                .listen(port_option->value(),
-                        [&port_option](auto *listen_socket) {
-                          if (listen_socket) {
-                            std::stringstream msg;
-                            msg << "[Thread " << std::this_thread::get_id()
-                                << "] Listening on port "
-                                << port_option->value() << std::endl;
-                            std::clog << msg.str();
-                          } else {
-                            std::stringstream msg;
-                            msg << "[Thread " << std::this_thread::get_id()
-                                << "] Failed to listen on port "
-                                << port_option->value() << std::endl;
-                            std::clog << msg.str();
-                          }
-                        })
-                .run();
-          } catch (std::exception &e) {
-            std::cerr << e.what();
-          }
-        });
-      });
-
-  std::for_each(threads.begin(), threads.end(),
-                [](std::thread *t) { t->join(); });
-
-  return 0;
-}
-=======
-/**
-   @file webapps/server.cxx
-
-   @brief Demonstration of a server application
-
-   @author Matthias Moller
-
-   @copyright This file is part of the IgANet project
-
-   This Source Code Form is subject to the terms of the Mozilla Public
-   License, v. 2.0. If a copy of the MPL was not distributed with this
-   file, You can obtain one at http://mozilla.org/MPL/2.0/.
-*/
-
-#include <App.h>
-#include <algorithm>
-#include <iganet.h>
-#include <modelmanager.hpp>
-#include <popl.hpp>
-
-#include <chrono>
-#include <ctime>
-#include <filesystem>
-#include <thread>
-
-namespace iganet {
-namespace webapp {
-
-/// @brief Enumerator for specifying the status
-enum class status : short_t {
-  success = 0,                       /*!<  request was handled successfully */
-  invalidRequest = 1,                /*!<  invalid request                  */
-  invalidCreateRequest = 2,          /*!<  invalid create request           */
-  invalidRemoveRequest = 3,          /*!<  invalid remove request           */
-  invalidConnectRequest = 4,         /*!<  invalid connect request          */
-  invalidDisconnectRequest = 5,      /*!<  invalid disconnect request       */
-  invalidGetRequest = 6,             /*!<  invalid get request              */
-  invalidPutRequest = 7,             /*!<  invalid put request              */
-  invalidEvalRequest = 8,            /*!<  invalid eval request             */
-  invalidRefineRequest = 9,          /*!<  invalid refine request           */
-  invalidElevateRequest = 10,        /*!<  invalid degree elevate request   */
-  invalidIncreaseRequest = 11,       /*!<  invalid degree increase request  */
-  invalidReparameterizeRequest = 12, /*!<  invalid reparameterize request   */
-  invalidLoadRequest = 13,           /*!<  invalid load request             */
-  invalidSaveRequest = 14,           /*!<  invalid save request             */
-  invalidImportRequest = 15,         /*!<  invalid import request           */
-  invalidExportRequest = 16,         /*!<  invalid export request           */
-  invalidComputeErrorRequest = 17    /*!<  invalid compute error request    */
-};
-
-/// @brief InvalidSessionId exception
-struct InvalidSessionIdException : public std::exception {
-  const char *what() const throw() { return "Invalid session id"; }
-};
-
-/// @brief InvalidModelId exception
-struct InvalidModelIdException : public std::exception {
-  const char *what() const throw() { return "Invalid model id"; }
-};
-
-/// @brief InvalidModelType exception
-struct InvalidModelTypeException : public std::exception {
-  const char *what() const throw() { return "Invalid model type"; }
-};
-
-/// @brief Tokenize the input string
-std::vector<std::string> tokenize(std::string str,
-                                  std::string separator = "/") {
-  std::vector<std::string> tokens;
-  for (auto i = strtok(&str[0], &separator[0]); i != NULL;
-       i = strtok(NULL, &separator[0]))
-    tokens.push_back(i);
-  return tokens;
-}
-
-/// @brief Session
-template <typename T> struct Session {
-private:
-  /// @brief Session UUID
-  const std::string uuid_;
-
-  /// @brief Hashed password
-  const std::string hash_;
-
-  /// @brief Creation time stamp
-  std::chrono::system_clock::time_point creation_time_;
-
-  /// @brief Access time stamp
-  std::chrono::system_clock::time_point access_time_;
-
-public:
-  /// @brief Default constructor
-  Session(std::string hash)
-      : uuid_(iganet::utils::uuid::create()), hash_(hash),
-        creation_time_(std::chrono::system_clock::now()),
-        access_time_(std::chrono::system_clock::now()) {}
-
-  /// @brief Returns the UUID
-  inline const std::string &getUUID() const { return uuid_; }
-
-  /// @brief Returns a constant reference to the list of models
-  inline const auto &getModels() const { return models; }
-
-  /// @brief Returns a non-constant reference to the list of models
-  inline auto &getModels() { return models; }
-
-  /// @brief Returns the requested model or throws an exception
-  inline std::shared_ptr<Model> getModel(int64_t id) {
-    auto it = models.find(id);
-    if (it == models.end())
-      throw InvalidModelIdException();
-    else
-      return it->second;
-  }
-
-  /// @brief Returns the model and removes it from the list of models
-  inline std::shared_ptr<Model> removeModel(int64_t id) {
-    auto it = models.find(id);
-    if (it == models.end())
-      throw InvalidModelIdException();
-    else {
-      auto model = it->second;
-      models.erase(it);
-      return model;
-    }
-  }
-
-  /// @brief Returns true if the session has a non-zero hash
-  inline bool hasHash() const { return (hash_ != ""); }
-
-  /// @brief Returns true if the provided hash coincides with the session's hash
-  inline bool checkHash(std::string hash) const { return (hash_ == hash); }
-
-  /// @brief Updates the access time stamp
-  inline void access() { access_time_ = std::chrono::system_clock::now(); }
-
-  /// @brief Returns the creation time
-  inline std::chrono::system_clock::time_point getCreationTime() const {
-    return creation_time_;
-  }
-
-  /// @brief Returns the access time
-  inline std::chrono::system_clock::time_point getAccessTime() const {
-    return access_time_;
-  }
-
-  /// @brief List of models
-  std::map<int64_t, std::shared_ptr<Model>> models;
-};
-
-/// @brief Sessions structure
-template <typename T> struct Sessions {
-public:
-  /// @brief Returns the requested session or throws an exception
-  inline std::shared_ptr<Session<T>> getSession(std::string uuid) {
-    auto it = sessions_.find(uuid);
-    if (it == sessions_.end())
-      throw InvalidSessionIdException();
-    else {
-      it->second->access();
-      return it->second;
-    }
-  }
-
-  /// @brief Returns a new session
-  inline std::shared_ptr<Session<T>> createSession(std::string hash) {
-    auto session =
-        std::make_shared<iganet::webapp::Session<iganet::real_t>>(hash);
-    sessions_[session->getUUID()] = session;
-    return session;
-  }
-
-  /// @brief Returns the session and removes it from the list of sessions
-  inline std::shared_ptr<Session<T>> removeSession(std::string uuid) {
-    auto it = sessions_.find(uuid);
-    if (it == sessions_.end())
-      throw InvalidSessionIdException();
-    else {
-      auto session = it->second;
-      sessions_.erase(it);
-      return session;
-    }
-  }
-
-  /// @brief Add path to model path
-  inline static void addModelPath(const std::string &path) {
-    models_.addModelPath(path);
-  }
-
-  /// @brief Add list of paths to model path
-  inline static void addModelPath(const std::vector<std::string> &path) {
-    models_.addModelPath(path);
-  }
-
-  /// @brief Returns a non-constant reference to the list of sessions
-  inline static auto &getSessions() { return sessions_; }
-
-  /// @brief Returns a non-constant reference to the list of models
-  inline static auto &getModels() { return models_; }
-
-private:
-  /// @brief List of sessions shared between all sockets
-  inline static std::map<std::string, std::shared_ptr<Session<T>>> sessions_;
-
-  /// @brief List of models
-  inline static ModelManager models_ =
-      ModelManager(iganet::webapp::tokenize("webapps/models,models", ","));
-};
-
-} // namespace webapp
-} // namespace iganet
-
-int main(int argc, char const *argv[]) {
-  using PerSocketData = iganet::webapp::Sessions<iganet::real_t>;
-
-  popl::OptionParser op("Allowed options");
-  auto help_option = op.add<popl::Switch>("h", "help", "print help message");
-  auto port_option =
-      op.add<popl::Value<int>>("p", "port", "TCP port of the server", 9001);
-  auto config_option = op.add<popl::Value<std::string>>(
-      "f", "configfile", "configuration file", "");
-  auto keyfile_option = op.add<popl::Value<std::string>>(
-      "k", "keyfile", "key file for SSL encryption", "");
-  auto certfile_option = op.add<popl::Value<std::string>>(
-      "c", "certfile", "certificate file for SSL encryption", "");
-  auto modelpath_option = op.add<popl::Value<std::string>>(
-      "m", "modelpath", "path to model files", "");
-  auto passphrase_option = op.add<popl::Value<std::string>>(
-      "a", "passphrase", "passphrase for SSL encryption", "");
-  auto threads_option =
-      op.add<popl::Value<int>>("t", "threads", "number of server threads", 1);
-
-  op.parse(argc, argv);
-
-  // Print auto-generated help message
-  if (help_option->count() == 1) {
-    std::cout << op << std::endl;
-    return 0;
-  } else if (help_option->count() == 2) {
-    std::cout << op.help(popl::Attribute::advanced) << std::endl;
-    return 0;
-  } else if (help_option->count() > 2) {
-    std::cout << op.help(popl::Attribute::expert) << std::endl;
-    return 0;
-  }
-
-  // Initialize backend
-  iganet::init();
-
-  // Load configuration from file
-  nlohmann::json config;
-  if (!config_option->value().empty()) {
-    std::ifstream file(config_option->value());
-    if (file) {
-      try {
-        config = nlohmann::json::parse(file);
-      } catch (std::exception &e) {
-        std::cerr << e.what();
-        return -1;
-      }
-    } else {
-      std::ifstream file(std::filesystem::path(__FILE__).replace_filename(
-          config_option->value()));
-      if (file) {
-        try {
-          config = nlohmann::json::parse(file);
-        } catch (std::exception &e) {
-          std::cerr << e.what();
-          return -1;
-        }
-      }
-    }
-  }
-
-  // Override commandline arguments
-  if (port_option->is_set())
-    config["port"] = port_option->value();
-
-  if (keyfile_option->is_set())
-    config["keyFile"] = keyfile_option->value();
-
-  if (certfile_option->is_set())
-    config["certFile"] = certfile_option->value();
-
-  if (passphrase_option->is_set())
-    config["passphrase"] = passphrase_option->value();
-
-  if (modelpath_option->is_set())
-    config["modelPath"] = modelpath_option->value();
-
-  if (threads_option->is_set())
-    config["numThreads"] = threads_option->value();
-
-  // Check if key file is available
-  if (config.contains("keyFile")) {
-    if (!std::filesystem::exists(
-            std::filesystem::path(config["keyFile"].get<std::string>()))) {
-      if (std::filesystem::exists(
-              std::filesystem::path(__FILE__).replace_filename(
-                  config["keyFile"].get<std::string>()))) {
-        config["keyFile"] = std::filesystem::path(__FILE__).replace_filename(
-            config["keyFile"].get<std::string>());
-      } else {
-        throw std::runtime_error("Unable to open key file " +
-                                 config["keyFile"].get<std::string>());
-      }
-    }
-  }
-
-  // Check if cert file is available
-  if (config.contains("certFile")) {
-    if (!std::filesystem::exists(
-            std::filesystem::path(config["certFile"].get<std::string>()))) {
-      if (std::filesystem::exists(
-              std::filesystem::path(__FILE__).replace_filename(
-                  config["certFile"].get<std::string>()))) {
-        config["certFile"] = std::filesystem::path(__FILE__).replace_filename(
-            config["certFile"].get<std::string>());
-      } else {
-        throw std::runtime_error("Unable to open cert file " +
-                                 config["certFile"].get<std::string>());
-      }
-    }
-  }
-
-  // Add paths to model search path
-  if (config.contains("modelPath"))
-    PerSocketData::addModelPath(
-        iganet::webapp::tokenize(config["modelPath"].get<std::string>(), ","));
-
-  // Multi-threaded websocket application
-  std::vector<std::thread *> threads(config.contains("numThreads")
-                                         ? config["numThreads"].get<int>()
-                                         : std::thread::hardware_concurrency());
-
-  std::transform(
-      threads.begin(), threads.end(), threads.begin(),
-      [&config, &port_option](std::thread *) {
-        return new std::thread([&config, &port_option]() {
-          // Create WebSocket application
-          try {
-            uWS::SSLApp(
-                {.key_file_name =
-                     (config.contains("keyFile")
-                          ? config["keyFile"].get<std::string>().c_str()
-                          : std::filesystem::path(__FILE__)
-                                .replace_filename("key.pem")
-                                .c_str()),
-                 .cert_file_name =
-                     (config.contains("certFile")
-                          ? config["certFile"].get<std::string>().c_str()
-                          : std::filesystem::path(__FILE__)
-                                .replace_filename("cert.pem")
-                                .c_str()),
-                 .passphrase =
-                     (config.contains("passphrase")
-                          ? config["passphrase"].get<std::string>().c_str()
-                          : "")})
-                .ws<PerSocketData>(
-                    "/*",
-                    {/* Settings */
-                     .compression =
-                         uWS::CompressOptions(uWS::DEDICATED_COMPRESSOR_4KB |
-                                              uWS::DEDICATED_DECOMPRESSOR),
-                     .maxPayloadLength =
-                         (config.contains("maxPayloadLength")
-                              ? config["maxPayloadLength"].get<unsigned int>()
-                              : 100 * 1024 * 1024),
-                     .idleTimeout =
-                         (config.contains("idleTimeout")
-                              ? config["idleTimeout"].get<unsigned short>()
-                              : static_cast<unsigned short>(16)),
-                     .maxBackpressure =
-                         (config.contains("maxBackpressure")
-                              ? config["maxBackpressure"].get<unsigned int>()
-                              : 100 * 1024 * 1024),
-                     .closeOnBackpressureLimit =
-                         (config.contains("closeOnBackpressureLimit")
-                              ? config["closeOnBackpressureLimit"].get<bool>()
-                              : false),
-                     .resetIdleTimeoutOnSend =
-                         (config.contains("resetIdleTimeoutOnSend")
-                              ? config["resetIdleTimeoutOnSend"].get<bool>()
-                              : false),
-                     .sendPingsAutomatically =
-                         (config.contains("sendPingsAutomatically")
-                              ? config["sendPingsAutomatically"].get<bool>()
-                              : true),
-                     /* Handlers */
-                     .upgrade = nullptr,
-                     .open =
-                         [](auto *ws) {
-#ifndef NDEBUG
-                           std::stringstream msg;
-                           msg << "[Thread " << std::this_thread::get_id()
-                               << "] Connection has been opened\n";
-                           std::clog << msg.str();
-#endif
-                         },
-                     .message =
-                         [](auto *ws, std::string_view message,
-                            uWS::OpCode opCode) {
-                           try {
-                             // Tokenize request
-                             auto request = nlohmann::json::parse(message);
-                             auto tokens = iganet::webapp::tokenize(
-                                 request["request"].get<std::string>());
-
-                             // Prepare response
-                             nlohmann::json response;
-                             response["request"] = request["id"];
-                             response["status"] =
-                                 iganet::webapp::status::success;
-
-#ifndef NDEBUG
-                             std::stringstream msg;
-                             for (auto const &token : tokens)
-                               msg << "[Thread " << std::this_thread::get_id()
-                                   << "] " << token << "/";
-                             msg << std::endl;
-                             std::clog << msg.str();
-#endif
-
-                             // Dispatch request
-                             if (tokens[0] == "get") {
-                               //
-                               // request: get/*
-                               //
-
-                               try {
-
-                                 if (tokens.size() == 1) {
-                                   //
-                                   // request: get
-                                   //
-
-                                   // Get list of all active sessions
-                                   std::vector<std::string> ids;
-                                   for (const auto &session :
-                                        ws->getUserData()->getSessions())
-                                     ids.push_back(session.first);
-                                   response["data"]["ids"] = ids;
-                                   ws->send(response.dump(), uWS::OpCode::TEXT,
-                                            true);
-                                 }
-
-                                 else if (tokens.size() == 2) {
-                                   //
-                                   // request: get/<session-id>
-                                   //
-
-                                   // Get session
-                                   auto session =
-                                       ws->getUserData()->getSession(tokens[1]);
-
-                                   // Get list of all active models in session
-                                   std::vector<int64_t> ids;
-                                   auto models = nlohmann::json::array();
-                                   for (const auto &model :
-                                        session->getModels()) {
-                                     ids.push_back(model.first);
-                                     models.push_back(model.second->getModel());
-                                   }
-                                   response["data"]["ids"] = ids;
-                                   response["data"]["models"] = models;
-                                   ws->send(response.dump(), uWS::OpCode::TEXT,
-                                            true);
-                                 }
-
-                                 else if (tokens.size() == 3) {
-                                   //
-                                   // request: get/<session-id>/<model-instance>
-                                   //
-
-                                   // Get session
-                                   auto session =
-                                       ws->getUserData()->getSession(tokens[1]);
-
-                                   // Get model
-                                   auto model =
-                                       session->getModel(stoi(tokens[2]));
-
-                                   // Serialize model to JSON
-                                   response["data"] = model->to_json("", "");
-                                   response["data"]["model"] =
-                                       model->getModel();
-                                   ws->send(response.dump(), uWS::OpCode::TEXT,
-                                            true);
-                                 }
-
-                                 else if (tokens.size() == 4) {
-                                   //
-                                   // request:
-                                   // get/<session-id>/<model-instance>/<model-component>
-                                   //
-                                   // or
-                                   //
-                                   // request:
-                                   // get/<session-id>/<model-instance>/<attribute>
-                                   //
-
-                                   // Get session
-                                   auto session =
-                                       ws->getUserData()->getSession(tokens[1]);
-
-                                   // Get model
-                                   auto model =
-                                       session->getModel(stoi(tokens[2]));
-
-                                   // Serialize model component to JSON
-                                   response["data"] =
-                                       model->to_json(tokens[3], "");
-                                   ws->send(response.dump(), uWS::OpCode::TEXT,
-                                            true);
-                                 }
-
-                                 else if (tokens.size() == 5) {
-                                   //
-                                   // request:
-                                   // get/<session-id>/<model-instance>/<model-component>/<attribute>
-                                   //
-
-                                   // Get session
-                                   auto session =
-                                       ws->getUserData()->getSession(tokens[1]);
-
-                                   // Get model
-                                   auto model =
-                                       session->getModel(stoi(tokens[2]));
-
-                                   // Serialize attribute of model component to
-                                   // JSON
-                                   response["data"] =
-                                       model->to_json(tokens[3], tokens[4]);
-                                   ws->send(response.dump(), uWS::OpCode::TEXT,
-                                            true);
-                                 }
-
-                                 else
-                                   throw std::runtime_error(
-                                       "Invalid GET request");
-
-                               } catch (...) {
-                                 response["status"] =
-                                     iganet::webapp::status::invalidGetRequest;
-                                 response["reason"] =
-                                     "Invalid GET request. Valid GET requests "
-                                     "are "
-                                     "\"get\", \"get/<session-id>\", "
-                                     "\"get/<session-id>/<model-instance>\", "
-                                     "and "
-                                     "\"get/<session-id>/<model-instance>/"
-                                     "<model-component>\", and "
-                                     "\"get/<session-id>/<model-instance>/"
-                                     "<model-component>/<attribute>\"";
-                                 ws->send(response.dump(), uWS::OpCode::TEXT,
-                                          true);
-                               }
-
-                             } // GET
-
-                             else if (tokens[0] == "put") {
-                               //
-                               // request: put/*
-                               //
-
-                               try {
-
-                                 if (tokens.size() == 4) {
-                                   //
-                                   // request:
-                                   // put/<session-id>/<model-instance>/<attribute>
-                                   //
-
-                                   // Get session
-                                   auto session =
-                                       ws->getUserData()->getSession(tokens[1]);
-
-                                   // Get model
-                                   auto model =
-                                       session->getModel(stoi(tokens[2]));
-
-                                   // Update model attribute
-                                   response["data"] = model->updateAttribute(
-                                       "", tokens[3], request);
-                                   ws->send(response.dump(), uWS::OpCode::TEXT,
-                                            true);
-
-                                   // Broadcast update of model instance
-                                   nlohmann::json broadcast;
-                                   broadcast["id"] = session->getUUID();
-                                   broadcast["request"] = "update/instance";
-                                   broadcast["data"]["id"] = stoi(tokens[2]);
-                                   broadcast["data"]["component"] = "";
-                                   broadcast["data"]["attribute"] = tokens[3];
-                                   ws->publish(session->getUUID(),
-                                               broadcast.dump(),
-                                               uWS::OpCode::TEXT);
-                                 }
-
-                                 else if (tokens.size() == 5) {
-                                   //
-                                   // request:
-                                   // put/<session-id>/<model-instance>/<model-component>/<attribute>
-                                   //
-
-                                   // Get session
-                                   auto session =
-                                       ws->getUserData()->getSession(tokens[1]);
-
-                                   // Get model
-                                   auto model =
-                                       session->getModel(stoi(tokens[2]));
-
-                                   // Update model attribute
-                                   response["data"] = model->updateAttribute(
-                                       tokens[3], tokens[4], request);
-                                   ws->send(response.dump(), uWS::OpCode::TEXT,
-                                            true);
-
-                                   // Broadcast update of model instance
-                                   nlohmann::json broadcast;
-                                   broadcast["id"] = session->getUUID();
-                                   broadcast["request"] = "update/instance";
-                                   broadcast["data"]["id"] = stoi(tokens[2]);
-                                   broadcast["data"]["component"] = tokens[3];
-                                   broadcast["data"]["attribute"] = tokens[4];
-                                   ws->publish(session->getUUID(),
-                                               broadcast.dump(),
-                                               uWS::OpCode::TEXT);
-                                 }
-
-                                 else
-                                   throw std::runtime_error(
-                                       "Invalid PUT request");
-
-                               } catch (...) {
-                                 response["status"] =
-                                     iganet::webapp::status::invalidPutRequest;
-                                 response["reason"] =
-                                     "Invalid PUT request. Valid PUT requests "
-                                     "are "
-                                     "\"put/<session-id>/<model-instance>/"
-                                     "<attribute>\", and "
-                                     "\"put/<session-id>/<model-instance>/"
-                                     "<model-component>/<attribute>\"";
-                                 ws->send(response.dump(), uWS::OpCode::TEXT,
-                                          true);
-                               }
-
-                             } // PUT
-
-                             else if (tokens[0] == "create") {
-                               //
-                               // request: create/*
-                               //
-
-                               try {
-
-                                 if (tokens.size() == 2 &&
-                                     tokens[1] == "session") {
-                                   //
-                                   // request: create/session
-                                   //
-
-                                   // Get password hash
-                                   std::string hash("");
-                                   if (request.contains("data"))
-                                     if (request["data"].contains("hash"))
-                                       hash = request["data"]["hash"]
-                                                  .get<std::string>();
-
-                                   // Create a new session
-                                   auto session =
-                                       ws->getUserData()->createSession(hash);
-                                   std::string uuid = session->getUUID();
-
-                                   response["data"]["id"] = uuid;
-                                   response["data"]["models"] =
-                                       ws->getUserData()
-                                           ->getModels()
-                                           .getModels();
-                                   ws->send(response.dump(), uWS::OpCode::TEXT,
-                                            true);
-
-                                   // Subscribe to new session
-                                   ws->subscribe(uuid);
-
-                                   // Broadcast creation of a new session
-                                   nlohmann::json broadcast;
-                                   broadcast["id"] = uuid;
-                                   broadcast["request"] = "create/session";
-                                   broadcast["data"]["id"] = uuid;
-                                   ws->publish(uuid, broadcast.dump(),
-                                               uWS::OpCode::TEXT);
-                                 }
-
-                                 else if (tokens.size() == 3) {
-                                   //
-                                   // request: create/<session-id>/<model-type>
-                                   //
-
-                                   // Get session
-                                   auto session =
-                                       ws->getUserData()->getSession(tokens[1]);
-
-                                   // Get new model's id
-                                   int64_t id = (session->getModels().size() > 0
-                                                     ? session->getModels()
-                                                               .crbegin()
-                                                               ->first +
-                                                           1
-                                                     : 0);
-
-                                   // Create a new model instance
-                                   session->models[id] =
-                                       ws->getUserData()->getModels().create(
-                                           tokens[2], request);
-                                   response["data"]["id"] = std::to_string(id);
-                                   response["data"]["model"] =
-                                       session->models[id]->getModel();
-                                   ws->send(response.dump(), uWS::OpCode::TEXT,
-                                            true);
-
-                                   // Broadcast creation of a new model instance
-                                   nlohmann::json broadcast;
-                                   broadcast["id"] = session->getUUID();
-                                   broadcast["request"] = "create/instance";
-                                   broadcast["data"]["id"] = id;
-                                   broadcast["data"]["model"] =
-                                       session->models[id]->getModel();
-                                   ws->publish(session->getUUID(),
-                                               broadcast.dump(),
-                                               uWS::OpCode::TEXT);
-                                 }
-
-                                 else
-                                   throw std::runtime_error(
-                                       "Invalid CREATE request");
-
-                               } catch (...) {
-                                 response["status"] = iganet::webapp::status::
-                                     invalidCreateRequest;
-                                 response["reason"] =
-                                     "Invalid CREATE request. Valid CREATE "
-                                     "requests "
-                                     "are \"create/session\" and "
-                                     "\"create/<session-id>/<model-type>\"";
-                                 ws->send(response.dump(), uWS::OpCode::TEXT,
-                                          true);
-                               }
-
-                             } // CREATE
-
-                             else if (tokens[0] == "remove") {
-                               //
-                               // request: remove/*
-                               //
-
-                               try {
-
-                                 if (tokens.size() == 2) {
-                                   //
-                                   // request: remove/<session-id>
-                                   //
-
-                                   // Remove session
-                                   auto session =
-                                       ws->getUserData()->removeSession(
-                                           tokens[1]);
-                                   ws->send(response.dump(), uWS::OpCode::TEXT,
-                                            true);
-
-                                   // Broadcast removal of session
-                                   nlohmann::json broadcast;
-                                   broadcast["id"] = session->getUUID();
-                                   broadcast["request"] = "remove/session";
-                                   broadcast["data"]["id"] = session->getUUID();
-                                   ws->publish(session->getUUID(),
-                                               broadcast.dump(),
-                                               uWS::OpCode::TEXT);
-                                 }
-
-                                 else if (tokens.size() == 3) {
-                                   //
-                                   // request:
-                                   // remove/<session-id>/<model-instance>
-                                   //
-
-                                   // Get session
-                                   auto session =
-                                       ws->getUserData()->getSession(tokens[1]);
-
-                                   // Remove model
-                                   auto model =
-                                       session->removeModel(stoi(tokens[2]));
-                                   ws->send(response.dump(), uWS::OpCode::TEXT,
-                                            true);
-
-                                   // Broadcast removal of model instance
-                                   nlohmann::json broadcast;
-                                   broadcast["id"] = session->getUUID();
-                                   broadcast["request"] = "remove/instance";
-                                   broadcast["data"]["id"] = stoi(tokens[2]);
-                                   ws->publish(session->getUUID(),
-                                               broadcast.dump(),
-                                               uWS::OpCode::TEXT);
-                                 }
-
-                                 else
-                                   throw std::runtime_error(
-                                       "Invalid REMOVE request");
-
-                               } catch (...) {
-                                 response["status"] = iganet::webapp::status::
-                                     invalidRemoveRequest;
-                                 response["reason"] =
-                                     "Invalid REMOVE request. Valid REMOVE "
-                                     "requests "
-                                     "are "
-                                     "\"remove/<session-id>\" and "
-                                     "\"remove/<session-id>/<model-instance>\"";
-                                 ws->send(response.dump(), uWS::OpCode::TEXT,
-                                          true);
-                               }
-
-                             } // REMOVE
-
-                             else if (tokens[0] == "connect") {
-                               //
-                               // request: connect/*
-                               //
-
-                               try {
-
-                                 if (tokens.size() == 2) {
-                                   //
-                                   // request: connect/<session-id>
-                                   //
-
-                                   // Get session
-                                   auto session =
-                                       ws->getUserData()->getSession(tokens[1]);
-
-                                   // Get password hash
-                                   std::string hash("");
-                                   if (request.contains("data"))
-                                     if (request["data"].contains("hash"))
-                                       hash = request["data"]["hash"]
-                                                  .get<std::string>();
-
-                                   if (!session->checkHash(hash))
-                                     throw std::runtime_error(
-                                         "Invalid CONNECT request. Invalid "
-                                         "ession password.");
-
-                                   // Connect to an existing session
-                                   response["data"]["id"] = session->getUUID();
-                                   response["data"]["models"] =
-                                       ws->getUserData()
-                                           ->getModels()
-                                           .getModels();
-                                   ws->send(response.dump(), uWS::OpCode::TEXT,
-                                            true);
-
-                                   // Subscribe to existing session
-                                   ws->subscribe(session->getUUID());
-                                 }
-
-                                 else
-                                   throw std::runtime_error(
-                                       "Invalid CONNECT request");
-
-                               } catch (...) {
-                                 response["status"] = iganet::webapp::status::
-                                     invalidConnectRequest;
-                                 response["reason"] =
-                                     "Invalid CONNECT request. Valid CONNECT "
-                                     "requests "
-                                     "are \"connect/<session-id>\"";
-                                 ws->send(response.dump(), uWS::OpCode::TEXT,
-                                          true);
-                               }
-
-                             } // CONNECT
-
-                             else if (tokens[0] == "disconnect") {
-                               //
-                               // request: diconnect/*
-                               //
-
-                               try {
-
-                                 if (tokens.size() == 2) {
-                                   //
-                                   // request: diconnect/<session-id>
-                                   //
-
-                                   // Get session
-                                   auto session =
-                                       ws->getUserData()->getSession(tokens[1]);
-
-                                   // Disconnect from an existing session
-                                   response["data"]["id"] = session->getUUID();
-                                   ws->send(response.dump(), uWS::OpCode::TEXT,
-                                            true);
-
-                                   // Unsubscribe from existing session
-                                   ws->unsubscribe(session->getUUID());
-                                 }
-
-                                 else
-                                   throw std::runtime_error(
-                                       "Invalid DISCONNECT request");
-
-                               } catch (...) {
-                                 response["status"] = iganet::webapp::status::
-                                     invalidDisconnectRequest;
-                                 response["reason"] =
-                                     "Invalid DISCONNECT request. Valid "
-                                     "DISCONNECT "
-                                     "requests are "
-                                     "\"diconnect/<session-id>\"";
-                                 ws->send(response.dump(), uWS::OpCode::TEXT,
-                                          true);
-                               }
-
-                             } // DISCONNECT
-
-                             else if (tokens[0] == "eval") {
-                               //
-                               // request: eval/*
-                               //
-
-                               try {
-
-                                 if (tokens.size() == 4) {
-                                   //
-                                   // request:
-                                   // eval/<session-id>/<model-instance>/<model-component>
-                                   //
-
-                                   // Get session
-                                   auto session =
-                                       ws->getUserData()->getSession(tokens[1]);
-
-                                   // Get model
-                                   auto model =
-                                       session->getModel(stoi(tokens[2]));
-
-                                   // Evaluate an existing model
-                                   if (auto m = std::dynamic_pointer_cast<
-                                           iganet::ModelEval>(model))
-                                     response["data"] =
-                                         m->eval(tokens[3], request);
-                                   else {
-                                     response["status"] = iganet::webapp::
-                                         status::invalidEvalRequest;
-                                     response["reason"] =
-                                         "Invalid EVAL request. Valid EVAL "
-                                         "requests "
-                                         "are "
-                                         "\"eval/<session-id>/<model-instance>/"
-                                         "<model-component>\"";
-                                   }
-                                   ws->send(response.dump(), uWS::OpCode::TEXT,
-                                            true);
-                                 }
-
-                                 else
-                                   throw std::runtime_error(
-                                       "Invalid EVAL request");
-
-                               } catch (...) {
-                                 response["status"] =
-                                     iganet::webapp::status::invalidEvalRequest;
-                                 response["reason"] =
-                                     "Invalid EVAL request. Valid EVAL "
-                                     "requests are "
-                                     "\"eval/<session-id>/<model-instance>/"
-                                     "<model-component>\"";
-                                 ws->send(response.dump(), uWS::OpCode::TEXT,
-                                          true);
-                               }
-
-                             } // EVAL
-
-                             else if (tokens[0] == "load") {
-                               //
-                               // request: load/*
-                               //
-
-                               try {
-
-                                 if (tokens.size() == 2) {
-                                   //
-                                   // request: load/<session-id>
-                                   //
-
-                                   // Get session
-                                   auto session =
-                                       ws->getUserData()->getSession(tokens[1]);
-
-                                   // Get binary data
-                                   auto instances =
-                                       request["data"]["instances"];
-
-                                   // Create vector if ids and array of models
-                                   std::vector<int64_t> ids;
-                                   auto models = nlohmann::json::array();
-
-                                   // Loop over all instances
-                                   for (const auto &instance : instances) {
-
-                                     // Get new model's id
-                                     int64_t id =
-                                         (session->getModels().size() > 0
-                                              ? session->getModels()
-                                                        .crbegin()
-                                                        ->first +
-                                                    1
-                                              : 0);
-
-                                     nlohmann::json request;
-                                     request["data"]["binary"] = instance;
-
-                                     // Create a new model instance from binary
-                                     // data stream
-                                     session->models[id] =
-                                         ws->getUserData()->getModels().load(
-                                             request);
-                                     ids.push_back(id);
-                                     models.push_back(
-                                         session->models[id]->getModel());
-
-                                     // Broadcast creation of a new model
-                                     // instance
-                                     nlohmann::json broadcast;
-                                     broadcast["id"] = session->getUUID();
-                                     broadcast["request"] = "create/instance";
-                                     broadcast["data"]["id"] = id;
-                                     broadcast["data"]["model"] =
-                                         session->models[id]->getModel();
-                                     ws->publish(session->getUUID(),
-                                                 broadcast.dump(),
-                                                 uWS::OpCode::TEXT);
-                                   }
-
-                                   response["data"]["ids"] = ids;
-                                   response["data"]["models"] = models;
-                                   ws->send(response.dump(), uWS::OpCode::TEXT,
-                                            true);
-                                 }
-
-                                 else
-                                   throw std::runtime_error(
-                                       "Invalid LOAD request");
-
-                               } catch (...) {
-                                 response["status"] =
-                                     iganet::webapp::status::invalidLoadRequest;
-                                 response["reason"] = "Invalid LOAD request. "
-                                                      "Valid LOAD requests are "
-                                                      "\"load/session\" and "
-                                                      "\"load/<session-id>\"";
-                                 ws->send(response.dump(), uWS::OpCode::TEXT,
-                                          true);
-                               }
-
-                             } // LOAD
-
-                             else if (tokens[0] == "save") {
-                               //
-                               // request: save/*
-                               //
-
-                               try {
-
-                                 if (tokens.size() == 2) {
-                                   //
-                                   // request: save/<session-id>
-                                   //
-
-                                   // Get session
-                                   auto session =
-                                       ws->getUserData()->getSession(tokens[1]);
-
-                                   // Save all active models in session
-                                   auto models = nlohmann::json::array();
-                                   for (const auto &model :
-                                        session->getModels()) {
-                                     if (auto m = std::dynamic_pointer_cast<
-                                             iganet::ModelSerialize>(
-                                             model.second)) {
-                                       models.push_back(m->save());
-                                     }
-                                   }
-                                   response["data"] = models;
-                                   ws->send(response.dump(), uWS::OpCode::TEXT,
-                                            true);
-                                 }
-
-                                 else if (tokens.size() == 3) {
-                                   //
-                                   // request:
-                                   // save/<session-id>/<model-instance>
-                                   //
-
-                                   // Get session
-                                   auto session =
-                                       ws->getUserData()->getSession(tokens[1]);
-
-                                   // Get model
-                                   auto model =
-                                       session->getModel(stoi(tokens[2]));
-
-                                   // Save model
-                                   if (auto m = std::dynamic_pointer_cast<
-                                           iganet::ModelSerialize>(model))
-                                     response["data"] = m->save();
-                                   else {
-                                     response["status"] = iganet::webapp::
-                                         status::invalidSaveRequest;
-                                     response["reason"] =
-                                         "Invalid SAVE request. Valid SAVE "
-                                         "requests "
-                                         "are "
-                                         "\"save/<session-id>\" and "
-                                         "\"save/<session-id>/"
-                                         "<model-instance>\"";
-                                   }
-                                   ws->send(response.dump(), uWS::OpCode::TEXT,
-                                            true);
-                                 }
-
-                                 else
-                                   throw std::runtime_error(
-                                       "Invalid SAVE request");
-
-                               } catch (...) {
-                                 response["status"] =
-                                     iganet::webapp::status::invalidSaveRequest;
-                                 response["reason"] =
-                                     "Invalid SAVE request. Valid SAVE "
-                                     "requests are "
-                                     "\"save/<session-id>\" and "
-                                     "\"save/<session-id>/<model-instance>\"";
-                                 ws->send(response.dump(), uWS::OpCode::TEXT,
-                                          true);
-                               }
-
-                             } // SAVE
-
-                             else if (tokens[0] == "importxml") {
-                               //
-                               // request: importxml/*
-                               //
-
-                               try {
-
-                                 if (tokens.size() == 2) {
-                                   //
-                                   // request: importxml/<session-id>
-                                   //
-
-                                   // Get session
-                                   auto session =
-                                       ws->getUserData()->getSession(tokens[1]);
-
-                                   // Load all existing models from XML
-                                   for (const auto &model :
-                                        session->getModels()) {
-                                     if (auto m = std::dynamic_pointer_cast<
-                                             iganet::ModelXML>(model.second)) {
-                                       m->importXML(request, "", model.first);
-                                     } else {
-                                       response["status"] = iganet::webapp::
-                                           status::invalidImportRequest;
-                                       response["reason"] =
-                                           "Invalid IMPORTXML request. Valid "
-                                           "IMPORTXML "
-                                           "requests are "
-                                           "\"importxml/<session-id>\", "
-                                           "\"importxml/<session-id>/"
-                                           "<model-instance>\" and "
-                                           "\"importxml/<session-id>/"
-                                           "<model-instance>/"
-                                           "<model-component>\"";
-                                       ws->send(response.dump(),
-                                                uWS::OpCode::TEXT, true);
-                                       break;
-                                     }
-                                   }
-                                   ws->send(response.dump(), uWS::OpCode::TEXT,
-                                            true);
-
-                                   // Broadcast update of model instances
-                                   std::vector<int64_t> ids;
-                                   for (const auto &model :
-                                        session->getModels())
-                                     ids.push_back(model.first);
-
-                                   // Broadcast update of model instance
-                                   nlohmann::json broadcast;
-                                   broadcast["id"] = session->getUUID();
-                                   broadcast["request"] = "update/instance";
-                                   broadcast["data"]["ids"] = ids;
-                                   ws->publish(session->getUUID(),
-                                               broadcast.dump(),
-                                               uWS::OpCode::TEXT);
-                                 }
-
-                                 else if (tokens.size() == 3) {
-                                   //
-                                   // request:
-                                   // importxml/<session-id>/<model-instance>
-                                   //
-
-                                   // Get session
-                                   auto session =
-                                       ws->getUserData()->getSession(tokens[1]);
-
-                                   // Get model
-                                   auto model =
-                                       session->getModel(stoi(tokens[2]));
-
-                                   // Import an existing model from XML
-                                   if (auto m = std::dynamic_pointer_cast<
-                                           iganet::ModelXML>(model))
-                                     m->importXML(request, "", -1);
-                                   else {
-                                     response["status"] = iganet::webapp::
-                                         status::invalidImportRequest;
-                                     response["reason"] =
-                                         "Invalid IMPORTXML request. Valid "
-                                         "IMPORTXML "
-                                         "requests are "
-                                         "\"importxml/<session-id>\", "
-                                         "\"importxml/<session-id>/"
-                                         "<model-instance>\" "
-                                         "and "
-                                         "\"importxml/<session-id>/"
-                                         "<model-instance>/"
-                                         "<model-component>\"";
-                                   }
-                                   ws->send(response.dump(), uWS::OpCode::TEXT,
-                                            true);
-
-                                   // Broadcast update of model instance
-                                   nlohmann::json broadcast;
-                                   broadcast["id"] = session->getUUID();
-                                   broadcast["request"] = "update/instance";
-                                   broadcast["data"]["id"] = stoi(tokens[2]);
-                                   ws->publish(session->getUUID(),
-                                               broadcast.dump(),
-                                               uWS::OpCode::TEXT);
-                                 }
-
-                                 else if (tokens.size() == 4) {
-                                   //
-                                   // request:
-                                   // importxml/<session-id>/<model-instance>/<model-component>
-                                   //
-
-                                   // Get session
-                                   auto session =
-                                       ws->getUserData()->getSession(tokens[1]);
-
-                                   // Get model
-                                   auto model =
-                                       session->getModel(stoi(tokens[2]));
-
-                                   // Import an existing model component from
-                                   // XML
-                                   if (auto m = std::dynamic_pointer_cast<
-                                           iganet::ModelXML>(model))
-                                     m->importXML(request, tokens[3], -1);
-                                   else {
-                                     response["status"] = iganet::webapp::
-                                         status::invalidImportRequest;
-                                     response["reason"] =
-                                         "Invalid IMPORTXML request. Valid "
-                                         "IMPORTXML "
-                                         "requests are "
-                                         "\"importxml/<session-id>\", "
-                                         "\"importxml/<session-id>/"
-                                         "<model-instance>\" "
-                                         "and "
-                                         "\"importxml/<session-id>/"
-                                         "<model-instance>/"
-                                         "<model-component>\"";
-                                   }
-                                   ws->send(response.dump(), uWS::OpCode::TEXT,
-                                            true);
-
-                                   // Broadcast update of model instance
-                                   nlohmann::json broadcast;
-                                   broadcast["id"] = session->getUUID();
-                                   broadcast["request"] = "update/instance";
-                                   broadcast["data"]["id"] = stoi(tokens[2]);
-                                   ws->publish(session->getUUID(),
-                                               broadcast.dump(),
-                                               uWS::OpCode::TEXT);
-                                 }
-
-                                 else
-                                   throw std::runtime_error(
-                                       "Invalid IMPORTXML request");
-
-                               } catch (...) {
-                                 response["status"] = iganet::webapp::status::
-                                     invalidImportRequest;
-                                 response["reason"] =
-                                     "Invalid IMPORTXML request. Valid "
-                                     "IMPORTXML "
-                                     "IMPORTXML "
-                                     "requests are \"importxml/<session-id>\", "
-                                     "\"importxml/<session-id>/"
-                                     "<model-instance>\" and "
-                                     "\"importxml/<session-id>/"
-                                     "<model-instance>/"
-                                     "<model-component>\"";
-                                 ws->send(response.dump(), uWS::OpCode::TEXT,
-                                          true);
-                               }
-
-                             } // IMPORTXML
-
-                             else if (tokens[0] == "exportxml") {
-                               //
-                               // request: exportxml/*
-                               //
-
-                               try {
-
-                                 if (tokens.size() == 2) {
-                                   //
-                                   // request: exportxml/<session-id>
-                                   //
-
-                                   // Get session
-                                   auto session =
-                                       ws->getUserData()->getSession(tokens[1]);
-
-                                   // Export all existing models to XML
-                                   pugi::xml_document doc;
-                                   pugi::xml_node xml = doc.append_child("xml");
-
-                                   for (const auto &model :
-                                        session->getModels()) {
-                                     if (auto m = std::dynamic_pointer_cast<
-                                             iganet::ModelXML>(model.second))
-                                       xml = m->exportXML(xml, "", model.first);
-                                     else
-                                       throw std::runtime_error(
-                                           "Invalid EXPORTXML request");
-                                   }
-                                   std::ostringstream oss;
-                                   doc.save(oss);
-
-                                   response["data"]["xml"] = oss.str();
-                                   ws->send(response.dump(), uWS::OpCode::TEXT,
-                                            true);
-                                 }
-
-                                 else if (tokens.size() == 3) {
-                                   //
-                                   // request:
-                                   // exportxml/<session-id>/<model-instance>
-                                   //
-
-                                   // Get session
-                                   auto session =
-                                       ws->getUserData()->getSession(tokens[1]);
-
-                                   // Get model
-                                   auto model =
-                                       session->getModel(stoi(tokens[2]));
-
-                                   // Export an existing model to XML
-                                   if (auto m = std::dynamic_pointer_cast<
-                                           iganet::ModelXML>(model))
-                                     response["data"]["xml"] =
-                                         m->exportXML("", stoi(tokens[2]));
-                                   else
-                                     throw std::runtime_error(
-                                         "Invalid EXPORTXML request");
-
-                                   ws->send(response.dump(), uWS::OpCode::TEXT,
-                                            true);
-                                 }
-
-                                 else if (tokens.size() == 4) {
-                                   //
-                                   // request:
-                                   // exportxml/<session-id>/<model-instance>/<model-component>
-                                   //
-
-                                   // Get session
-                                   auto session =
-                                       ws->getUserData()->getSession(tokens[1]);
-
-                                   // Get model
-                                   auto model =
-                                       session->getModel(stoi(tokens[2]));
-
-                                   // Export an existing model to XML
-                                   if (auto m = std::dynamic_pointer_cast<
-                                           iganet::ModelXML>(model))
-                                     response["data"]["xml"] = m->exportXML(
-                                         tokens[3], stoi(tokens[2]));
-                                   else
-                                     throw std::runtime_error(
-                                         "Invalid EXPORTXML request");
-
-                                   ws->send(response.dump(), uWS::OpCode::TEXT,
-                                            true);
-                                 }
-
-                                 else
-                                   throw std::runtime_error(
-                                       "Invalid EXPORTXML request");
-
-                               } catch (...) {
-                                 response["status"] = iganet::webapp::status::
-                                     invalidExportRequest;
-                                 response["reason"] =
-                                     "Invalid EXPORTXML request. Valid "
-                                     "EXPORTXML "
-                                     "EXPORTXML "
-                                     "requests are \"exportxml/<session-id>\", "
-                                     "\"exportxml/<session-id>/"
-                                     "<model-instance>\" and "
-                                     "and "
-                                     "\"exportxml/<session-id>/"
-                                     "<model-instance>/"
-                                     "<model-component>\"";
-                                 ws->send(response.dump(), uWS::OpCode::TEXT,
-                                          true);
-                               }
-
-                             } // EXPORTXML
-
-                             else if (tokens[0] == "refine") {
-                               //
-                               // request: refine/*
-                               //
-
-                               try {
-
-                                 if (tokens.size() == 3) {
-                                   //
-                                   // request:
-                                   // refine/<session-id>/<model-instance>
-                                   //
-
-                                   // Get session
-                                   auto session =
-                                       ws->getUserData()->getSession(tokens[1]);
-
-                                   // Get model
-                                   auto model =
-                                       session->getModel(stoi(tokens[2]));
-
-                                   // Refine an existing model
-                                   if (auto m = std::dynamic_pointer_cast<
-                                           iganet::ModelRefine>(model))
-                                     m->refine(request);
-                                   else {
-                                     response["status"] = iganet::webapp::
-                                         status::invalidRefineRequest;
-                                     response["reason"] =
-                                         "Invalid REFINE request. Valid REFINE "
-                                         "requests are "
-                                         "\"refine/<session-id>/"
-                                         "<model-instance>\"";
-                                   }
-                                   ws->send(response.dump(), uWS::OpCode::TEXT,
-                                            true);
-
-                                   // Broadcast refinement of model instance
-                                   nlohmann::json broadcast;
-                                   broadcast["id"] = session->getUUID();
-                                   broadcast["request"] = "refine/instance";
-                                   broadcast["data"]["id"] = stoi(tokens[2]);
-                                   ws->publish(session->getUUID(),
-                                               broadcast.dump(),
-                                               uWS::OpCode::TEXT);
-                                 }
-
-                                 else
-                                   throw std::runtime_error(
-                                       "Invalid REFINE request");
-
-                               } catch (...) {
-                                 response["status"] = iganet::webapp::status::
-                                     invalidRefineRequest;
-                                 response["reason"] =
-                                     "Invalid REFINE request. Valid REFINE "
-                                     "requests "
-                                     "are "
-                                     "\"refine/<session-id>/<model-instance>\"";
-                                 ws->send(response.dump(), uWS::OpCode::TEXT,
-                                          true);
-                               }
-
-                             } // REFINE
-
-                             else if (tokens[0] == "elevate") {
-                               //
-                               // request: elevate/*
-                               //
-
-                               try {
-
-                                 if (tokens.size() == 3) {
-                                   //
-                                   // request:
-                                   // elevate/<session-id>/<model-instance>
-                                   //
-
-                                   // Get session
-                                   auto session =
-                                       ws->getUserData()->getSession(tokens[1]);
-
-                                   // Get model
-                                   auto model =
-                                       session->getModel(stoi(tokens[2]));
-
-                                   // Degree elevate an existing model
-                                   if (auto m = std::dynamic_pointer_cast<
-                                           iganet::ModelElevate>(model))
-                                     m->elevate(request);
-                                   else {
-                                     response["status"] = iganet::webapp::
-                                         status::invalidElevateRequest;
-                                     response["reason"] =
-                                         "Invalid ELEVATE request. Valid "
-                                         "ELEVATE "
-                                         "requests are "
-                                         "\"elevate/<session-id>/"
-                                         "<model-instance>\"";
-                                   }
-                                   ws->send(response.dump(), uWS::OpCode::TEXT,
-                                            true);
-
-                                   // Broadcast degree elevation of model
-                                   // instance
-                                   nlohmann::json broadcast;
-                                   broadcast["id"] = session->getUUID();
-                                   broadcast["request"] = "elevate/instance";
-                                   broadcast["data"]["id"] = stoi(tokens[2]);
-                                   ws->publish(session->getUUID(),
-                                               broadcast.dump(),
-                                               uWS::OpCode::TEXT);
-                                 }
-
-                                 else
-                                   throw std::runtime_error(
-                                       "Invalid ELEVATE request");
-
-                               } catch (...) {
-                                 response["status"] = iganet::webapp::status::
-                                     invalidElevateRequest;
-                                 response["reason"] =
-                                     "Invalid ELEVATE request. Valid ELEVATE "
-                                     "requests "
-                                     "are "
-                                     "\"elevate/<session-id>/"
-                                     "<model-instance>\"";
-                                 ws->send(response.dump(), uWS::OpCode::TEXT,
-                                          true);
-                               }
-
-                             } // ELEVATE
-
-                             else if (tokens[0] == "increase") {
-                               //
-                               // request: increase/*
-                               //
-
-                               try {
-
-                                 if (tokens.size() == 3) {
-                                   //
-                                   // request:
-                                   // increase/<session-id>/<model-instance>
-                                   //
-
-                                   // Get session
-                                   auto session =
-                                       ws->getUserData()->getSession(tokens[1]);
-
-                                   // Get model
-                                   auto model =
-                                       session->getModel(stoi(tokens[2]));
-
-                                   // Degree increase an existing model
-                                   if (auto m = std::dynamic_pointer_cast<
-                                           iganet::ModelIncrease>(model))
-                                     m->increase(request);
-                                   else {
-                                     response["status"] = iganet::webapp::
-                                         status::invalidIncreaseRequest;
-                                     response["reason"] =
-                                         "Invalid INCREASE request. Valid "
-                                         "INCREASE "
-                                         "requests are "
-                                         "\"increase/<session-id>/"
-                                         "<model-instance>\"";
-                                   }
-                                   ws->send(response.dump(), uWS::OpCode::TEXT,
-                                            true);
-
-                                   // Broadcast degree increase of model
-                                   // instance
-                                   nlohmann::json broadcast;
-                                   broadcast["id"] = session->getUUID();
-                                   broadcast["request"] = "increase/instance";
-                                   broadcast["data"]["id"] = stoi(tokens[2]);
-                                   ws->publish(session->getUUID(),
-                                               broadcast.dump(),
-                                               uWS::OpCode::TEXT);
-                                 }
-
-                                 else
-                                   throw std::runtime_error(
-                                       "Invalid INCREASE request");
-
-                               } catch (...) {
-                                 response["status"] = iganet::webapp::status::
-                                     invalidElevateRequest;
-                                 response["reason"] =
-                                     "Invalid INCREASE request. Valid INCREASE "
-                                     "requests "
-                                     "are "
-                                     "\"increase/<session-id>/"
-                                     "<model-instance>\"";
-                                 ws->send(response.dump(), uWS::OpCode::TEXT,
-                                          true);
-                               }
-
-                             } // INCREASE
-
-                             else if (tokens[0] == "reparameterize") {
-                               //
-                               // request: reparameterize/*
-                               //
-
-                               try {
-
-                                 if (tokens.size() == 3) {
-                                   //
-                                   // request:
-                                   // reparameterize/<session-id>/<model-instance>
-                                   //
-
-                                   // Get session
-                                   auto session =
-                                       ws->getUserData()->getSession(tokens[1]);
-
-                                   // Get model
-                                   auto model =
-                                       session->getModel(stoi(tokens[2]));
-
-                                   // Reparameterize an existing model
-                                   if (auto m = std::dynamic_pointer_cast<
-                                           iganet::ModelReparameterize>(model))
-                                     m->reparameterize(request);
-                                   else {
-                                     response["status"] = iganet::webapp::
-                                         status::invalidReparameterizeRequest;
-                                     response["reason"] =
-                                         "Invalid REPARAMETERIZE request. "
-                                         "Valid REPARAMETERIZE "
-                                         "requests are "
-                                         "\"reparameterize/<session-id>/"
-                                         "<model-instance>\"";
-                                   }
-                                   ws->send(response.dump(), uWS::OpCode::TEXT,
-                                            true);
-
-                                   // Broadcast reparameterization of model
-                                   // instance
-                                   nlohmann::json broadcast;
-                                   broadcast["id"] = session->getUUID();
-                                   broadcast["request"] =
-                                       "reparameterize/instance";
-                                   broadcast["data"]["id"] = stoi(tokens[2]);
-                                   ws->publish(session->getUUID(),
-                                               broadcast.dump(),
-                                               uWS::OpCode::TEXT);
-                                 }
-
-                                 else
-                                   throw std::runtime_error(
-                                       "Invalid REPARAMETERIZE request");
-
-                               } catch (...) {
-                                 response["status"] = iganet::webapp::status::
-                                     invalidReparameterizeRequest;
-                                 response["reason"] =
-                                     "Invalid REPARAMETERIZE request. Valid "
-                                     "REPARAMETERIZE "
-                                     "requests "
-                                     "are "
-                                     "\"reparameterize/<session-id>/"
-                                     "<model-instance>\"";
-                                 ws->send(response.dump(), uWS::OpCode::TEXT,
-                                          true);
-                               }
-
-                             } // REPARAMETERIZE
-
-                             else if (tokens[0] == "info") {
-                               //
-                               // request: info/*
-                               //
-
-                               try {
-
-                                 if (tokens.size() == 1) {
-                                   //
-                                   // request: info
-                                   //
-
-                                   // Get list of all active sessions
-                                   auto sessions = nlohmann::json::array();
-                                   for (const auto &session :
-                                        ws->getUserData()->getSessions()) {
-                                     auto json = nlohmann::json();
-                                     auto creation_time =
-                                         std::chrono::system_clock::to_time_t(
-                                             session.second->getCreationTime());
-                                     auto access_time =
-                                         std::chrono::system_clock::to_time_t(
-                                             session.second->getAccessTime());
-                                     json["id"] = session.first;
-                                     json["creation_time"] =
-                                         std::ctime(&creation_time);
-                                     json["access_time"] =
-                                         std::ctime(&access_time);
-                                     json["hasHash"] =
-                                         session.second->hasHash();
-
-                                     json["models"] =
-                                         session.second->getModels().size();
-
-                                     sessions.push_back(json);
-                                   }
-                                   response["data"]["sessions"] = sessions;
-                                   ws->send(response.dump(), uWS::OpCode::TEXT,
-                                            true);
-                                 }
-
-                                 else
-                                   throw std::runtime_error(
-                                       "Invalid INFO request");
-
-                               } catch (...) {
-                                 response["status"] =
-                                     iganet::webapp::status::invalidGetRequest;
-                                 response["reason"] = "Invalid INFO request. "
-                                                      "Valid INFO requests "
-                                                      "are "
-                                                      "\"info\"";
-                                 ws->send(response.dump(), uWS::OpCode::TEXT,
-                                          true);
-                               }
-
-                             } // INFO
-
-                             else {
-                               response["status"] =
-                                   iganet::webapp::status::invalidRequest;
-                               response["reason"] = "Invalid request";
-                               ws->send(response.dump(), uWS::OpCode::TEXT,
-                                        true);
-                             }
-                           } catch (std::exception &e) {
-                             nlohmann::json response;
-                             try {
-                               auto request = nlohmann::json::parse(message);
-                               response["request"] = request["id"];
-                               response["status"] =
-                                   iganet::webapp::status::invalidRequest;
-                               response["reason"] = e.what();
-                               ws->send(response.dump(), uWS::OpCode::TEXT,
-                                        true);
-                             } catch (...) {
-                               response["request"] = "unknown";
-                               response["status"] =
-                                   iganet::webapp::status::invalidRequest;
-                               response["reason"] = "Invalid request";
-                               ws->send(response.dump(), uWS::OpCode::TEXT,
-                                        true);
-                             }
-                           }
-                         },
-                     .drain =
-                         [](auto *ws) {
-                           /* Check ws->getBufferedAmount() here */
-                         },
-                     .ping =
-                         [](auto *ws, std::string_view) {
-                           /* Not implemented yet */
-                         },
-                     .pong =
-                         [](auto *ws, std::string_view) {
-                           /* Not implemented yet */
-                         },
-                     .close =
-                         [](auto *ws, int code, std::string_view message) {
-        /* You may access ws->getUserData() here */
-#ifndef NDEBUG
-                           std::stringstream msg;
-                           msg << "[Thread " << std::this_thread::get_id()
-                               << "] Connection has been closed\n";
-                           std::clog << msg.str();
-#endif
-                         }})
-                .listen(port_option->value(),
-                        [&port_option](auto *listen_socket) {
-                          if (listen_socket) {
-                            std::stringstream msg;
-                            msg << "[Thread " << std::this_thread::get_id()
-                                << "] Listening on port "
-                                << port_option->value() << std::endl;
-                            std::clog << msg.str();
-                          } else {
-                            std::stringstream msg;
-                            msg << "[Thread " << std::this_thread::get_id()
-                                << "] Failed to listen on port "
-                                << port_option->value() << std::endl;
-                            std::clog << msg.str();
-                          }
-                        })
-                .run();
-          } catch (std::exception &e) {
-            std::cerr << e.what();
-          }
-        });
-      });
-
-  std::for_each(threads.begin(), threads.end(),
-                [](std::thread *t) { t->join(); });
-
-  return 0;
-}
->>>>>>> 0196b8a1
+/**
+   @file webapps/server.cxx
+
+   @brief Demonstration of a server application
+
+   @author Matthias Moller
+
+   @copyright This file is part of the IgANet project
+
+   This Source Code Form is subject to the terms of the Mozilla Public
+   License, v. 2.0. If a copy of the MPL was not distributed with this
+   file, You can obtain one at http://mozilla.org/MPL/2.0/.
+*/
+
+#include <App.h>
+#include <algorithm>
+#include <iganet.h>
+#include <modelmanager.hpp>
+#include <popl.hpp>
+
+#include <chrono>
+#include <ctime>
+#include <filesystem>
+#include <thread>
+
+namespace iganet {
+namespace webapp {
+
+/// @brief Enumerator for specifying the status
+enum class status : short_t {
+  success = 0,                       /*!<  request was handled successfully */
+  invalidRequest = 1,                /*!<  invalid request                  */
+  invalidCreateRequest = 2,          /*!<  invalid create request           */
+  invalidRemoveRequest = 3,          /*!<  invalid remove request           */
+  invalidConnectRequest = 4,         /*!<  invalid connect request          */
+  invalidDisconnectRequest = 5,      /*!<  invalid disconnect request       */
+  invalidGetRequest = 6,             /*!<  invalid get request              */
+  invalidPutRequest = 7,             /*!<  invalid put request              */
+  invalidEvalRequest = 8,            /*!<  invalid eval request             */
+  invalidRefineRequest = 9,          /*!<  invalid refine request           */
+  invalidElevateRequest = 10,        /*!<  invalid degree elevate request   */
+  invalidIncreaseRequest = 11,       /*!<  invalid degree increase request  */
+  invalidReparameterizeRequest = 12, /*!<  invalid reparameterize request   */
+  invalidLoadRequest = 13,           /*!<  invalid load request             */
+  invalidSaveRequest = 14,           /*!<  invalid save request             */
+  invalidImportRequest = 15,         /*!<  invalid import request           */
+  invalidExportRequest = 16,         /*!<  invalid export request           */
+  invalidComputeErrorRequest = 17    /*!<  invalid compute error request    */
+};
+
+/// @brief InvalidSessionId exception
+struct InvalidSessionIdException : public std::exception {
+  const char *what() const throw() { return "Invalid session id"; }
+};
+
+/// @brief InvalidModelId exception
+struct InvalidModelIdException : public std::exception {
+  const char *what() const throw() { return "Invalid model id"; }
+};
+
+/// @brief InvalidModelType exception
+struct InvalidModelTypeException : public std::exception {
+  const char *what() const throw() { return "Invalid model type"; }
+};
+
+/// @brief Tokenize the input string
+std::vector<std::string> tokenize(std::string str,
+                                  std::string separator = "/") {
+  std::vector<std::string> tokens;
+  for (auto i = strtok(&str[0], &separator[0]); i != NULL;
+       i = strtok(NULL, &separator[0]))
+    tokens.push_back(i);
+  return tokens;
+}
+
+/// @brief Session
+template <typename T> struct Session {
+private:
+  /// @brief Session UUID
+  const std::string uuid_;
+
+  /// @brief Hashed password
+  const std::string hash_;
+
+  /// @brief Creation time stamp
+  std::chrono::system_clock::time_point creation_time_;
+
+  /// @brief Access time stamp
+  std::chrono::system_clock::time_point access_time_;
+
+public:
+  /// @brief Default constructor
+  Session(std::string hash)
+      : uuid_(iganet::utils::uuid::create()), hash_(hash),
+        creation_time_(std::chrono::system_clock::now()),
+        access_time_(std::chrono::system_clock::now()) {}
+
+  /// @brief Returns the UUID
+  inline const std::string &getUUID() const { return uuid_; }
+
+  /// @brief Returns a constant reference to the list of models
+  inline const auto &getModels() const { return models; }
+
+  /// @brief Returns a non-constant reference to the list of models
+  inline auto &getModels() { return models; }
+
+  /// @brief Returns the requested model or throws an exception
+  inline std::shared_ptr<Model> getModel(int64_t id) {
+    auto it = models.find(id);
+    if (it == models.end())
+      throw InvalidModelIdException();
+    else
+      return it->second;
+  }
+
+  /// @brief Returns the model and removes it from the list of models
+  inline std::shared_ptr<Model> removeModel(int64_t id) {
+    auto it = models.find(id);
+    if (it == models.end())
+      throw InvalidModelIdException();
+    else {
+      auto model = it->second;
+      models.erase(it);
+      return model;
+    }
+  }
+
+  /// @brief Returns true if the session has a non-zero hash
+  inline bool hasHash() const { return (hash_ != ""); }
+
+  /// @brief Returns true if the provided hash coincides with the session's hash
+  inline bool checkHash(std::string hash) const { return (hash_ == hash); }
+
+  /// @brief Updates the access time stamp
+  inline void access() { access_time_ = std::chrono::system_clock::now(); }
+
+  /// @brief Returns the creation time
+  inline std::chrono::system_clock::time_point getCreationTime() const {
+    return creation_time_;
+  }
+
+  /// @brief Returns the access time
+  inline std::chrono::system_clock::time_point getAccessTime() const {
+    return access_time_;
+  }
+
+  /// @brief List of models
+  std::map<int64_t, std::shared_ptr<Model>> models;
+};
+
+/// @brief Sessions structure
+template <typename T> struct Sessions {
+public:
+  /// @brief Returns the requested session or throws an exception
+  inline std::shared_ptr<Session<T>> getSession(std::string uuid) {
+    auto it = sessions_.find(uuid);
+    if (it == sessions_.end())
+      throw InvalidSessionIdException();
+    else {
+      it->second->access();
+      return it->second;
+    }
+  }
+
+  /// @brief Returns a new session
+  inline std::shared_ptr<Session<T>> createSession(std::string hash) {
+    auto session =
+        std::make_shared<iganet::webapp::Session<iganet::real_t>>(hash);
+    sessions_[session->getUUID()] = session;
+    return session;
+  }
+
+  /// @brief Returns the session and removes it from the list of sessions
+  inline std::shared_ptr<Session<T>> removeSession(std::string uuid) {
+    auto it = sessions_.find(uuid);
+    if (it == sessions_.end())
+      throw InvalidSessionIdException();
+    else {
+      auto session = it->second;
+      sessions_.erase(it);
+      return session;
+    }
+  }
+
+  /// @brief Add path to model path
+  inline static void addModelPath(const std::string &path) {
+    models_.addModelPath(path);
+  }
+
+  /// @brief Add list of paths to model path
+  inline static void addModelPath(const std::vector<std::string> &path) {
+    models_.addModelPath(path);
+  }
+
+  /// @brief Returns a non-constant reference to the list of sessions
+  inline static auto &getSessions() { return sessions_; }
+
+  /// @brief Returns a non-constant reference to the list of models
+  inline static auto &getModels() { return models_; }
+
+private:
+  /// @brief List of sessions shared between all sockets
+  inline static std::map<std::string, std::shared_ptr<Session<T>>> sessions_;
+
+  /// @brief List of models
+  inline static ModelManager models_ =
+      ModelManager(iganet::webapp::tokenize("webapps/models,models", ","));
+};
+
+} // namespace webapp
+} // namespace iganet
+
+int main(int argc, char const *argv[]) {
+  using PerSocketData = iganet::webapp::Sessions<iganet::real_t>;
+
+  popl::OptionParser op("Allowed options");
+  auto help_option = op.add<popl::Switch>("h", "help", "print help message");
+  auto port_option =
+      op.add<popl::Value<int>>("p", "port", "TCP port of the server", 9001);
+  auto config_option = op.add<popl::Value<std::string>>(
+      "f", "configfile", "configuration file", "");
+  auto keyfile_option = op.add<popl::Value<std::string>>(
+      "k", "keyfile", "key file for SSL encryption", "");
+  auto certfile_option = op.add<popl::Value<std::string>>(
+      "c", "certfile", "certificate file for SSL encryption", "");
+  auto modelpath_option = op.add<popl::Value<std::string>>(
+      "m", "modelpath", "path to model files", "");
+  auto passphrase_option = op.add<popl::Value<std::string>>(
+      "a", "passphrase", "passphrase for SSL encryption", "");
+  auto threads_option =
+      op.add<popl::Value<int>>("t", "threads", "number of server threads", 1);
+
+  op.parse(argc, argv);
+
+  // Print auto-generated help message
+  if (help_option->count() == 1) {
+    std::cout << op << std::endl;
+    return 0;
+  } else if (help_option->count() == 2) {
+    std::cout << op.help(popl::Attribute::advanced) << std::endl;
+    return 0;
+  } else if (help_option->count() > 2) {
+    std::cout << op.help(popl::Attribute::expert) << std::endl;
+    return 0;
+  }
+
+  // Initialize backend
+  iganet::init();
+
+  // Load configuration from file
+  nlohmann::json config;
+  if (!config_option->value().empty()) {
+    std::ifstream file(config_option->value());
+    if (file) {
+      try {
+        config = nlohmann::json::parse(file);
+      } catch (std::exception &e) {
+        std::cerr << e.what();
+        return -1;
+      }
+    } else {
+      std::ifstream file(std::filesystem::path(__FILE__).replace_filename(
+          config_option->value()));
+      if (file) {
+        try {
+          config = nlohmann::json::parse(file);
+        } catch (std::exception &e) {
+          std::cerr << e.what();
+          return -1;
+        }
+      }
+    }
+  }
+
+  // Override commandline arguments
+  if (port_option->is_set())
+    config["port"] = port_option->value();
+
+  if (keyfile_option->is_set())
+    config["keyFile"] = keyfile_option->value();
+
+  if (certfile_option->is_set())
+    config["certFile"] = certfile_option->value();
+
+  if (passphrase_option->is_set())
+    config["passphrase"] = passphrase_option->value();
+
+  if (modelpath_option->is_set())
+    config["modelPath"] = modelpath_option->value();
+
+  if (threads_option->is_set())
+    config["numThreads"] = threads_option->value();
+
+  // Check if key file is available
+  if (config.contains("keyFile")) {
+    if (!std::filesystem::exists(
+            std::filesystem::path(config["keyFile"].get<std::string>()))) {
+      if (std::filesystem::exists(
+              std::filesystem::path(__FILE__).replace_filename(
+                  config["keyFile"].get<std::string>()))) {
+        config["keyFile"] = std::filesystem::path(__FILE__).replace_filename(
+            config["keyFile"].get<std::string>());
+      } else {
+        throw std::runtime_error("Unable to open key file " +
+                                 config["keyFile"].get<std::string>());
+      }
+    }
+  }
+
+  // Check if cert file is available
+  if (config.contains("certFile")) {
+    if (!std::filesystem::exists(
+            std::filesystem::path(config["certFile"].get<std::string>()))) {
+      if (std::filesystem::exists(
+              std::filesystem::path(__FILE__).replace_filename(
+                  config["certFile"].get<std::string>()))) {
+        config["certFile"] = std::filesystem::path(__FILE__).replace_filename(
+            config["certFile"].get<std::string>());
+      } else {
+        throw std::runtime_error("Unable to open cert file " +
+                                 config["certFile"].get<std::string>());
+      }
+    }
+  }
+
+  // Add paths to model search path
+  if (config.contains("modelPath"))
+    PerSocketData::addModelPath(
+        iganet::webapp::tokenize(config["modelPath"].get<std::string>(), ","));
+
+  // Multi-threaded websocket application
+  std::vector<std::thread *> threads(config.contains("numThreads")
+                                         ? config["numThreads"].get<int>()
+                                         : std::thread::hardware_concurrency());
+
+  std::transform(
+      threads.begin(), threads.end(), threads.begin(),
+      [&config, &port_option](std::thread *) {
+        return new std::thread([&config, &port_option]() {
+          // Create WebSocket application
+          try {
+            uWS::SSLApp(
+                {.key_file_name =
+                     (config.contains("keyFile")
+                          ? config["keyFile"].get<std::string>().c_str()
+                          : std::filesystem::path(__FILE__)
+                                .replace_filename("key.pem")
+                                .c_str()),
+                 .cert_file_name =
+                     (config.contains("certFile")
+                          ? config["certFile"].get<std::string>().c_str()
+                          : std::filesystem::path(__FILE__)
+                                .replace_filename("cert.pem")
+                                .c_str()),
+                 .passphrase =
+                     (config.contains("passphrase")
+                          ? config["passphrase"].get<std::string>().c_str()
+                          : "")})
+                .ws<PerSocketData>(
+                    "/*",
+                    {/* Settings */
+                     .compression =
+                         uWS::CompressOptions(uWS::DEDICATED_COMPRESSOR_4KB |
+                                              uWS::DEDICATED_DECOMPRESSOR),
+                     .maxPayloadLength =
+                         (config.contains("maxPayloadLength")
+                              ? config["maxPayloadLength"].get<unsigned int>()
+                              : 100 * 1024 * 1024),
+                     .idleTimeout =
+                         (config.contains("idleTimeout")
+                              ? config["idleTimeout"].get<unsigned short>()
+                              : static_cast<unsigned short>(16)),
+                     .maxBackpressure =
+                         (config.contains("maxBackpressure")
+                              ? config["maxBackpressure"].get<unsigned int>()
+                              : 100 * 1024 * 1024),
+                     .closeOnBackpressureLimit =
+                         (config.contains("closeOnBackpressureLimit")
+                              ? config["closeOnBackpressureLimit"].get<bool>()
+                              : false),
+                     .resetIdleTimeoutOnSend =
+                         (config.contains("resetIdleTimeoutOnSend")
+                              ? config["resetIdleTimeoutOnSend"].get<bool>()
+                              : false),
+                     .sendPingsAutomatically =
+                         (config.contains("sendPingsAutomatically")
+                              ? config["sendPingsAutomatically"].get<bool>()
+                              : true),
+                     /* Handlers */
+                     .upgrade = nullptr,
+                     .open =
+                         [](auto *ws) {
+#ifndef NDEBUG
+                           std::stringstream msg;
+                           msg << "[Thread " << std::this_thread::get_id()
+                               << "] Connection has been opened\n";
+                           std::clog << msg.str();
+#endif
+                         },
+                     .message =
+                         [](auto *ws, std::string_view message,
+                            uWS::OpCode opCode) {
+                           try {
+                             // Tokenize request
+                             auto request = nlohmann::json::parse(message);
+                             auto tokens = iganet::webapp::tokenize(
+                                 request["request"].get<std::string>());
+
+                             // Prepare response
+                             nlohmann::json response;
+                             response["request"] = request["id"];
+                             response["status"] =
+                                 iganet::webapp::status::success;
+
+#ifndef NDEBUG
+                             std::stringstream msg;
+                             for (auto const &token : tokens)
+                               msg << "[Thread " << std::this_thread::get_id()
+                                   << "] " << token << "/";
+                             msg << std::endl;
+                             std::clog << msg.str();
+#endif
+
+                             // Dispatch request
+                             if (tokens[0] == "get") {
+                               //
+                               // request: get/*
+                               //
+
+                               try {
+
+                                 if (tokens.size() == 1) {
+                                   //
+                                   // request: get
+                                   //
+
+                                   // Get list of all active sessions
+                                   std::vector<std::string> ids;
+                                   for (const auto &session :
+                                        ws->getUserData()->getSessions())
+                                     ids.push_back(session.first);
+                                   response["data"]["ids"] = ids;
+                                   ws->send(response.dump(), uWS::OpCode::TEXT,
+                                            true);
+                                 }
+
+                                 else if (tokens.size() == 2) {
+                                   //
+                                   // request: get/<session-id>
+                                   //
+
+                                   // Get session
+                                   auto session =
+                                       ws->getUserData()->getSession(tokens[1]);
+
+                                   // Get list of all active models in session
+                                   std::vector<int64_t> ids;
+                                   auto models = nlohmann::json::array();
+                                   for (const auto &model :
+                                        session->getModels()) {
+                                     ids.push_back(model.first);
+                                     models.push_back(model.second->getModel());
+                                   }
+                                   response["data"]["ids"] = ids;
+                                   response["data"]["models"] = models;
+                                   ws->send(response.dump(), uWS::OpCode::TEXT,
+                                            true);
+                                 }
+
+                                 else if (tokens.size() == 3) {
+                                   //
+                                   // request: get/<session-id>/<model-instance>
+                                   //
+
+                                   // Get session
+                                   auto session =
+                                       ws->getUserData()->getSession(tokens[1]);
+
+                                   // Get model
+                                   auto model =
+                                       session->getModel(stoi(tokens[2]));
+
+                                   // Serialize model to JSON
+                                   response["data"] = model->to_json("", "");
+                                   response["data"]["model"] =
+                                       model->getModel();
+                                   ws->send(response.dump(), uWS::OpCode::TEXT,
+                                            true);
+                                 }
+
+                                 else if (tokens.size() == 4) {
+                                   //
+                                   // request:
+                                   // get/<session-id>/<model-instance>/<model-component>
+                                   //
+                                   // or
+                                   //
+                                   // request:
+                                   // get/<session-id>/<model-instance>/<attribute>
+                                   //
+
+                                   // Get session
+                                   auto session =
+                                       ws->getUserData()->getSession(tokens[1]);
+
+                                   // Get model
+                                   auto model =
+                                       session->getModel(stoi(tokens[2]));
+
+                                   // Serialize model component to JSON
+                                   response["data"] =
+                                       model->to_json(tokens[3], "");
+                                   ws->send(response.dump(), uWS::OpCode::TEXT,
+                                            true);
+                                 }
+
+                                 else if (tokens.size() == 5) {
+                                   //
+                                   // request:
+                                   // get/<session-id>/<model-instance>/<model-component>/<attribute>
+                                   //
+
+                                   // Get session
+                                   auto session =
+                                       ws->getUserData()->getSession(tokens[1]);
+
+                                   // Get model
+                                   auto model =
+                                       session->getModel(stoi(tokens[2]));
+
+                                   // Serialize attribute of model component to
+                                   // JSON
+                                   response["data"] =
+                                       model->to_json(tokens[3], tokens[4]);
+                                   ws->send(response.dump(), uWS::OpCode::TEXT,
+                                            true);
+                                 }
+
+                                 else
+                                   throw std::runtime_error(
+                                       "Invalid GET request");
+
+                               } catch (...) {
+                                 response["status"] =
+                                     iganet::webapp::status::invalidGetRequest;
+                                 response["reason"] =
+                                     "Invalid GET request. Valid GET requests "
+                                     "are "
+                                     "\"get\", \"get/<session-id>\", "
+                                     "\"get/<session-id>/<model-instance>\", "
+                                     "and "
+                                     "\"get/<session-id>/<model-instance>/"
+                                     "<model-component>\", and "
+                                     "\"get/<session-id>/<model-instance>/"
+                                     "<model-component>/<attribute>\"";
+                                 ws->send(response.dump(), uWS::OpCode::TEXT,
+                                          true);
+                               }
+
+                             } // GET
+
+                             else if (tokens[0] == "put") {
+                               //
+                               // request: put/*
+                               //
+
+                               try {
+
+                                 if (tokens.size() == 4) {
+                                   //
+                                   // request:
+                                   // put/<session-id>/<model-instance>/<attribute>
+                                   //
+
+                                   // Get session
+                                   auto session =
+                                       ws->getUserData()->getSession(tokens[1]);
+
+                                   // Get model
+                                   auto model =
+                                       session->getModel(stoi(tokens[2]));
+
+                                   // Update model attribute
+                                   response["data"] = model->updateAttribute(
+                                       "", tokens[3], request);
+                                   ws->send(response.dump(), uWS::OpCode::TEXT,
+                                            true);
+
+                                   // Broadcast update of model instance
+                                   nlohmann::json broadcast;
+                                   broadcast["id"] = session->getUUID();
+                                   broadcast["request"] = "update/instance";
+                                   broadcast["data"]["id"] = stoi(tokens[2]);
+                                   broadcast["data"]["component"] = "";
+                                   broadcast["data"]["attribute"] = tokens[3];
+                                   ws->publish(session->getUUID(),
+                                               broadcast.dump(),
+                                               uWS::OpCode::TEXT);
+                                 }
+
+                                 else if (tokens.size() == 5) {
+                                   //
+                                   // request:
+                                   // put/<session-id>/<model-instance>/<model-component>/<attribute>
+                                   //
+
+                                   // Get session
+                                   auto session =
+                                       ws->getUserData()->getSession(tokens[1]);
+
+                                   // Get model
+                                   auto model =
+                                       session->getModel(stoi(tokens[2]));
+
+                                   // Update model attribute
+                                   response["data"] = model->updateAttribute(
+                                       tokens[3], tokens[4], request);
+                                   ws->send(response.dump(), uWS::OpCode::TEXT,
+                                            true);
+
+                                   // Broadcast update of model instance
+                                   nlohmann::json broadcast;
+                                   broadcast["id"] = session->getUUID();
+                                   broadcast["request"] = "update/instance";
+                                   broadcast["data"]["id"] = stoi(tokens[2]);
+                                   broadcast["data"]["component"] = tokens[3];
+                                   broadcast["data"]["attribute"] = tokens[4];
+                                   ws->publish(session->getUUID(),
+                                               broadcast.dump(),
+                                               uWS::OpCode::TEXT);
+                                 }
+
+                                 else
+                                   throw std::runtime_error(
+                                       "Invalid PUT request");
+
+                               } catch (...) {
+                                 response["status"] =
+                                     iganet::webapp::status::invalidPutRequest;
+                                 response["reason"] =
+                                     "Invalid PUT request. Valid PUT requests "
+                                     "are "
+                                     "\"put/<session-id>/<model-instance>/"
+                                     "<attribute>\", and "
+                                     "\"put/<session-id>/<model-instance>/"
+                                     "<model-component>/<attribute>\"";
+                                 ws->send(response.dump(), uWS::OpCode::TEXT,
+                                          true);
+                               }
+
+                             } // PUT
+
+                             else if (tokens[0] == "create") {
+                               //
+                               // request: create/*
+                               //
+
+                               try {
+
+                                 if (tokens.size() == 2 &&
+                                     tokens[1] == "session") {
+                                   //
+                                   // request: create/session
+                                   //
+
+                                   // Get password hash
+                                   std::string hash("");
+                                   if (request.contains("data"))
+                                     if (request["data"].contains("hash"))
+                                       hash = request["data"]["hash"]
+                                                  .get<std::string>();
+
+                                   // Create a new session
+                                   auto session =
+                                       ws->getUserData()->createSession(hash);
+                                   std::string uuid = session->getUUID();
+
+                                   response["data"]["id"] = uuid;
+                                   response["data"]["models"] =
+                                       ws->getUserData()
+                                           ->getModels()
+                                           .getModels();
+                                   ws->send(response.dump(), uWS::OpCode::TEXT,
+                                            true);
+
+                                   // Subscribe to new session
+                                   ws->subscribe(uuid);
+
+                                   // Broadcast creation of a new session
+                                   nlohmann::json broadcast;
+                                   broadcast["id"] = uuid;
+                                   broadcast["request"] = "create/session";
+                                   broadcast["data"]["id"] = uuid;
+                                   ws->publish(uuid, broadcast.dump(),
+                                               uWS::OpCode::TEXT);
+                                 }
+
+                                 else if (tokens.size() == 3) {
+                                   //
+                                   // request: create/<session-id>/<model-type>
+                                   //
+
+                                   // Get session
+                                   auto session =
+                                       ws->getUserData()->getSession(tokens[1]);
+
+                                   // Get new model's id
+                                   int64_t id = (session->getModels().size() > 0
+                                                     ? session->getModels()
+                                                               .crbegin()
+                                                               ->first +
+                                                           1
+                                                     : 0);
+
+                                   // Create a new model instance
+                                   session->models[id] =
+                                       ws->getUserData()->getModels().create(
+                                           tokens[2], request);
+                                   response["data"]["id"] = std::to_string(id);
+                                   response["data"]["model"] =
+                                       session->models[id]->getModel();
+                                   ws->send(response.dump(), uWS::OpCode::TEXT,
+                                            true);
+
+                                   // Broadcast creation of a new model instance
+                                   nlohmann::json broadcast;
+                                   broadcast["id"] = session->getUUID();
+                                   broadcast["request"] = "create/instance";
+                                   broadcast["data"]["id"] = id;
+                                   broadcast["data"]["model"] =
+                                       session->models[id]->getModel();
+                                   ws->publish(session->getUUID(),
+                                               broadcast.dump(),
+                                               uWS::OpCode::TEXT);
+                                 }
+
+                                 else
+                                   throw std::runtime_error(
+                                       "Invalid CREATE request");
+
+                               } catch (...) {
+                                 response["status"] = iganet::webapp::status::
+                                     invalidCreateRequest;
+                                 response["reason"] =
+                                     "Invalid CREATE request. Valid CREATE "
+                                     "requests "
+                                     "are \"create/session\" and "
+                                     "\"create/<session-id>/<model-type>\"";
+                                 ws->send(response.dump(), uWS::OpCode::TEXT,
+                                          true);
+                               }
+
+                             } // CREATE
+
+                             else if (tokens[0] == "remove") {
+                               //
+                               // request: remove/*
+                               //
+
+                               try {
+
+                                 if (tokens.size() == 2) {
+                                   //
+                                   // request: remove/<session-id>
+                                   //
+
+                                   // Remove session
+                                   auto session =
+                                       ws->getUserData()->removeSession(
+                                           tokens[1]);
+                                   ws->send(response.dump(), uWS::OpCode::TEXT,
+                                            true);
+
+                                   // Broadcast removal of session
+                                   nlohmann::json broadcast;
+                                   broadcast["id"] = session->getUUID();
+                                   broadcast["request"] = "remove/session";
+                                   broadcast["data"]["id"] = session->getUUID();
+                                   ws->publish(session->getUUID(),
+                                               broadcast.dump(),
+                                               uWS::OpCode::TEXT);
+                                 }
+
+                                 else if (tokens.size() == 3) {
+                                   //
+                                   // request:
+                                   // remove/<session-id>/<model-instance>
+                                   //
+
+                                   // Get session
+                                   auto session =
+                                       ws->getUserData()->getSession(tokens[1]);
+
+                                   // Remove model
+                                   auto model =
+                                       session->removeModel(stoi(tokens[2]));
+                                   ws->send(response.dump(), uWS::OpCode::TEXT,
+                                            true);
+
+                                   // Broadcast removal of model instance
+                                   nlohmann::json broadcast;
+                                   broadcast["id"] = session->getUUID();
+                                   broadcast["request"] = "remove/instance";
+                                   broadcast["data"]["id"] = stoi(tokens[2]);
+                                   ws->publish(session->getUUID(),
+                                               broadcast.dump(),
+                                               uWS::OpCode::TEXT);
+                                 }
+
+                                 else
+                                   throw std::runtime_error(
+                                       "Invalid REMOVE request");
+
+                               } catch (...) {
+                                 response["status"] = iganet::webapp::status::
+                                     invalidRemoveRequest;
+                                 response["reason"] =
+                                     "Invalid REMOVE request. Valid REMOVE "
+                                     "requests "
+                                     "are "
+                                     "\"remove/<session-id>\" and "
+                                     "\"remove/<session-id>/<model-instance>\"";
+                                 ws->send(response.dump(), uWS::OpCode::TEXT,
+                                          true);
+                               }
+
+                             } // REMOVE
+
+                             else if (tokens[0] == "connect") {
+                               //
+                               // request: connect/*
+                               //
+
+                               try {
+
+                                 if (tokens.size() == 2) {
+                                   //
+                                   // request: connect/<session-id>
+                                   //
+
+                                   // Get session
+                                   auto session =
+                                       ws->getUserData()->getSession(tokens[1]);
+
+                                   // Get password hash
+                                   std::string hash("");
+                                   if (request.contains("data"))
+                                     if (request["data"].contains("hash"))
+                                       hash = request["data"]["hash"]
+                                                  .get<std::string>();
+
+                                   if (!session->checkHash(hash))
+                                     throw std::runtime_error(
+                                         "Invalid CONNECT request. Invalid "
+                                         "ession password.");
+
+                                   // Connect to an existing session
+                                   response["data"]["id"] = session->getUUID();
+                                   response["data"]["models"] =
+                                       ws->getUserData()
+                                           ->getModels()
+                                           .getModels();
+                                   ws->send(response.dump(), uWS::OpCode::TEXT,
+                                            true);
+
+                                   // Subscribe to existing session
+                                   ws->subscribe(session->getUUID());
+                                 }
+
+                                 else
+                                   throw std::runtime_error(
+                                       "Invalid CONNECT request");
+
+                               } catch (...) {
+                                 response["status"] = iganet::webapp::status::
+                                     invalidConnectRequest;
+                                 response["reason"] =
+                                     "Invalid CONNECT request. Valid CONNECT "
+                                     "requests "
+                                     "are \"connect/<session-id>\"";
+                                 ws->send(response.dump(), uWS::OpCode::TEXT,
+                                          true);
+                               }
+
+                             } // CONNECT
+
+                             else if (tokens[0] == "disconnect") {
+                               //
+                               // request: diconnect/*
+                               //
+
+                               try {
+
+                                 if (tokens.size() == 2) {
+                                   //
+                                   // request: diconnect/<session-id>
+                                   //
+
+                                   // Get session
+                                   auto session =
+                                       ws->getUserData()->getSession(tokens[1]);
+
+                                   // Disconnect from an existing session
+                                   response["data"]["id"] = session->getUUID();
+                                   ws->send(response.dump(), uWS::OpCode::TEXT,
+                                            true);
+
+                                   // Unsubscribe from existing session
+                                   ws->unsubscribe(session->getUUID());
+                                 }
+
+                                 else
+                                   throw std::runtime_error(
+                                       "Invalid DISCONNECT request");
+
+                               } catch (...) {
+                                 response["status"] = iganet::webapp::status::
+                                     invalidDisconnectRequest;
+                                 response["reason"] =
+                                     "Invalid DISCONNECT request. Valid "
+                                     "DISCONNECT "
+                                     "requests are "
+                                     "\"diconnect/<session-id>\"";
+                                 ws->send(response.dump(), uWS::OpCode::TEXT,
+                                          true);
+                               }
+
+                             } // DISCONNECT
+
+                             else if (tokens[0] == "eval") {
+                               //
+                               // request: eval/*
+                               //
+
+                               try {
+
+                                 if (tokens.size() == 4) {
+                                   //
+                                   // request:
+                                   // eval/<session-id>/<model-instance>/<model-component>
+                                   //
+
+                                   // Get session
+                                   auto session =
+                                       ws->getUserData()->getSession(tokens[1]);
+
+                                   // Get model
+                                   auto model =
+                                       session->getModel(stoi(tokens[2]));
+
+                                   // Evaluate an existing model
+                                   if (auto m = std::dynamic_pointer_cast<
+                                           iganet::ModelEval>(model))
+                                     response["data"] =
+                                         m->eval(tokens[3], request);
+                                   else {
+                                     response["status"] = iganet::webapp::
+                                         status::invalidEvalRequest;
+                                     response["reason"] =
+                                         "Invalid EVAL request. Valid EVAL "
+                                         "requests "
+                                         "are "
+                                         "\"eval/<session-id>/<model-instance>/"
+                                         "<model-component>\"";
+                                   }
+                                   ws->send(response.dump(), uWS::OpCode::TEXT,
+                                            true);
+                                 }
+
+                                 else
+                                   throw std::runtime_error(
+                                       "Invalid EVAL request");
+
+                               } catch (...) {
+                                 response["status"] =
+                                     iganet::webapp::status::invalidEvalRequest;
+                                 response["reason"] =
+                                     "Invalid EVAL request. Valid EVAL "
+                                     "requests are "
+                                     "\"eval/<session-id>/<model-instance>/"
+                                     "<model-component>\"";
+                                 ws->send(response.dump(), uWS::OpCode::TEXT,
+                                          true);
+                               }
+
+                             } // EVAL
+
+                             else if (tokens[0] == "load") {
+                               //
+                               // request: load/*
+                               //
+
+                               try {
+
+                                 if (tokens.size() == 2) {
+                                   //
+                                   // request: load/<session-id>
+                                   //
+
+                                   // Get session
+                                   auto session =
+                                       ws->getUserData()->getSession(tokens[1]);
+
+                                   // Get binary data
+                                   auto instances =
+                                       request["data"]["instances"];
+
+                                   // Create vector if ids and array of models
+                                   std::vector<int64_t> ids;
+                                   auto models = nlohmann::json::array();
+
+                                   // Loop over all instances
+                                   for (const auto &instance : instances) {
+
+                                     // Get new model's id
+                                     int64_t id =
+                                         (session->getModels().size() > 0
+                                              ? session->getModels()
+                                                        .crbegin()
+                                                        ->first +
+                                                    1
+                                              : 0);
+
+                                     nlohmann::json request;
+                                     request["data"]["binary"] = instance;
+
+                                     // Create a new model instance from binary
+                                     // data stream
+                                     session->models[id] =
+                                         ws->getUserData()->getModels().load(
+                                             request);
+                                     ids.push_back(id);
+                                     models.push_back(
+                                         session->models[id]->getModel());
+
+                                     // Broadcast creation of a new model
+                                     // instance
+                                     nlohmann::json broadcast;
+                                     broadcast["id"] = session->getUUID();
+                                     broadcast["request"] = "create/instance";
+                                     broadcast["data"]["id"] = id;
+                                     broadcast["data"]["model"] =
+                                         session->models[id]->getModel();
+                                     ws->publish(session->getUUID(),
+                                                 broadcast.dump(),
+                                                 uWS::OpCode::TEXT);
+                                   }
+
+                                   response["data"]["ids"] = ids;
+                                   response["data"]["models"] = models;
+                                   ws->send(response.dump(), uWS::OpCode::TEXT,
+                                            true);
+                                 }
+
+                                 else
+                                   throw std::runtime_error(
+                                       "Invalid LOAD request");
+
+                               } catch (...) {
+                                 response["status"] =
+                                     iganet::webapp::status::invalidLoadRequest;
+                                 response["reason"] = "Invalid LOAD request. "
+                                                      "Valid LOAD requests are "
+                                                      "\"load/session\" and "
+                                                      "\"load/<session-id>\"";
+                                 ws->send(response.dump(), uWS::OpCode::TEXT,
+                                          true);
+                               }
+
+                             } // LOAD
+
+                             else if (tokens[0] == "save") {
+                               //
+                               // request: save/*
+                               //
+
+                               try {
+
+                                 if (tokens.size() == 2) {
+                                   //
+                                   // request: save/<session-id>
+                                   //
+
+                                   // Get session
+                                   auto session =
+                                       ws->getUserData()->getSession(tokens[1]);
+
+                                   // Save all active models in session
+                                   auto models = nlohmann::json::array();
+                                   for (const auto &model :
+                                        session->getModels()) {
+                                     if (auto m = std::dynamic_pointer_cast<
+                                             iganet::ModelSerialize>(
+                                             model.second)) {
+                                       models.push_back(m->save());
+                                     }
+                                   }
+                                   response["data"] = models;
+                                   ws->send(response.dump(), uWS::OpCode::TEXT,
+                                            true);
+                                 }
+
+                                 else if (tokens.size() == 3) {
+                                   //
+                                   // request:
+                                   // save/<session-id>/<model-instance>
+                                   //
+
+                                   // Get session
+                                   auto session =
+                                       ws->getUserData()->getSession(tokens[1]);
+
+                                   // Get model
+                                   auto model =
+                                       session->getModel(stoi(tokens[2]));
+
+                                   // Save model
+                                   if (auto m = std::dynamic_pointer_cast<
+                                           iganet::ModelSerialize>(model))
+                                     response["data"] = m->save();
+                                   else {
+                                     response["status"] = iganet::webapp::
+                                         status::invalidSaveRequest;
+                                     response["reason"] =
+                                         "Invalid SAVE request. Valid SAVE "
+                                         "requests "
+                                         "are "
+                                         "\"save/<session-id>\" and "
+                                         "\"save/<session-id>/"
+                                         "<model-instance>\"";
+                                   }
+                                   ws->send(response.dump(), uWS::OpCode::TEXT,
+                                            true);
+                                 }
+
+                                 else
+                                   throw std::runtime_error(
+                                       "Invalid SAVE request");
+
+                               } catch (...) {
+                                 response["status"] =
+                                     iganet::webapp::status::invalidSaveRequest;
+                                 response["reason"] =
+                                     "Invalid SAVE request. Valid SAVE "
+                                     "requests are "
+                                     "\"save/<session-id>\" and "
+                                     "\"save/<session-id>/<model-instance>\"";
+                                 ws->send(response.dump(), uWS::OpCode::TEXT,
+                                          true);
+                               }
+
+                             } // SAVE
+
+                             else if (tokens[0] == "importxml") {
+                               //
+                               // request: importxml/*
+                               //
+
+                               try {
+
+                                 if (tokens.size() == 2) {
+                                   //
+                                   // request: importxml/<session-id>
+                                   //
+
+                                   // Get session
+                                   auto session =
+                                       ws->getUserData()->getSession(tokens[1]);
+
+                                   // Load all existing models from XML
+                                   for (const auto &model :
+                                        session->getModels()) {
+                                     if (auto m = std::dynamic_pointer_cast<
+                                             iganet::ModelXML>(model.second)) {
+                                       m->importXML(request, "", model.first);
+                                     } else {
+                                       response["status"] = iganet::webapp::
+                                           status::invalidImportRequest;
+                                       response["reason"] =
+                                           "Invalid IMPORTXML request. Valid "
+                                           "IMPORTXML "
+                                           "requests are "
+                                           "\"importxml/<session-id>\", "
+                                           "\"importxml/<session-id>/"
+                                           "<model-instance>\" and "
+                                           "\"importxml/<session-id>/"
+                                           "<model-instance>/"
+                                           "<model-component>\"";
+                                       ws->send(response.dump(),
+                                                uWS::OpCode::TEXT, true);
+                                       break;
+                                     }
+                                   }
+                                   ws->send(response.dump(), uWS::OpCode::TEXT,
+                                            true);
+
+                                   // Broadcast update of model instances
+                                   std::vector<int64_t> ids;
+                                   for (const auto &model :
+                                        session->getModels())
+                                     ids.push_back(model.first);
+
+                                   // Broadcast update of model instance
+                                   nlohmann::json broadcast;
+                                   broadcast["id"] = session->getUUID();
+                                   broadcast["request"] = "update/instance";
+                                   broadcast["data"]["ids"] = ids;
+                                   ws->publish(session->getUUID(),
+                                               broadcast.dump(),
+                                               uWS::OpCode::TEXT);
+                                 }
+
+                                 else if (tokens.size() == 3) {
+                                   //
+                                   // request:
+                                   // importxml/<session-id>/<model-instance>
+                                   //
+
+                                   // Get session
+                                   auto session =
+                                       ws->getUserData()->getSession(tokens[1]);
+
+                                   // Get model
+                                   auto model =
+                                       session->getModel(stoi(tokens[2]));
+
+                                   // Import an existing model from XML
+                                   if (auto m = std::dynamic_pointer_cast<
+                                           iganet::ModelXML>(model))
+                                     m->importXML(request, "", -1);
+                                   else {
+                                     response["status"] = iganet::webapp::
+                                         status::invalidImportRequest;
+                                     response["reason"] =
+                                         "Invalid IMPORTXML request. Valid "
+                                         "IMPORTXML "
+                                         "requests are "
+                                         "\"importxml/<session-id>\", "
+                                         "\"importxml/<session-id>/"
+                                         "<model-instance>\" "
+                                         "and "
+                                         "\"importxml/<session-id>/"
+                                         "<model-instance>/"
+                                         "<model-component>\"";
+                                   }
+                                   ws->send(response.dump(), uWS::OpCode::TEXT,
+                                            true);
+
+                                   // Broadcast update of model instance
+                                   nlohmann::json broadcast;
+                                   broadcast["id"] = session->getUUID();
+                                   broadcast["request"] = "update/instance";
+                                   broadcast["data"]["id"] = stoi(tokens[2]);
+                                   ws->publish(session->getUUID(),
+                                               broadcast.dump(),
+                                               uWS::OpCode::TEXT);
+                                 }
+
+                                 else if (tokens.size() == 4) {
+                                   //
+                                   // request:
+                                   // importxml/<session-id>/<model-instance>/<model-component>
+                                   //
+
+                                   // Get session
+                                   auto session =
+                                       ws->getUserData()->getSession(tokens[1]);
+
+                                   // Get model
+                                   auto model =
+                                       session->getModel(stoi(tokens[2]));
+
+                                   // Import an existing model component from
+                                   // XML
+                                   if (auto m = std::dynamic_pointer_cast<
+                                           iganet::ModelXML>(model))
+                                     m->importXML(request, tokens[3], -1);
+                                   else {
+                                     response["status"] = iganet::webapp::
+                                         status::invalidImportRequest;
+                                     response["reason"] =
+                                         "Invalid IMPORTXML request. Valid "
+                                         "IMPORTXML "
+                                         "requests are "
+                                         "\"importxml/<session-id>\", "
+                                         "\"importxml/<session-id>/"
+                                         "<model-instance>\" "
+                                         "and "
+                                         "\"importxml/<session-id>/"
+                                         "<model-instance>/"
+                                         "<model-component>\"";
+                                   }
+                                   ws->send(response.dump(), uWS::OpCode::TEXT,
+                                            true);
+
+                                   // Broadcast update of model instance
+                                   nlohmann::json broadcast;
+                                   broadcast["id"] = session->getUUID();
+                                   broadcast["request"] = "update/instance";
+                                   broadcast["data"]["id"] = stoi(tokens[2]);
+                                   ws->publish(session->getUUID(),
+                                               broadcast.dump(),
+                                               uWS::OpCode::TEXT);
+                                 }
+
+                                 else
+                                   throw std::runtime_error(
+                                       "Invalid IMPORTXML request");
+
+                               } catch (...) {
+                                 response["status"] = iganet::webapp::status::
+                                     invalidImportRequest;
+                                 response["reason"] =
+                                     "Invalid IMPORTXML request. Valid "
+                                     "IMPORTXML "
+                                     "IMPORTXML "
+                                     "requests are \"importxml/<session-id>\", "
+                                     "\"importxml/<session-id>/"
+                                     "<model-instance>\" and "
+                                     "\"importxml/<session-id>/"
+                                     "<model-instance>/"
+                                     "<model-component>\"";
+                                 ws->send(response.dump(), uWS::OpCode::TEXT,
+                                          true);
+                               }
+
+                             } // IMPORTXML
+
+                             else if (tokens[0] == "exportxml") {
+                               //
+                               // request: exportxml/*
+                               //
+
+                               try {
+
+                                 if (tokens.size() == 2) {
+                                   //
+                                   // request: exportxml/<session-id>
+                                   //
+
+                                   // Get session
+                                   auto session =
+                                       ws->getUserData()->getSession(tokens[1]);
+
+                                   // Export all existing models to XML
+                                   pugi::xml_document doc;
+                                   pugi::xml_node xml = doc.append_child("xml");
+
+                                   for (const auto &model :
+                                        session->getModels()) {
+                                     if (auto m = std::dynamic_pointer_cast<
+                                             iganet::ModelXML>(model.second))
+                                       xml = m->exportXML(xml, "", model.first);
+                                     else
+                                       throw std::runtime_error(
+                                           "Invalid EXPORTXML request");
+                                   }
+                                   std::ostringstream oss;
+                                   doc.save(oss);
+
+                                   response["data"]["xml"] = oss.str();
+                                   ws->send(response.dump(), uWS::OpCode::TEXT,
+                                            true);
+                                 }
+
+                                 else if (tokens.size() == 3) {
+                                   //
+                                   // request:
+                                   // exportxml/<session-id>/<model-instance>
+                                   //
+
+                                   // Get session
+                                   auto session =
+                                       ws->getUserData()->getSession(tokens[1]);
+
+                                   // Get model
+                                   auto model =
+                                       session->getModel(stoi(tokens[2]));
+
+                                   // Export an existing model to XML
+                                   if (auto m = std::dynamic_pointer_cast<
+                                           iganet::ModelXML>(model))
+                                     response["data"]["xml"] =
+                                         m->exportXML("", stoi(tokens[2]));
+                                   else
+                                     throw std::runtime_error(
+                                         "Invalid EXPORTXML request");
+
+                                   ws->send(response.dump(), uWS::OpCode::TEXT,
+                                            true);
+                                 }
+
+                                 else if (tokens.size() == 4) {
+                                   //
+                                   // request:
+                                   // exportxml/<session-id>/<model-instance>/<model-component>
+                                   //
+
+                                   // Get session
+                                   auto session =
+                                       ws->getUserData()->getSession(tokens[1]);
+
+                                   // Get model
+                                   auto model =
+                                       session->getModel(stoi(tokens[2]));
+
+                                   // Export an existing model to XML
+                                   if (auto m = std::dynamic_pointer_cast<
+                                           iganet::ModelXML>(model))
+                                     response["data"]["xml"] = m->exportXML(
+                                         tokens[3], stoi(tokens[2]));
+                                   else
+                                     throw std::runtime_error(
+                                         "Invalid EXPORTXML request");
+
+                                   ws->send(response.dump(), uWS::OpCode::TEXT,
+                                            true);
+                                 }
+
+                                 else
+                                   throw std::runtime_error(
+                                       "Invalid EXPORTXML request");
+
+                               } catch (...) {
+                                 response["status"] = iganet::webapp::status::
+                                     invalidExportRequest;
+                                 response["reason"] =
+                                     "Invalid EXPORTXML request. Valid "
+                                     "EXPORTXML "
+                                     "EXPORTXML "
+                                     "requests are \"exportxml/<session-id>\", "
+                                     "\"exportxml/<session-id>/"
+                                     "<model-instance>\" and "
+                                     "and "
+                                     "\"exportxml/<session-id>/"
+                                     "<model-instance>/"
+                                     "<model-component>\"";
+                                 ws->send(response.dump(), uWS::OpCode::TEXT,
+                                          true);
+                               }
+
+                             } // EXPORTXML
+
+                             else if (tokens[0] == "refine") {
+                               //
+                               // request: refine/*
+                               //
+
+                               try {
+
+                                 if (tokens.size() == 3) {
+                                   //
+                                   // request:
+                                   // refine/<session-id>/<model-instance>
+                                   //
+
+                                   // Get session
+                                   auto session =
+                                       ws->getUserData()->getSession(tokens[1]);
+
+                                   // Get model
+                                   auto model =
+                                       session->getModel(stoi(tokens[2]));
+
+                                   // Refine an existing model
+                                   if (auto m = std::dynamic_pointer_cast<
+                                           iganet::ModelRefine>(model))
+                                     m->refine(request);
+                                   else {
+                                     response["status"] = iganet::webapp::
+                                         status::invalidRefineRequest;
+                                     response["reason"] =
+                                         "Invalid REFINE request. Valid REFINE "
+                                         "requests are "
+                                         "\"refine/<session-id>/"
+                                         "<model-instance>\"";
+                                   }
+                                   ws->send(response.dump(), uWS::OpCode::TEXT,
+                                            true);
+
+                                   // Broadcast refinement of model instance
+                                   nlohmann::json broadcast;
+                                   broadcast["id"] = session->getUUID();
+                                   broadcast["request"] = "refine/instance";
+                                   broadcast["data"]["id"] = stoi(tokens[2]);
+                                   ws->publish(session->getUUID(),
+                                               broadcast.dump(),
+                                               uWS::OpCode::TEXT);
+                                 }
+
+                                 else
+                                   throw std::runtime_error(
+                                       "Invalid REFINE request");
+
+                               } catch (...) {
+                                 response["status"] = iganet::webapp::status::
+                                     invalidRefineRequest;
+                                 response["reason"] =
+                                     "Invalid REFINE request. Valid REFINE "
+                                     "requests "
+                                     "are "
+                                     "\"refine/<session-id>/<model-instance>\"";
+                                 ws->send(response.dump(), uWS::OpCode::TEXT,
+                                          true);
+                               }
+
+                             } // REFINE
+
+                             else if (tokens[0] == "elevate") {
+                               //
+                               // request: elevate/*
+                               //
+
+                               try {
+
+                                 if (tokens.size() == 3) {
+                                   //
+                                   // request:
+                                   // elevate/<session-id>/<model-instance>
+                                   //
+
+                                   // Get session
+                                   auto session =
+                                       ws->getUserData()->getSession(tokens[1]);
+
+                                   // Get model
+                                   auto model =
+                                       session->getModel(stoi(tokens[2]));
+
+                                   // Degree elevate an existing model
+                                   if (auto m = std::dynamic_pointer_cast<
+                                           iganet::ModelElevate>(model))
+                                     m->elevate(request);
+                                   else {
+                                     response["status"] = iganet::webapp::
+                                         status::invalidElevateRequest;
+                                     response["reason"] =
+                                         "Invalid ELEVATE request. Valid "
+                                         "ELEVATE "
+                                         "requests are "
+                                         "\"elevate/<session-id>/"
+                                         "<model-instance>\"";
+                                   }
+                                   ws->send(response.dump(), uWS::OpCode::TEXT,
+                                            true);
+
+                                   // Broadcast degree elevation of model
+                                   // instance
+                                   nlohmann::json broadcast;
+                                   broadcast["id"] = session->getUUID();
+                                   broadcast["request"] = "elevate/instance";
+                                   broadcast["data"]["id"] = stoi(tokens[2]);
+                                   ws->publish(session->getUUID(),
+                                               broadcast.dump(),
+                                               uWS::OpCode::TEXT);
+                                 }
+
+                                 else
+                                   throw std::runtime_error(
+                                       "Invalid ELEVATE request");
+
+                               } catch (...) {
+                                 response["status"] = iganet::webapp::status::
+                                     invalidElevateRequest;
+                                 response["reason"] =
+                                     "Invalid ELEVATE request. Valid ELEVATE "
+                                     "requests "
+                                     "are "
+                                     "\"elevate/<session-id>/"
+                                     "<model-instance>\"";
+                                 ws->send(response.dump(), uWS::OpCode::TEXT,
+                                          true);
+                               }
+
+                             } // ELEVATE
+
+                             else if (tokens[0] == "increase") {
+                               //
+                               // request: increase/*
+                               //
+
+                               try {
+
+                                 if (tokens.size() == 3) {
+                                   //
+                                   // request:
+                                   // increase/<session-id>/<model-instance>
+                                   //
+
+                                   // Get session
+                                   auto session =
+                                       ws->getUserData()->getSession(tokens[1]);
+
+                                   // Get model
+                                   auto model =
+                                       session->getModel(stoi(tokens[2]));
+
+                                   // Degree increase an existing model
+                                   if (auto m = std::dynamic_pointer_cast<
+                                           iganet::ModelIncrease>(model))
+                                     m->increase(request);
+                                   else {
+                                     response["status"] = iganet::webapp::
+                                         status::invalidIncreaseRequest;
+                                     response["reason"] =
+                                         "Invalid INCREASE request. Valid "
+                                         "INCREASE "
+                                         "requests are "
+                                         "\"increase/<session-id>/"
+                                         "<model-instance>\"";
+                                   }
+                                   ws->send(response.dump(), uWS::OpCode::TEXT,
+                                            true);
+
+                                   // Broadcast degree increase of model
+                                   // instance
+                                   nlohmann::json broadcast;
+                                   broadcast["id"] = session->getUUID();
+                                   broadcast["request"] = "increase/instance";
+                                   broadcast["data"]["id"] = stoi(tokens[2]);
+                                   ws->publish(session->getUUID(),
+                                               broadcast.dump(),
+                                               uWS::OpCode::TEXT);
+                                 }
+
+                                 else
+                                   throw std::runtime_error(
+                                       "Invalid INCREASE request");
+
+                               } catch (...) {
+                                 response["status"] = iganet::webapp::status::
+                                     invalidElevateRequest;
+                                 response["reason"] =
+                                     "Invalid INCREASE request. Valid INCREASE "
+                                     "requests "
+                                     "are "
+                                     "\"increase/<session-id>/"
+                                     "<model-instance>\"";
+                                 ws->send(response.dump(), uWS::OpCode::TEXT,
+                                          true);
+                               }
+
+                             } // INCREASE
+
+                             else if (tokens[0] == "reparameterize") {
+                               //
+                               // request: reparameterize/*
+                               //
+
+                               try {
+
+                                 if (tokens.size() == 3) {
+                                   //
+                                   // request:
+                                   // reparameterize/<session-id>/<model-instance>
+                                   //
+
+                                   // Get session
+                                   auto session =
+                                       ws->getUserData()->getSession(tokens[1]);
+
+                                   // Get model
+                                   auto model =
+                                       session->getModel(stoi(tokens[2]));
+
+                                   // Reparameterize an existing model
+                                   if (auto m = std::dynamic_pointer_cast<
+                                           iganet::ModelReparameterize>(model))
+                                     m->reparameterize(request);
+                                   else {
+                                     response["status"] = iganet::webapp::
+                                         status::invalidReparameterizeRequest;
+                                     response["reason"] =
+                                         "Invalid REPARAMETERIZE request. "
+                                         "Valid REPARAMETERIZE "
+                                         "requests are "
+                                         "\"reparameterize/<session-id>/"
+                                         "<model-instance>\"";
+                                   }
+                                   ws->send(response.dump(), uWS::OpCode::TEXT,
+                                            true);
+
+                                   // Broadcast reparameterization of model
+                                   // instance
+                                   nlohmann::json broadcast;
+                                   broadcast["id"] = session->getUUID();
+                                   broadcast["request"] =
+                                       "reparameterize/instance";
+                                   broadcast["data"]["id"] = stoi(tokens[2]);
+                                   ws->publish(session->getUUID(),
+                                               broadcast.dump(),
+                                               uWS::OpCode::TEXT);
+                                 }
+
+                                 else
+                                   throw std::runtime_error(
+                                       "Invalid REPARAMETERIZE request");
+
+                               } catch (...) {
+                                 response["status"] = iganet::webapp::status::
+                                     invalidReparameterizeRequest;
+                                 response["reason"] =
+                                     "Invalid REPARAMETERIZE request. Valid "
+                                     "REPARAMETERIZE "
+                                     "requests "
+                                     "are "
+                                     "\"reparameterize/<session-id>/"
+                                     "<model-instance>\"";
+                                 ws->send(response.dump(), uWS::OpCode::TEXT,
+                                          true);
+                               }
+
+                             } // REPARAMETERIZE
+
+                             else if (tokens[0] == "info") {
+                               //
+                               // request: info/*
+                               //
+
+                               try {
+
+                                 if (tokens.size() == 1) {
+                                   //
+                                   // request: info
+                                   //
+
+                                   // Get list of all active sessions
+                                   auto sessions = nlohmann::json::array();
+                                   for (const auto &session :
+                                        ws->getUserData()->getSessions()) {
+                                     auto json = nlohmann::json();
+                                     auto creation_time =
+                                         std::chrono::system_clock::to_time_t(
+                                             session.second->getCreationTime());
+                                     auto access_time =
+                                         std::chrono::system_clock::to_time_t(
+                                             session.second->getAccessTime());
+                                     json["id"] = session.first;
+                                     json["creation_time"] =
+                                         std::ctime(&creation_time);
+                                     json["access_time"] =
+                                         std::ctime(&access_time);
+                                     json["hasHash"] =
+                                         session.second->hasHash();
+
+                                     json["models"] =
+                                         session.second->getModels().size();
+
+                                     sessions.push_back(json);
+                                   }
+                                   response["data"]["sessions"] = sessions;
+                                   ws->send(response.dump(), uWS::OpCode::TEXT,
+                                            true);
+                                 }
+
+                                 else
+                                   throw std::runtime_error(
+                                       "Invalid INFO request");
+
+                               } catch (...) {
+                                 response["status"] =
+                                     iganet::webapp::status::invalidGetRequest;
+                                 response["reason"] = "Invalid INFO request. "
+                                                      "Valid INFO requests "
+                                                      "are "
+                                                      "\"info\"";
+                                 ws->send(response.dump(), uWS::OpCode::TEXT,
+                                          true);
+                               }
+
+                             } // INFO
+
+                             else {
+                               response["status"] =
+                                   iganet::webapp::status::invalidRequest;
+                               response["reason"] = "Invalid request";
+                               ws->send(response.dump(), uWS::OpCode::TEXT,
+                                        true);
+                             }
+                           } catch (std::exception &e) {
+                             nlohmann::json response;
+                             try {
+                               auto request = nlohmann::json::parse(message);
+                               response["request"] = request["id"];
+                               response["status"] =
+                                   iganet::webapp::status::invalidRequest;
+                               response["reason"] = e.what();
+                               ws->send(response.dump(), uWS::OpCode::TEXT,
+                                        true);
+                             } catch (...) {
+                               response["request"] = "unknown";
+                               response["status"] =
+                                   iganet::webapp::status::invalidRequest;
+                               response["reason"] = "Invalid request";
+                               ws->send(response.dump(), uWS::OpCode::TEXT,
+                                        true);
+                             }
+                           }
+                         },
+                     .drain =
+                         [](auto *ws) {
+                           /* Check ws->getBufferedAmount() here */
+                         },
+                     .ping =
+                         [](auto *ws, std::string_view) {
+                           /* Not implemented yet */
+                         },
+                     .pong =
+                         [](auto *ws, std::string_view) {
+                           /* Not implemented yet */
+                         },
+                     .close =
+                         [](auto *ws, int code, std::string_view message) {
+        /* You may access ws->getUserData() here */
+#ifndef NDEBUG
+                           std::stringstream msg;
+                           msg << "[Thread " << std::this_thread::get_id()
+                               << "] Connection has been closed\n";
+                           std::clog << msg.str();
+#endif
+                         }})
+                .listen(port_option->value(),
+                        [&port_option](auto *listen_socket) {
+                          if (listen_socket) {
+                            std::stringstream msg;
+                            msg << "[Thread " << std::this_thread::get_id()
+                                << "] Listening on port "
+                                << port_option->value() << std::endl;
+                            std::clog << msg.str();
+                          } else {
+                            std::stringstream msg;
+                            msg << "[Thread " << std::this_thread::get_id()
+                                << "] Failed to listen on port "
+                                << port_option->value() << std::endl;
+                            std::clog << msg.str();
+                          }
+                        })
+                .run();
+          } catch (std::exception &e) {
+            std::cerr << e.what();
+          }
+        });
+      });
+
+  std::for_each(threads.begin(), threads.end(),
+                [](std::thread *t) { t->join(); });
+
+  return 0;
+}