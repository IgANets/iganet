--- conflicted
+++ resolved
@@ -1,3910 +1,1952 @@
-<<<<<<< HEAD
-/**
-   @file include/boundary.hpp
-
-   @brief Boundary treatment
-
-   @author Matthias Moller
-
-   @copyright This file is part of the IgANet project
-
-   This Source Code Form is subject to the terms of the Mozilla Public
-   License, v. 2.0. If a copy of the MPL was not distributed with this
-   file, You can obtain one at http://mozilla.org/MPL/2.0/.
-*/
-
-#pragma once
-
-#include <boost/preprocessor/cat.hpp>
-#include <boost/preprocessor/seq/for_each.hpp>
-
-#include <bspline.hpp>
-
-namespace iganet {
-
-/// @brief Identifiers for topological sides
-enum side {
-  west = 1,
-  east = 2,
-  south = 3,
-  north = 4,
-  front = 5,
-  back = 6,
-  stime = 7,
-  etime = 8,
-  left = 1,
-  right = 2,
-  down = 3,
-  up = 4,
-  none = 0
-};
-
-/// @brief BoundaryCore
-template <typename Spline, short_t> class BoundaryCore;
-
-/// @brief BoundaryCore (1d specialization)
-///
-/// This specialization has 2 sides
-/// - west (u=0)
-/// - east (u=1)
-template <typename Spline>
-class BoundaryCore<Spline, /* parDim */ 1> : public utils::Serializable,
-                                             private utils::FullQualifiedName {
-  /// @brief Enable access to private members
-  template <typename BoundaryCore> friend class BoundaryCommon;
-
-protected:
-  /// @brief Spline type
-  using spline_type = Spline;
-
-  /// @brief Boundary spline type
-  using boundary_spline_type =
-      typename Spline::template derived_self_type<typename Spline::value_type,
-                                                  Spline::geoDim()>;
-
-  /// @brief Deduces the derived boundary spline type when exposed
-  /// to a different class template parameter `real_t`
-  template <typename real_t>
-  using real_derived_boundary_spline_type =
-      typename Spline::template derived_self_type<real_t, Spline::geoDim()>;
-
-  /// @brief Tuple of splines
-  std::tuple<boundary_spline_type, boundary_spline_type> bdr_;
-
-public:
-  /// @brief Boundary type
-  using boundary_type = decltype(bdr_);
-
-  /// @brief Evaluation type
-  using eval_type = std::tuple<torch::Tensor, torch::Tensor>;
-
-  /// @brief Default constructor
-  BoundaryCore(Options<typename Spline::value_type> options =
-                   Options<typename Spline::value_type>{})
-      : bdr_({boundary_spline_type(options), boundary_spline_type(options)}) {}
-
-  /// @brief Copy constructor
-  BoundaryCore(const boundary_type &bdr_) : bdr_(bdr_) {}
-
-  /// @brief Move constructor
-  BoundaryCore(boundary_type &&bdr_) : bdr_(bdr_) {}
-
-  /// @brief Copy/clone constructor
-  BoundaryCore(const BoundaryCore &other, bool clone)
-      : bdr_(clone ? std::apply(
-                         [](const auto &...bspline) {
-                           return std::make_tuple(bspline.clone()...);
-                         },
-                         other.coeffs())
-                   : other.coeffs()) {}
-
-  /// @brief Constructor
-  BoundaryCore(const std::array<int64_t, 1> &, enum init init = init::zeros,
-               Options<typename Spline::value_type> options =
-                   Options<typename Spline::value_type>{})
-      : bdr_({boundary_spline_type(std::array<int64_t, 0>{}, init, options),
-              boundary_spline_type(std::array<int64_t, 0>{}, init, options)}) {}
-
-  /// @brief Constructor
-  BoundaryCore(const std::array<std::vector<typename Spline::value_type>, 1> &,
-               enum init init = init::zeros,
-               Options<typename Spline::value_type> options =
-                   Options<typename Spline::value_type>{})
-      : bdr_({boundary_spline_type(std::array<int64_t, 0>{}, init, options),
-              boundary_spline_type(std::array<int64_t, 0>{}, init, options)}) {}
-
-  /// @brief Sets the coefficients of all spline objects from a
-  /// single tensor that holds both boundary and inner coefficients
-  ///
-  /// @param[in] tensor Tensor from which to extract the coefficients
-  ///
-  /// @result Updates spline object
-  inline auto &from_full_tensor(const torch::Tensor &tensor) {
-
-    if (tensor.dim() > 1) {
-      auto tensor_view = tensor.view({Spline::geoDim(), -1, tensor.size(-1)});
-
-      side<west>().from_tensor(tensor_view.index({torch::indexing::Slice(), 0})
-                                   .reshape({-1, tensor.size(-1)}));
-      side<east>().from_tensor(tensor_view.index({torch::indexing::Slice(), -1})
-                                   .reshape({-1, tensor.size(-1)}));
-    } else {
-      auto tensor_view = tensor.view({Spline::geoDim(), -1});
-
-      side<west>().from_tensor(
-          tensor_view.index({torch::indexing::Slice(), 0}).flatten());
-      side<east>().from_tensor(
-          tensor_view.index({torch::indexing::Slice(), -1}).flatten());
-    }
-    return *this;
-  }
-
-  /// @brief Returns the number of sides
-  inline static constexpr short_t nsides() { return side::east; }
-
-  /// @brief Returns constant reference to side-th Spline
-  template <short_t s> inline constexpr auto &side() const {
-    static_assert(s > none && s <= nsides());
-    return std::get<s - 1>(bdr_);
-  }
-
-  /// @brief Returns non-constant reference to side-th Spline
-  template <short_t s> inline constexpr auto &side() {
-    static_assert(s > none && s <= nsides());
-    return std::get<s - 1>(bdr_);
-  }
-
-  /// @brief Returns a constant reference to the array of
-  /// coefficients for all boundary segments.
-  inline constexpr auto &coeffs() const { return bdr_; }
-
-  /// @brief Returns a non-constant reference to the array of
-  /// coefficients for all boundary segments.
-  inline constexpr auto &coeffs() { return bdr_; }
-
-  /// @brief Returns the total number of coefficients
-  inline int64_t ncumcoeffs() const {
-    int64_t s = 0;
-    s += side<west>().ncumcoeffs();
-    s += side<east>().ncumcoeffs();
-
-    return s;
-  }
-
-  /// @brief Returns a string representation of the Boundary object
-  inline virtual void
-  pretty_print(std::ostream &os = Log(log::info)) const noexcept override {
-    os << name() << "(\n"
-       << "west = " << side<west>() << "\n"
-       << "east = " << side<east>() << "\n)";
-  }
-
-  /// @brief Returns the boundary object as JSON object
-  inline nlohmann::json to_json() const override {
-    nlohmann::json json;
-    json["west"] = side<west>().to_json();
-    json["east"] = side<east>().to_json();
-
-    return json;
-  }
-
-  /// @brief Updates the boundary object from JSON object
-  inline BoundaryCore &from_json(const nlohmann::json &json) {
-    side<west>().from_json(json["west"]);
-    side<east>().from_json(json["east"]);
-
-    return *this;
-  }
-
-  /// @brief Returns the Greville abscissae
-  inline eval_type greville() const {
-    return eval_type{side<west>().greville(), side<east>().greville()};
-  }
-};
-
-/// @brief BoundaryCore (2d specialization)
-///
-/// This specialization has 4 sides
-/// - west  (u=0, v  )
-/// - east  (u=1, v  )
-/// - south (u,   v=0)
-/// - north (u,   v=1)
-template <typename Spline>
-class BoundaryCore<Spline, /* parDim */ 2> : public utils::Serializable,
-                                             private utils::FullQualifiedName {
-  /// @brief Enable access to private members
-  template <typename BoundaryCore> friend class BoundaryCommon;
-
-protected:
-  /// @brief Spline type
-  using spline_type = Spline;
-
-  /// @brief Boundary spline type
-  using boundary_spline_type = std::tuple<
-      typename Spline::template derived_self_type<
-          typename Spline::value_type, Spline::geoDim(), Spline::degree(1)>,
-      typename Spline::template derived_self_type<
-          typename Spline::value_type, Spline::geoDim(), Spline::degree(0)>>;
-
-  /// @brief Deduces the derived boundary spline type when exposed
-  /// to a different class template parameter `real_t`
-  template <typename real_t>
-  using real_derived_boundary_spline_type =
-      std::tuple<typename Spline::template derived_self_type<
-                     real_t, Spline::geoDim(), Spline::degree(1)>,
-                 typename Spline::template derived_self_type<
-                     real_t, Spline::geoDim(), Spline::degree(0)>>;
-
-  /// @brief Tuple of splines
-  std::tuple<typename std::tuple_element_t<0, boundary_spline_type>,
-             typename std::tuple_element_t<0, boundary_spline_type>,
-             typename std::tuple_element_t<1, boundary_spline_type>,
-             typename std::tuple_element_t<1, boundary_spline_type>>
-      bdr_;
-
-public:
-  /// @brief Boundary type
-  using boundary_type = decltype(bdr_);
-
-  /// @brief Evaluation type
-  using eval_type =
-      std::tuple<std::array<torch::Tensor, 1>, std::array<torch::Tensor, 1>,
-                 std::array<torch::Tensor, 1>, std::array<torch::Tensor, 1>>;
-
-  /// @brief Default constructor
-  BoundaryCore(Options<typename Spline::value_type> options =
-                   Options<typename Spline::value_type>{})
-      : bdr_({std::tuple_element_t<0, boundary_spline_type>(options),
-              std::tuple_element_t<0, boundary_spline_type>(options),
-              std::tuple_element_t<1, boundary_spline_type>(options),
-              std::tuple_element_t<1, boundary_spline_type>(options)}) {}
-
-  /// @brief Copy constructor
-  BoundaryCore(const boundary_type &bdr_) : bdr_(bdr_) {}
-
-  /// @brief Move constructor
-  BoundaryCore(boundary_type &&bdr_) : bdr_(bdr_) {}
-
-  /// @brief Copy/clone constructor
-  BoundaryCore(const BoundaryCore &other, bool clone)
-      : bdr_(clone ? std::apply(
-                         [](const auto &...bspline) {
-                           return std::make_tuple(bspline.clone()...);
-                         },
-                         other.coeffs())
-                   : other.coeffs()) {}
-
-  /// @brief Constructor
-  BoundaryCore(const std::array<int64_t, 2> &ncoeffs,
-               enum init init = init::zeros,
-               Options<typename Spline::value_type> options =
-                   Options<typename Spline::value_type>{})
-      : bdr_({std::tuple_element_t<0, boundary_spline_type>(
-                  std::array<int64_t, 1>({ncoeffs[1]}), init, options),
-              std::tuple_element_t<0, boundary_spline_type>(
-                  std::array<int64_t, 1>({ncoeffs[1]}), init, options),
-              std::tuple_element_t<1, boundary_spline_type>(
-                  std::array<int64_t, 1>({ncoeffs[0]}), init, options),
-              std::tuple_element_t<1, boundary_spline_type>(
-                  std::array<int64_t, 1>({ncoeffs[0]}), init, options)}) {}
-
-  /// @brief Constructor
-  BoundaryCore(
-      const std::array<std::vector<typename Spline::value_type>, 2> &kv,
-      enum init init = init::zeros,
-      Options<typename Spline::value_type> options =
-          Options<typename Spline::value_type>{})
-      : bdr_({std::tuple_element_t<0, boundary_spline_type>(
-                  std::array<std::vector<typename Spline::value_type>, 1>(
-                      {kv[1]}),
-                  init, options),
-              std::tuple_element_t<0, boundary_spline_type>(
-                  std::array<std::vector<typename Spline::value_type>, 1>(
-                      {kv[1]}),
-                  init, options),
-              std::tuple_element_t<1, boundary_spline_type>(
-                  std::array<std::vector<typename Spline::value_type>, 1>(
-                      {kv[0]}),
-                  init, options),
-              std::tuple_element_t<1, boundary_spline_type>(
-                  std::array<std::vector<typename Spline::value_type>, 1>(
-                      {kv[0]}),
-                  init, options)}) {}
-
-  /// @brief Sets the coefficients of all spline objects from a
-  /// single tensor that holds both boundary and inner coefficients
-  ///
-  /// @param[in] tensor Tensor from which to extract the coefficients
-  ///
-  /// @result Updates spline object
-  inline auto &from_full_tensor(const torch::Tensor &tensor) {
-
-    if (tensor.dim() > 1) {
-      auto tensor_view =
-          tensor.view({Spline::geoDim(), side<west>().ncoeffs(0),
-                       side<south>().ncoeffs(0), tensor.size(-1)});
-
-      side<west>().from_tensor(
-          tensor_view
-              .index({torch::indexing::Slice(), torch::indexing::Slice(), 0})
-              .reshape({-1, tensor.size(-1)}));
-      side<east>().from_tensor(
-          tensor_view
-              .index({torch::indexing::Slice(), torch::indexing::Slice(), -1})
-              .reshape({-1, tensor.size(-1)}));
-      side<south>().from_tensor(
-          tensor_view
-              .index({torch::indexing::Slice(), 0, torch::indexing::Slice()})
-              .reshape({-1, tensor.size(-1)}));
-      side<north>().from_tensor(
-          tensor_view
-              .index({torch::indexing::Slice(), -1, torch::indexing::Slice()})
-              .reshape({-1, tensor.size(-1)}));
-    } else {
-      auto tensor_view = tensor.view({Spline::geoDim(), side<west>().ncoeffs(0),
-                                      side<south>().ncoeffs(0)});
-
-      side<west>().from_tensor(
-          tensor_view
-              .index({torch::indexing::Slice(), torch::indexing::Slice(), 0})
-              .flatten());
-      side<east>().from_tensor(
-          tensor_view
-              .index({torch::indexing::Slice(), torch::indexing::Slice(), -1})
-              .flatten());
-      side<south>().from_tensor(
-          tensor_view
-              .index({torch::indexing::Slice(), 0, torch::indexing::Slice()})
-              .flatten());
-      side<north>().from_tensor(
-          tensor_view
-              .index({torch::indexing::Slice(), -1, torch::indexing::Slice()})
-              .flatten());
-    }
-    return *this;
-  }
-
-  /// @brief Returns the number of sides
-  inline static constexpr short_t nsides() { return side::north; }
-
-  /// @brief Returns constant reference to the s-th side's spline
-  template <short_t s> inline constexpr auto &side() const {
-    static_assert(s > none && s <= nsides());
-    return std::get<s - 1>(bdr_);
-  }
-
-  /// @brief Returns non-constant reference to the s-th side's spline
-  template <short_t s> inline constexpr auto &side() {
-    static_assert(s > none && s <= nsides());
-    return std::get<s - 1>(bdr_);
-  }
-
-  /// @brief Returns a constant reference to the array of
-  /// coefficients for all boundary segments.
-  inline constexpr auto &coeffs() const { return bdr_; }
-
-  /// @brief Returns a non-constant reference to the array of
-  /// coefficients for all boundary segments.
-  inline constexpr auto &coeffs() { return bdr_; }
-
-  /// @brief Returns the total number of coefficients
-  inline int64_t ncumcoeffs() const {
-    int64_t s = 0;
-    s += side<west>().ncumcoeffs();
-    s += side<east>().ncumcoeffs();
-    s += side<south>().ncumcoeffs();
-    s += side<north>().ncumcoeffs();
-
-    return s;
-  }
-
-  /// @brief Returns a string representation of the Boundary object
-  inline virtual void
-  pretty_print(std::ostream &os = Log(log::info)) const noexcept override {
-    os << name() << "(\n"
-       << "west = " << side<west>() << "\n"
-       << "east = " << side<east>() << "\n"
-       << "south = " << side<south>() << "\n"
-       << "north = " << side<north>() << "\n)";
-  }
-
-  /// @brief Returns the boundary object as JSON object
-  inline nlohmann::json to_json() const override {
-    nlohmann::json json;
-    json["west"] = side<west>().to_json();
-    json["east"] = side<east>().to_json();
-    json["south"] = side<south>().to_json();
-    json["north"] = side<north>().to_json();
-
-    return json;
-  }
-
-  /// @brief Updates the boundary object from JSON object
-  inline BoundaryCore &from_json(const nlohmann::json &json) {
-    side<west>().from_json(json["west"]);
-    side<east>().from_json(json["east"]);
-    side<south>().from_json(json["south"]);
-    side<north>().from_json(json["north"]);
-
-    return *this;
-  }
-
-  /// @brief Returns the Greville abscissae
-  inline eval_type greville() const {
-    return eval_type{side<west>().greville(), side<east>().greville(),
-                     side<south>().greville(), side<north>().greville()};
-  }
-};
-
-/// @brief BoundaryCore (3d specialization)
-///
-/// This specialization has 6 sides
-/// - west  (u=0, v,   w)
-/// - east  (u=1, v,   w)
-/// - south (u,   v=0, w)
-/// - north (u,   v=1, w)
-/// - front (u,   v,   w=0)
-/// - back  (u,   v,   w=1)
-template <typename Spline>
-class BoundaryCore<Spline, /* parDim */ 3> : public utils::Serializable,
-                                             private utils::FullQualifiedName {
-  /// @brief Enable access to private members
-  template <typename BoundaryCore> friend class BoundaryCommon;
-
-protected:
-  /// @brief Spline type
-  using spline_type = Spline;
-
-  /// @brief Boundary spline type
-  using boundary_spline_type =
-      std::tuple<typename Spline::template derived_self_type<
-                     typename Spline::value_type, Spline::geoDim(),
-                     Spline::degree(1), Spline::degree(2)>,
-                 typename Spline::template derived_self_type<
-                     typename Spline::value_type, Spline::geoDim(),
-                     Spline::degree(0), Spline::degree(2)>,
-                 typename Spline::template derived_self_type<
-                     typename Spline::value_type, Spline::geoDim(),
-                     Spline::degree(0), Spline::degree(1)>>;
-
-  /// @brief Deduces the derived boundary spline type when exposed
-  /// to a different class template parameter `real_t`
-  template <typename real_t>
-  using real_derived_boundary_spline_type = std::tuple<
-      typename Spline::template derived_self_type<
-          real_t, Spline::geoDim(), Spline::degree(1), Spline::degree(2)>,
-      typename Spline::template derived_self_type<
-          real_t, Spline::geoDim(), Spline::degree(0), Spline::degree(2)>,
-      typename Spline::template derived_self_type<
-          real_t, Spline::geoDim(), Spline::degree(0), Spline::degree(1)>>;
-
-  /// @brief Tuple of splines
-  std::tuple<typename std::tuple_element_t<0, boundary_spline_type>,
-             typename std::tuple_element_t<0, boundary_spline_type>,
-             typename std::tuple_element_t<1, boundary_spline_type>,
-             typename std::tuple_element_t<1, boundary_spline_type>,
-             typename std::tuple_element_t<2, boundary_spline_type>,
-             typename std::tuple_element_t<2, boundary_spline_type>>
-      bdr_;
-
-public:
-  /// @brief Boundary type
-  using boundary_type = decltype(bdr_);
-
-  /// @brief Evaluation type
-  using eval_type =
-      std::tuple<std::array<torch::Tensor, 2>, std::array<torch::Tensor, 2>,
-                 std::array<torch::Tensor, 2>, std::array<torch::Tensor, 2>,
-                 std::array<torch::Tensor, 2>, std::array<torch::Tensor, 2>>;
-
-  /// @brief Default constructor
-  BoundaryCore(Options<typename Spline::value_type> options =
-                   Options<typename Spline::value_type>{})
-      : bdr_({std::tuple_element_t<0, boundary_spline_type>(options),
-              std::tuple_element_t<0, boundary_spline_type>(options),
-              std::tuple_element_t<1, boundary_spline_type>(options),
-              std::tuple_element_t<1, boundary_spline_type>(options),
-              std::tuple_element_t<2, boundary_spline_type>(options),
-              std::tuple_element_t<2, boundary_spline_type>(options)}) {}
-
-  /// @brief Copy constructor
-  BoundaryCore(const boundary_type &bdr_) : bdr_(bdr_) {}
-
-  /// @brief Move constructor
-  BoundaryCore(boundary_type &&bdr_) : bdr_(bdr_) {}
-
-  /// @brief Copy/clone constructor
-  BoundaryCore(const BoundaryCore &other, bool clone)
-      : bdr_(clone ? std::apply(
-                         [](const auto &...bspline) {
-                           return std::make_tuple(bspline.clone()...);
-                         },
-                         other.coeffs())
-                   : other.coeffs()) {}
-
-  /// @brief Constructor
-  BoundaryCore(const std::array<int64_t, 3> &ncoeffs,
-               enum init init = init::zeros,
-               Options<typename Spline::value_type> options =
-                   Options<typename Spline::value_type>{})
-      : bdr_({std::tuple_element_t<0, boundary_spline_type>(
-                  std::array<int64_t, 2>({ncoeffs[1], ncoeffs[2]}), init,
-                  options),
-              std::tuple_element_t<0, boundary_spline_type>(
-                  std::array<int64_t, 2>({ncoeffs[1], ncoeffs[2]}), init,
-                  options),
-              std::tuple_element_t<1, boundary_spline_type>(
-                  std::array<int64_t, 2>({ncoeffs[0], ncoeffs[2]}), init,
-                  options),
-              std::tuple_element_t<1, boundary_spline_type>(
-                  std::array<int64_t, 2>({ncoeffs[0], ncoeffs[2]}), init,
-                  options),
-              std::tuple_element_t<2, boundary_spline_type>(
-                  std::array<int64_t, 2>({ncoeffs[0], ncoeffs[1]}), init,
-                  options),
-              std::tuple_element_t<2, boundary_spline_type>(
-                  std::array<int64_t, 2>({ncoeffs[0], ncoeffs[1]}), init,
-                  options)}) {}
-
-  /// @brief Constructor
-  BoundaryCore(
-      const std::array<std::vector<typename Spline::value_type>, 3> &kv,
-      enum init init = init::zeros,
-      Options<typename Spline::value_type> options =
-          Options<typename Spline::value_type>{})
-      : bdr_({std::tuple_element_t<0, boundary_spline_type>(
-                  std::array<std::vector<typename Spline::value_type>, 2>(
-                      {kv[1], kv[2]}),
-                  init, options),
-              std::tuple_element_t<0, boundary_spline_type>(
-                  std::array<std::vector<typename Spline::value_type>, 2>(
-                      {kv[1], kv[2]}),
-                  init, options),
-              std::tuple_element_t<1, boundary_spline_type>(
-                  std::array<std::vector<typename Spline::value_type>, 2>(
-                      {kv[0], kv[2]}),
-                  init, options),
-              std::tuple_element_t<1, boundary_spline_type>(
-                  std::array<std::vector<typename Spline::value_type>, 2>(
-                      {kv[0], kv[2]}),
-                  init, options),
-              std::tuple_element_t<2, boundary_spline_type>(
-                  std::array<std::vector<typename Spline::value_type>, 2>(
-                      {kv[0], kv[1]}),
-                  init, options),
-              std::tuple_element_t<2, boundary_spline_type>(
-                  std::array<std::vector<typename Spline::value_type>, 2>(
-                      {kv[0], kv[1]}),
-                  init, options)}) {}
-
-  /// @brief Sets the coefficients of all spline objects from a
-  /// single tensor that holds both boundary and inner coefficients
-  ///
-  /// @param[in] tensor Tensor from which to extract the coefficients
-  ///
-  /// @result Updates spline object
-  inline auto &from_full_tensor(const torch::Tensor &tensor) {
-
-    if (tensor.dim() > 1) {
-      auto tensor_view = tensor.view(
-          {Spline::geoDim(), side<west>().ncoeffs(1), side<west>().ncoeffs(0),
-           side<south>().ncoeffs(0), tensor.size(-1)});
-
-      side<west>().from_tensor(
-          tensor_view
-              .index({torch::indexing::Slice(), torch::indexing::Slice(),
-                      torch::indexing::Slice(), 0})
-              .reshape({-1, tensor.size(-1)}));
-      side<east>().from_tensor(
-          tensor_view
-              .index({torch::indexing::Slice(), torch::indexing::Slice(),
-                      torch::indexing::Slice(), -1})
-              .reshape({-1, tensor.size(-1)}));
-      side<south>().from_tensor(
-          tensor_view
-              .index({torch::indexing::Slice(), torch::indexing::Slice(), 0,
-                      torch::indexing::Slice()})
-              .reshape({-1, tensor.size(-1)}));
-      side<north>().from_tensor(
-          tensor_view
-              .index({torch::indexing::Slice(), torch::indexing::Slice(), -1,
-                      torch::indexing::Slice()})
-              .reshape({-1, tensor.size(-1)}));
-      side<front>().from_tensor(
-          tensor_view
-              .index({torch::indexing::Slice(), 0, torch::indexing::Slice(),
-                      torch::indexing::Slice()})
-              .reshape({-1, tensor.size(-1)}));
-      side<back>().from_tensor(
-          tensor_view
-              .index({torch::indexing::Slice(), -1, torch::indexing::Slice(),
-                      torch::indexing::Slice()})
-              .reshape({-1, tensor.size(-1)}));
-    } else {
-      auto tensor_view =
-          tensor.view({Spline::geoDim(), side<west>().ncoeffs(1),
-                       side<west>().ncoeffs(0), side<south>().ncoeffs(0)});
-
-      side<west>().from_tensor(
-          tensor_view
-              .index({torch::indexing::Slice(), torch::indexing::Slice(),
-                      torch::indexing::Slice(), 0})
-              .flatten());
-      side<east>().from_tensor(
-          tensor_view
-              .index({torch::indexing::Slice(), torch::indexing::Slice(),
-                      torch::indexing::Slice(), -1})
-              .flatten());
-
-      side<south>().from_tensor(
-          tensor_view
-              .index({torch::indexing::Slice(), torch::indexing::Slice(), 0,
-                      torch::indexing::Slice()})
-              .flatten());
-      side<north>().from_tensor(
-          tensor_view
-              .index({torch::indexing::Slice(), torch::indexing::Slice(), -1,
-                      torch::indexing::Slice()})
-              .flatten());
-
-      side<front>().from_tensor(
-          tensor_view
-              .index({torch::indexing::Slice(), 0, torch::indexing::Slice(),
-                      torch::indexing::Slice()})
-              .flatten());
-      side<back>().from_tensor(
-          tensor_view
-              .index({torch::indexing::Slice(), -1, torch::indexing::Slice(),
-                      torch::indexing::Slice()})
-              .flatten());
-    }
-    return *this;
-  }
-
-  /// @brief Returns the number of sides
-  inline static constexpr short_t nsides() { return side::back; }
-
-  /// @brief Returns constant reference to side-th spline
-  template <short_t s> inline constexpr auto &side() const {
-    static_assert(s > none && s <= nsides());
-    return std::get<s - 1>(bdr_);
-  }
-
-  /// @brief Returns non-constant reference to side-th spline
-  template <short_t s> inline constexpr auto &side() {
-    static_assert(s > none && s <= nsides());
-    return std::get<s - 1>(bdr_);
-  }
-
-  /// @brief Returns a constant reference to the array of
-  /// coefficients for all boundary segments.
-  inline constexpr auto &coeffs() const { return bdr_; }
-
-  /// @brief Returns a non-constant reference to the array of
-  /// coefficients for all boundary segments.
-  inline constexpr auto &coeffs() { return bdr_; }
-
-  /// @brief Returns the total number of coefficients
-  inline int64_t ncumcoeffs() const {
-    int64_t s = 0;
-    s += side<west>().ncumcoeffs();
-    s += side<east>().ncumcoeffs();
-    s += side<south>().ncumcoeffs();
-    s += side<north>().ncumcoeffs();
-    s += side<front>().ncumcoeffs();
-    s += side<back>().ncumcoeffs();
-
-    return s;
-  }
-
-  /// @brief Returns a string representation of the Boundary object
-  inline virtual void
-  pretty_print(std::ostream &os = Log(log::info)) const noexcept override {
-    os << name() << "(\n"
-       << "west = " << side<west>() << "\n"
-       << "east = " << side<east>() << "\n"
-       << "south = " << side<south>() << "\n"
-       << "north = " << side<north>() << "\n"
-       << "front = " << side<front>() << "\n"
-       << "back = " << side<back>() << "\n)";
-  }
-
-  /// @brief Returns the boundary object as JSON object
-  inline nlohmann::json to_json() const override {
-    nlohmann::json json;
-    json["west"] = side<west>().to_json();
-    json["east"] = side<east>().to_json();
-    json["south"] = side<south>().to_json();
-    json["north"] = side<north>().to_json();
-    json["front"] = side<front>().to_json();
-    json["back"] = side<back>().to_json();
-
-    return json;
-  }
-
-  /// @brief Updates the boundary object from JSON object
-  inline BoundaryCore &from_json(const nlohmann::json &json) {
-    side<west>().from_json(json["west"]);
-    side<east>().from_json(json["east"]);
-    side<south>().from_json(json["south"]);
-    side<north>().from_json(json["north"]);
-    side<front>().from_json(json["front"]);
-    side<back>().from_json(json["back"]);
-
-    return *this;
-  }
-
-  /// @brief Returns the Greville abscissae
-  inline eval_type greville() const {
-    return eval_type{side<west>().greville(),  side<east>().greville(),
-                     side<south>().greville(), side<north>().greville(),
-                     side<front>().greville(), side<back>().greville()};
-  }
-};
-
-/// @brief BoundaryCore (4d specialization)
-///
-/// This specialization has 8 sides
-/// - west  (u=0, v,   w,   t)
-/// - east  (u=1, v,   w,   t)
-/// - south (u,   v=0, w,   t)
-/// - north (u,   v=1, w,   t)
-/// - front (u,   v,   w=0, t)
-/// - back  (u,   v,   w=1, t)
-/// - stime (u,   v,   w,   t=0)
-/// - etime (u,   v,   w,   t=1)
-template <typename Spline>
-class BoundaryCore<Spline, /* parDim */ 4> : public utils::Serializable,
-                                             private utils::FullQualifiedName {
-  /// @brief Enable access to private members
-  template <typename BoundaryCore> friend class BoundaryCommon;
-
-protected:
-  /// @brief Spline type
-  using spline_type = Spline;
-
-  /// @brief Array storing the degrees
-  using boundary_spline_type =
-      std::tuple<typename Spline::template derived_self_type<
-                     typename Spline::value_type, Spline::geoDim(),
-                     Spline::degree(1), Spline::degree(2), Spline::degree(3)>,
-                 typename Spline::template derived_self_type<
-                     typename Spline::value_type, Spline::geoDim(),
-                     Spline::degree(0), Spline::degree(2), Spline::degree(3)>,
-                 typename Spline::template derived_self_type<
-                     typename Spline::value_type, Spline::geoDim(),
-                     Spline::degree(0), Spline::degree(1), Spline::degree(3)>,
-                 typename Spline::template derived_self_type<
-                     typename Spline::value_type, Spline::geoDim(),
-                     Spline::degree(0), Spline::degree(1), Spline::degree(2)>>;
-
-  /// @brief Deduces the derived boundary spline type when exposed
-  /// to a different class template parameter `real_t`
-  template <typename real_t>
-  using real_derived_boundary_spline_type =
-      std::tuple<typename Spline::template derived_self_type<
-                     real_t, Spline::geoDim(), Spline::degree(1),
-                     Spline::degree(2), Spline::degree(3)>,
-                 typename Spline::template derived_self_type<
-                     real_t, Spline::geoDim(), Spline::degree(0),
-                     Spline::degree(2), Spline::degree(3)>,
-                 typename Spline::template derived_self_type<
-                     real_t, Spline::geoDim(), Spline::degree(0),
-                     Spline::degree(1), Spline::degree(3)>,
-                 typename Spline::template derived_self_type<
-                     real_t, Spline::geoDim(), Spline::degree(0),
-                     Spline::degree(1), Spline::degree(2)>>;
-
-  /// @brief Tuple of splines
-  std::tuple<typename std::tuple_element_t<0, boundary_spline_type>,
-             typename std::tuple_element_t<0, boundary_spline_type>,
-             typename std::tuple_element_t<1, boundary_spline_type>,
-             typename std::tuple_element_t<1, boundary_spline_type>,
-             typename std::tuple_element_t<2, boundary_spline_type>,
-             typename std::tuple_element_t<2, boundary_spline_type>,
-             typename std::tuple_element_t<3, boundary_spline_type>,
-             typename std::tuple_element_t<3, boundary_spline_type>>
-      bdr_;
-
-public:
-  /// @brief Boundary type
-  using boundary_type = decltype(bdr_);
-
-  /// @brief Evaluation type
-  using eval_type =
-      std::tuple<std::array<torch::Tensor, 3>, std::array<torch::Tensor, 3>,
-                 std::array<torch::Tensor, 3>, std::array<torch::Tensor, 3>,
-                 std::array<torch::Tensor, 3>, std::array<torch::Tensor, 3>,
-                 std::array<torch::Tensor, 3>, std::array<torch::Tensor, 3>>;
-
-  /// @brief Default constructor
-  BoundaryCore(Options<typename Spline::value_type> options =
-                   Options<typename Spline::value_type>{})
-      : bdr_({std::tuple_element_t<0, boundary_spline_type>(options),
-              std::tuple_element_t<0, boundary_spline_type>(options),
-              std::tuple_element_t<1, boundary_spline_type>(options),
-              std::tuple_element_t<1, boundary_spline_type>(options),
-              std::tuple_element_t<2, boundary_spline_type>(options),
-              std::tuple_element_t<2, boundary_spline_type>(options),
-              std::tuple_element_t<3, boundary_spline_type>(options),
-              std::tuple_element_t<3, boundary_spline_type>(options)}) {}
-
-  /// @brief Copy constructor
-  BoundaryCore(const boundary_type &bdr_) : bdr_(bdr_) {}
-
-  /// @brief Move constructor
-  BoundaryCore(boundary_type &&bdr_) : bdr_(bdr_) {}
-
-  /// @brief Copy/clone constructor
-  BoundaryCore(const BoundaryCore &other, bool clone)
-      : bdr_(clone ? std::apply(
-                         [](const auto &...bspline) {
-                           return std::make_tuple(bspline.clone()...);
-                         },
-                         other.coeffs())
-                   : other.coeffs()) {}
-
-  /// @brief Constructor
-  BoundaryCore(const std::array<int64_t, 4> &ncoeffs,
-               enum init init = init::zeros,
-               Options<typename Spline::value_type> options =
-                   Options<typename Spline::value_type>{})
-      : bdr_({std::tuple_element_t<0, boundary_spline_type>(
-                  std::array<int64_t, 3>({ncoeffs[1], ncoeffs[2], ncoeffs[3]}),
-                  init, options),
-              std::tuple_element_t<0, boundary_spline_type>(
-                  std::array<int64_t, 3>({ncoeffs[1], ncoeffs[2], ncoeffs[3]}),
-                  init, options),
-              std::tuple_element_t<1, boundary_spline_type>(
-                  std::array<int64_t, 3>({ncoeffs[0], ncoeffs[2], ncoeffs[3]}),
-                  init, options),
-              std::tuple_element_t<1, boundary_spline_type>(
-                  std::array<int64_t, 3>({ncoeffs[0], ncoeffs[2], ncoeffs[3]}),
-                  init, options),
-              std::tuple_element_t<2, boundary_spline_type>(
-                  std::array<int64_t, 3>({ncoeffs[0], ncoeffs[1], ncoeffs[3]}),
-                  init, options),
-              std::tuple_element_t<2, boundary_spline_type>(
-                  std::array<int64_t, 3>({ncoeffs[0], ncoeffs[1], ncoeffs[3]}),
-                  init, options),
-              std::tuple_element_t<3, boundary_spline_type>(
-                  std::array<int64_t, 3>({ncoeffs[0], ncoeffs[1], ncoeffs[2]}),
-                  init, options),
-              std::tuple_element_t<3, boundary_spline_type>(
-                  std::array<int64_t, 3>({ncoeffs[0], ncoeffs[1], ncoeffs[2]}),
-                  init, options)}) {}
-
-  /// @brief Constructor
-  BoundaryCore(
-      const std::array<std::vector<typename Spline::value_type>, 4> &kv,
-      enum init init = init::zeros,
-      Options<typename Spline::value_type> options =
-          Options<typename Spline::value_type>{})
-      : bdr_({std::tuple_element_t<0, boundary_spline_type>(
-                  std::array<std::vector<typename Spline::value_type>, 3>(
-                      {kv[1], kv[2], kv[3]}),
-                  init, options),
-              std::tuple_element_t<0, boundary_spline_type>(
-                  std::array<std::vector<typename Spline::value_type>, 3>(
-                      {kv[1], kv[2], kv[3]}),
-                  init, options),
-              std::tuple_element_t<1, boundary_spline_type>(
-                  std::array<std::vector<typename Spline::value_type>, 3>(
-                      {kv[0], kv[2], kv[3]}),
-                  init, options),
-              std::tuple_element_t<1, boundary_spline_type>(
-                  std::array<std::vector<typename Spline::value_type>, 3>(
-                      {kv[0], kv[2], kv[3]}),
-                  init, options),
-              std::tuple_element_t<2, boundary_spline_type>(
-                  std::array<std::vector<typename Spline::value_type>, 3>(
-                      {kv[0], kv[1], kv[3]}),
-                  init, options),
-              std::tuple_element_t<2, boundary_spline_type>(
-                  std::array<std::vector<typename Spline::value_type>, 3>(
-                      {kv[0], kv[1], kv[3]}),
-                  init, options),
-              std::tuple_element_t<3, boundary_spline_type>(
-                  std::array<std::vector<typename Spline::value_type>, 3>(
-                      {kv[0], kv[1], kv[2]}),
-                  init, options),
-              std::tuple_element_t<3, boundary_spline_type>(
-                  std::array<std::vector<typename Spline::value_type>, 3>(
-                      {kv[0], kv[1], kv[2]}),
-                  init, options)}) {}
-
-  /// @brief Sets the coefficients of all spline objects from a
-  /// single tensor that holds both boundary and inner coefficients
-  ///
-  /// @param[in] tensor Tensor from which to extract the coefficients
-  ///
-  /// @result Updates spline object
-  inline auto &from_full_tensor(const torch::Tensor &tensor) {
-
-    if (tensor.dim() > 1) {
-      auto tensor_view = tensor.view(
-          {Spline::geoDim(), side<west>().ncoeffs(2), side<west>().ncoeffs(1),
-           side<west>().ncoeffs(0), side<south>().ncoeffs(0), tensor.size(-1)});
-
-      side<west>().from_tensor(
-          tensor_view
-              .index({torch::indexing::Slice(), torch::indexing::Slice(),
-                      torch::indexing::Slice(), torch::indexing::Slice(), 0})
-              .reshape({-1, tensor.size(-1)}));
-      side<east>().from_tensor(
-          tensor_view
-              .index({torch::indexing::Slice(), torch::indexing::Slice(),
-                      torch::indexing::Slice(), torch::indexing::Slice(), -1})
-              .reshape({-1, tensor.size(-1)}));
-      side<south>().from_tensor(
-          tensor_view
-              .index({torch::indexing::Slice(), torch::indexing::Slice(),
-                      torch::indexing::Slice(), 0, torch::indexing::Slice()})
-              .reshape({-1, tensor.size(-1)}));
-      side<north>().from_tensor(
-          tensor_view
-              .index({torch::indexing::Slice(), torch::indexing::Slice(),
-                      torch::indexing::Slice(), -1, torch::indexing::Slice()})
-              .reshape({-1, tensor.size(-1)}));
-      side<front>().from_tensor(
-          tensor_view
-              .index({torch::indexing::Slice(), torch::indexing::Slice(), 0,
-                      torch::indexing::Slice(), torch::indexing::Slice()})
-              .reshape({-1, tensor.size(-1)}));
-      side<back>().from_tensor(
-          tensor_view
-              .index({torch::indexing::Slice(), torch::indexing::Slice(), -1,
-                      torch::indexing::Slice(), torch::indexing::Slice()})
-              .reshape({-1, tensor.size(-1)}));
-      side<stime>().from_tensor(
-          tensor_view
-              .index({torch::indexing::Slice(), 0, torch::indexing::Slice(),
-                      torch::indexing::Slice(), torch::indexing::Slice()})
-              .reshape({-1, tensor.size(-1)}));
-      side<etime>().from_tensor(
-          tensor_view
-              .index({torch::indexing::Slice(), -1, torch::indexing::Slice(),
-                      torch::indexing::Slice(), torch::indexing::Slice()})
-              .reshape({-1, tensor.size(-1)}));
-    } else {
-      auto tensor_view = tensor.view(
-          {Spline::geoDim(), side<west>().ncoeffs(2), side<west>().ncoeffs(1),
-           side<west>().ncoeffs(0), side<south>().ncoeffs(0)});
-
-      side<west>().from_tensor(
-          tensor_view
-              .index({torch::indexing::Slice(), torch::indexing::Slice(),
-                      torch::indexing::Slice(), torch::indexing::Slice(), 0})
-              .flatten());
-      side<east>().from_tensor(
-          tensor_view
-              .index({torch::indexing::Slice(), torch::indexing::Slice(),
-                      torch::indexing::Slice(), torch::indexing::Slice(), -1})
-              .flatten());
-
-      side<south>().from_tensor(
-          tensor_view
-              .index({torch::indexing::Slice(), torch::indexing::Slice(),
-                      torch::indexing::Slice(), 0, torch::indexing::Slice()})
-              .flatten());
-      side<north>().from_tensor(
-          tensor_view
-              .index({torch::indexing::Slice(), torch::indexing::Slice(),
-                      torch::indexing::Slice(), -1, torch::indexing::Slice()})
-              .flatten());
-
-      side<front>().from_tensor(
-          tensor_view
-              .index({torch::indexing::Slice(), torch::indexing::Slice(), 0,
-                      torch::indexing::Slice(), torch::indexing::Slice()})
-              .flatten());
-      side<back>().from_tensor(
-          tensor_view
-              .index({torch::indexing::Slice(), torch::indexing::Slice(), -1,
-                      torch::indexing::Slice(), torch::indexing::Slice()})
-              .flatten());
-
-      side<stime>().from_tensor(
-          tensor_view
-              .index({torch::indexing::Slice(), 0, torch::indexing::Slice(),
-                      torch::indexing::Slice(), torch::indexing::Slice()})
-              .flatten());
-      side<etime>().from_tensor(
-          tensor_view
-              .index({torch::indexing::Slice(), -1, torch::indexing::Slice(),
-                      torch::indexing::Slice(), torch::indexing::Slice()})
-              .flatten());
-    }
-    return *this;
-  }
-
-  /// @brief Returns the number of sides
-  inline static constexpr short_t nsides() { return side::etime; }
-
-  /// @brief Returns constant reference to side-th spline
-  template <short_t s> inline constexpr auto &side() const {
-    static_assert(s > none && s <= nsides());
-    return std::get<s - 1>(bdr_);
-  }
-
-  /// @brief Returns non-constant reference to side-th spline
-  template <short_t s> inline constexpr auto &side() {
-    static_assert(s > none && s <= nsides());
-    return std::get<s - 1>(bdr_);
-  }
-
-  /// @brief Returns a constant reference to the array of
-  /// coefficients for all boundary segments.
-  inline constexpr auto &coeffs() const { return bdr_; }
-
-  /// @brief Returns a non-constant reference to the array of
-  /// coefficients for all boundary segments.
-  inline constexpr auto &coeffs() { return bdr_; }
-
-  /// @brief Returns the total number of coefficients
-  inline int64_t ncumcoeffs() const {
-    int64_t s = 0;
-    s += side<west>().ncumcoeffs();
-    s += side<east>().ncumcoeffs();
-    s += side<south>().ncumcoeffs();
-    s += side<north>().ncumcoeffs();
-    s += side<front>().ncumcoeffs();
-    s += side<back>().ncumcoeffs();
-    s += side<stime>().ncumcoeffs();
-    s += side<etime>().ncumcoeffs();
-
-    return s;
-  }
-
-  /// @brief Returns a string representation of the Boundary object
-  inline virtual void
-  pretty_print(std::ostream &os = Log(log::info)) const noexcept override {
-    os << name() << "(\n"
-       << "west = " << side<west>() << "\n"
-       << "east = " << side<east>() << "\n"
-       << "south = " << side<south>() << "\n"
-       << "north = " << side<north>() << "\n"
-       << "front = " << side<front>() << "\n"
-       << "back = " << side<back>() << "\n"
-       << "stime = " << side<stime>() << "\n"
-       << "etime = " << side<etime>() << "\n)";
-  }
-
-  /// @brief Returns the boundary object as JSON object
-  inline nlohmann::json to_json() const override {
-    nlohmann::json json;
-    json["west"] = side<west>().to_json();
-    json["east"] = side<east>().to_json();
-    json["south"] = side<south>().to_json();
-    json["north"] = side<north>().to_json();
-    json["front"] = side<front>().to_json();
-    json["back"] = side<back>().to_json();
-    json["stime"] = side<stime>().to_json();
-    json["etime"] = side<etime>().to_json();
-
-    return json;
-  }
-
-  /// @brief Updates the boundary object from JSON object
-  inline BoundaryCore &from_json(const nlohmann::json &json) {
-    side<west>().from_json(json["west"]);
-    side<east>().from_json(json["east"]);
-    side<south>().from_json(json["south"]);
-    side<north>().from_json(json["north"]);
-    side<front>().from_json(json["front"]);
-    side<back>().from_json(json["back"]);
-    side<stime>().from_json(json["stime"]);
-    side<etime>().from_json(json["etime"]);
-
-    return *this;
-  }
-
-  /// @brief Returns the Greville abscissae
-  inline eval_type greville() const {
-    return eval_type{side<west>().greville(),  side<east>().greville(),
-                     side<south>().greville(), side<north>().greville(),
-                     side<front>().greville(), side<back>().greville(),
-                     side<stime>().greville(), side<etime>().greville()};
-  }
-};
-
-/// @brief
-
-/// @brief Boundary (common high-level functionality)
-template <typename BoundaryCore> class BoundaryCommon : public BoundaryCore {
-public:
-  /// @brief Constructors from the base class
-  using BoundaryCore::BoundaryCore;
-
-  /// @brief Returns a clone of the boundary object
-  BoundaryCommon clone() const { return BoundaryCommon(*this); }
-
-private:
-  /// @brief Returns all coefficients of all spline objects as a
-  /// single tensor
-  ///
-  /// @result Tensor of coefficients
-  template <std::size_t... Is>
-  inline torch::Tensor as_tensor_(std::index_sequence<Is...>) const {
-    return torch::cat({std::get<Is>(BoundaryCore::bdr_).as_tensor()...});
-  }
-
-public:
-  /// @brief Returns all coefficients of all spline objects as a
-  /// single tensor
-  ///
-  /// @result Tensor of coefficients
-  inline torch::Tensor as_tensor() const {
-    return as_tensor_(std::make_index_sequence<BoundaryCore::nsides()>{});
-  }
-
-private:
-  /// @brief Returns the size of the single tensor representation of
-  /// all spline objects
-  ///
-  /// @result Size of the tensor
-  template <std::size_t... Is>
-  inline int64_t as_tensor_size_(std::index_sequence<Is...>) const {
-    return std::apply(
-        [](auto... size) { return (size + ...); },
-        std::make_tuple(std::get<Is>(BoundaryCore::bdr_).as_tensor_size()...));
-  }
-
-public:
-  /// @brief Returns the size of the single tensor representation of
-  /// all spline objects
-  //
-  /// @result Size of the tensor
-  inline int64_t as_tensor_size() const {
-    return as_tensor_size_(std::make_index_sequence<BoundaryCore::nsides()>{});
-  }
-
-private:
-  /// @brief Sets the coefficients of all spline objects from a
-  /// single tensor
-  ///
-  /// @param[in] tensor Tensor from which to extract the coefficients
-  ///
-  /// @result Updates spline object
-  template <std::size_t... Is>
-  inline auto &from_tensor_(std::index_sequence<Is...>,
-                            const torch::Tensor &tensor) {
-
-    std::size_t start(0);
-    auto end = [&start](std::size_t inc) { return start += inc; };
-
-    (std::get<Is>(BoundaryCore::bdr_)
-         .from_tensor(tensor.index({torch::indexing::Slice(
-             start, end(std::get<Is>(BoundaryCore::bdr_).ncumcoeffs() *
-                        std::get<Is>(BoundaryCore::bdr_).geoDim()))})),
-     ...);
-
-    return *this;
-  }
-
-public:
-  /// @brief Sets the coefficients of all spline objects from a
-  /// single tensor
-  ///
-  /// @param[in] tensor Tensor from which to extract the coefficients
-  ///
-  /// @result Updated spline objects
-  inline auto &from_tensor(const torch::Tensor &tensor) {
-    return from_tensor_(std::make_index_sequence<BoundaryCore::nsides()>{},
-                        tensor);
-  }
-
-private:
-  /// @brief Returns the values of the boundary spline objects in
-  /// the points `xi` @{
-  template <deriv deriv = deriv::func, bool memory_optimized = false,
-            size_t... Is, typename... Xi>
-  inline auto eval_(std::index_sequence<Is...>,
-                    const std::tuple<Xi...> &xi) const {
-    return std::tuple(
-        std::get<Is>(BoundaryCore::bdr_)
-            .template eval<deriv, memory_optimized>(std::get<Is>(xi))...);
-  }
-
-  template <deriv deriv = deriv::func, bool memory_optimized = false,
-            size_t... Is, typename... Xi, typename... Indices>
-  inline auto eval_(std::index_sequence<Is...>, const std::tuple<Xi...> &xi,
-                    const std::tuple<Indices...> &indices) const {
-    return std::tuple(std::get<Is>(BoundaryCore::bdr_)
-                          .template eval<deriv, memory_optimized>(
-                              std::get<Is>(xi), std::get<Is>(indices))...);
-  }
-
-  template <deriv deriv = deriv::func, bool memory_optimized = false,
-            size_t... Is, typename... Xi, typename... Indices,
-            typename... Coeff_Indices>
-  inline auto eval_(std::index_sequence<Is...>, const std::tuple<Xi...> &xi,
-                    const std::tuple<Indices...> &indices,
-                    const std::tuple<Coeff_Indices...> &coeff_indices) const {
-    return std::tuple(std::get<Is>(BoundaryCore::bdr_)
-                          .template eval<deriv, memory_optimized>(
-                              std::get<Is>(xi), std::get<Is>(indices),
-                              std::get<Is>(coeff_indices))...);
-  }
-  /// @}
-
-public:
-  /// @brief Returns the values of the spline objects in the points `xi`
-  /// @{
-  template <deriv deriv = deriv::func, bool memory_optimized = false,
-            typename... Xi>
-  inline auto eval(const std::tuple<Xi...> &xi) const {
-    return eval_<deriv, memory_optimized>(
-        std::make_index_sequence<BoundaryCore::nsides()>{}, xi);
-  }
-
-  template <deriv deriv = deriv::func, bool memory_optimized = false,
-            typename... Xi, typename... Indices>
-  inline auto eval(const std::tuple<Xi...> &xi,
-                   const std::tuple<Indices...> &indices) const {
-    static_assert(sizeof...(Xi) == sizeof...(Indices));
-    return eval_<deriv, memory_optimized>(
-        std::make_index_sequence<BoundaryCore::nsides()>{}, xi, indices);
-  }
-
-  template <deriv deriv = deriv::func, bool memory_optimized = false,
-            typename... Xi, typename... Indices, typename... Coeff_Indices>
-  inline auto eval(const std::tuple<Xi...> &xi,
-                   const std::tuple<Indices...> &indices,
-                   const std::tuple<Coeff_Indices...> &coeff_indices) const {
-    static_assert(sizeof...(Xi) == sizeof...(Indices) &&
-                  sizeof...(Xi) == sizeof...(Coeff_Indices));
-    return eval_<deriv, memory_optimized>(
-        std::make_index_sequence<BoundaryCore::nsides()>{}, xi, indices,
-        coeff_indices);
-  }
-  /// @}
-
-private:
-  /// @brief Returns the value of the boundary spline objects from
-  /// precomputed basis function @{
-  template <size_t... Is, typename... Basfunc, typename... Coeff_Indices,
-            typename... Numeval, typename... Sizes>
-  inline auto
-  eval_from_precomputed_(std::index_sequence<Is...>,
-                         const std::tuple<Basfunc...> &basfunc,
-                         const std::tuple<Coeff_Indices...> &coeff_indices,
-                         const std::tuple<Numeval...> &numeval,
-                         const std::tuple<Sizes...> &sizes) const {
-    return std::tuple(std::get<Is>(BoundaryCore::bdr_)
-                          .eval_from_precomputed(std::get<Is>(basfunc),
-                                                 std::get<Is>(coeff_indices),
-                                                 std::get<Is>(numeval),
-                                                 std::get<Is>(sizes))...);
-  }
-
-  template <size_t... Is, typename... Basfunc, typename... Coeff_Indices,
-            typename... Xi>
-  inline auto
-  eval_from_precomputed_(std::index_sequence<Is...>,
-                         const std::tuple<Basfunc...> &basfunc,
-                         const std::tuple<Coeff_Indices...> &coeff_indices,
-                         const std::tuple<Xi...> &xi) const {
-    return std::tuple(
-        std::get<Is>(BoundaryCore::bdr_)
-            .eval_from_precomputed(
-                std::get<Is>(basfunc), std::get<Is>(coeff_indices),
-                std::get<Is>(xi)[0].numel(), std::get<Is>(xi)[0].sizes())...);
-  }
-  /// @}
-
-public:
-  /// @brief Returns the value of the spline objects from
-  /// precomputed basis function @{
-  template <typename... Basfunc, typename... Coeff_Indices, typename... Numeval,
-            typename... Sizes>
-  inline auto
-  eval_from_precomputed(const std::tuple<Basfunc...> &basfunc,
-                        const std::tuple<Coeff_Indices...> &coeff_indices,
-                        const std::tuple<Numeval...> &numeval,
-                        const std::tuple<Sizes...> &sizes) const {
-    static_assert(sizeof...(Basfunc) == sizeof...(Coeff_Indices) &&
-                  sizeof...(Basfunc) == sizeof...(Numeval) &&
-                  sizeof...(Basfunc) == sizeof...(Sizes));
-    return eval_from_precomputed_(
-        std::make_index_sequence<BoundaryCore::nsides()>{}, basfunc,
-        coeff_indices, numeval, sizes);
-  }
-
-  template <typename... Basfunc, typename... Coeff_Indices, typename... Xi>
-  inline auto
-  eval_from_precomputed(const std::tuple<Basfunc...> &basfunc,
-                        const std::tuple<Coeff_Indices...> &coeff_indices,
-                        const std::tuple<Xi...> &xi) const {
-    static_assert(sizeof...(Basfunc) == sizeof...(Coeff_Indices) &&
-                  sizeof...(Basfunc) == sizeof...(Xi));
-    return eval_from_precomputed_(
-        std::make_index_sequence<BoundaryCore::nsides()>{}, basfunc,
-        coeff_indices, xi);
-  }
-  /// @}
-
-private:
-  /// @brief Returns the knot indicies of boundary spline object's
-  /// knot spans containing `xi`
-  template <size_t... Is, typename... Xi>
-  inline auto find_knot_indices_(std::index_sequence<Is...>,
-                                 const std::tuple<Xi...> &xi) const {
-    return std::tuple(std::get<Is>(BoundaryCore::bdr_)
-                          .find_knot_indices(std::get<Is>(xi))...);
-  }
-
-public:
-  /// @brief Returns the knot indicies of knot spans containing `xi`
-  template <typename... Xi>
-  inline auto find_knot_indices(const std::tuple<Xi...> &xi) const {
-    return find_knot_indices_(
-        std::make_index_sequence<BoundaryCore::nsides()>{}, xi);
-  }
-
-private:
-  /// @brief Returns the values of the boundary spline spline
-  /// object's basis functions in the points `xi`
-  /// @{
-  template <deriv deriv = deriv::func, bool memory_optimized = false,
-            size_t... Is, typename... Xi>
-  inline auto eval_basfunc_(std::index_sequence<Is...>,
-                            const std::tuple<Xi...> &xi) const {
-    return std::tuple(std::get<Is>(BoundaryCore::bdr_)
-                          .template eval_basfunc<deriv, memory_optimized>(
-                              std::get<Is>(xi))...);
-  }
-
-  template <deriv deriv = deriv::func, bool memory_optimized = false,
-            size_t... Is, typename... Xi, typename... Indices>
-  inline auto eval_basfunc_(std::index_sequence<Is...>,
-                            const std::tuple<Xi...> &xi,
-                            const std::tuple<Indices...> &indices) const {
-    return std::tuple(std::get<Is>(BoundaryCore::bdr_)
-                          .template eval_basfunc<deriv, memory_optimized>(
-                              std::get<Is>(xi), std::get<Is>(indices))...);
-  }
-  /// @}
-
-public:
-  /// @brief Returns the values of the spline objects' basis
-  /// functions in the points `xi` @{
-  template <deriv deriv = deriv::func, bool memory_optimized = false,
-            typename... Xi>
-  inline auto eval_basfunc(const std::tuple<Xi...> &xi) const {
-    return eval_basfunc_<deriv, memory_optimized>(
-        std::make_index_sequence<BoundaryCore::nsides()>{}, xi);
-  }
-
-  template <deriv deriv = deriv::func, bool memory_optimized = false,
-            typename... Xi, typename... Indices>
-  inline auto eval_basfunc(const std::tuple<Xi...> &xi,
-                           const std::tuple<Indices...> &indices) const {
-    static_assert(sizeof...(Xi) == sizeof...(Indices));
-    return eval_basfunc_<deriv, memory_optimized>(
-        std::make_index_sequence<BoundaryCore::nsides()>{}, xi, indices);
-  }
-  /// @}
-
-private:
-  /// @brief Returns the indices of the boundary spline object's
-  /// coefficients corresponding to the knot indices `indices`
-  template <bool memory_optimized = false, size_t... Is, typename... Indices>
-  inline auto find_coeff_indices_(std::index_sequence<Is...>,
-                                  const std::tuple<Indices...> &indices) const {
-    return std::tuple(std::get<Is>(BoundaryCore::bdr_)
-                          .template find_coeff_indices<memory_optimized>(
-                              std::get<Is>(indices))...);
-  }
-
-public:
-  /// @brief Returns the indices of the spline objects'
-  /// coefficients corresponding to the knot indices `indices`
-  template <bool memory_optimized = false, typename... Indices>
-  inline auto find_coeff_indices(const std::tuple<Indices...> &indices) const {
-    return find_coeff_indices_<memory_optimized>(
-        std::make_index_sequence<BoundaryCore::nsides()>{}, indices);
-  }
-
-private:
-  /// @brief Returns the boundary spline object with uniformly
-  /// refined knot and coefficient vectors
-  template <size_t... Is>
-  inline auto &uniform_refine_(std::index_sequence<Is...>, int numRefine = 1,
-                               int dim = -1) {
-    (std::get<Is>(BoundaryCore::bdr_).uniform_refine(numRefine, dim), ...);
-    return *this;
-  }
-
-public:
-  /// @brief Returns the spline objects with uniformly refined
-  /// knot and coefficient vectors
-  inline auto &uniform_refine(int numRefine = 1, int dim = -1) {
-    if (dim == -1) {
-      if constexpr (BoundaryCore::spline_type::parDim() > 1)
-        uniform_refine_(std::make_index_sequence<BoundaryCore::nsides()>{},
-                        numRefine, dim);
-    } else if (dim == 0) {
-      if constexpr (BoundaryCore::nsides() == 2) {
-        // We do not refine the boundary of a curve
-      } else if constexpr (BoundaryCore::nsides() == 4) {
-        std::get<side::south - 1>(BoundaryCore::bdr_)
-            .uniform_refine(numRefine, 0);
-        std::get<side::north - 1>(BoundaryCore::bdr_)
-            .uniform_refine(numRefine, 0);
-      } else if constexpr (BoundaryCore::nsides() == 6) {
-        std::get<side::south - 1>(BoundaryCore::bdr_)
-            .uniform_refine(numRefine, 0);
-        std::get<side::north - 1>(BoundaryCore::bdr_)
-            .uniform_refine(numRefine, 0);
-        std::get<side::front - 1>(BoundaryCore::bdr_)
-            .uniform_refine(numRefine, 0);
-        std::get<side::back - 1>(BoundaryCore::bdr_)
-            .uniform_refine(numRefine, 0);
-      } else if constexpr (BoundaryCore::nsides() == 8) {
-        std::get<side::south - 1>(BoundaryCore::bdr_)
-            .uniform_refine(numRefine, 0);
-        std::get<side::north - 1>(BoundaryCore::bdr_)
-            .uniform_refine(numRefine, 0);
-        std::get<side::front - 1>(BoundaryCore::bdr_)
-            .uniform_refine(numRefine, 0);
-        std::get<side::back - 1>(BoundaryCore::bdr_)
-            .uniform_refine(numRefine, 0);
-        std::get<side::stime - 1>(BoundaryCore::bdr_)
-            .uniform_refine(numRefine, 0);
-        std::get<side::etime - 1>(BoundaryCore::bdr_)
-            .uniform_refine(numRefine, 0);
-      } else
-        throw std::runtime_error("Invalid dimension");
-    } else if (dim == 1) {
-      if constexpr (BoundaryCore::nsides() == 4) {
-        std::get<side::east - 1>(BoundaryCore::bdr_)
-            .uniform_refine(numRefine, 0);
-        std::get<side::west - 1>(BoundaryCore::bdr_)
-            .uniform_refine(numRefine, 0);
-      } else if constexpr (BoundaryCore::nsides() == 6) {
-        std::get<side::east - 1>(BoundaryCore::bdr_)
-            .uniform_refine(numRefine, 0);
-        std::get<side::west - 1>(BoundaryCore::bdr_)
-            .uniform_refine(numRefine, 0);
-        std::get<side::front - 1>(BoundaryCore::bdr_)
-            .uniform_refine(numRefine, 1);
-        std::get<side::back - 1>(BoundaryCore::bdr_)
-            .uniform_refine(numRefine, 1);
-
-      } else if constexpr (BoundaryCore::nsides() == 8) {
-        std::get<side::east - 1>(BoundaryCore::bdr_)
-            .uniform_refine(numRefine, 0);
-        std::get<side::west - 1>(BoundaryCore::bdr_)
-            .uniform_refine(numRefine, 0);
-        std::get<side::front - 1>(BoundaryCore::bdr_)
-            .uniform_refine(numRefine, 1);
-        std::get<side::back - 1>(BoundaryCore::bdr_)
-            .uniform_refine(numRefine, 1);
-        std::get<side::stime - 1>(BoundaryCore::bdr_)
-            .uniform_refine(numRefine, 1);
-        std::get<side::etime - 1>(BoundaryCore::bdr_)
-            .uniform_refine(numRefine, 1);
-      } else
-        throw std::runtime_error("Invalid dimension");
-    } else if (dim == 2) {
-      if constexpr (BoundaryCore::nsides() == 6) {
-        std::get<side::east - 1>(BoundaryCore::bdr_)
-            .uniform_refine(numRefine, 1);
-        std::get<side::west - 1>(BoundaryCore::bdr_)
-            .uniform_refine(numRefine, 1);
-        std::get<side::north - 1>(BoundaryCore::bdr_)
-            .uniform_refine(numRefine, 1);
-        std::get<side::south - 1>(BoundaryCore::bdr_)
-            .uniform_refine(numRefine, 1);
-      } else if constexpr (BoundaryCore::nsides() == 8) {
-        std::get<side::west - 1>(BoundaryCore::bdr_)
-            .uniform_refine(numRefine, 1);
-        std::get<side::east - 1>(BoundaryCore::bdr_)
-            .uniform_refine(numRefine, 1);
-        std::get<side::south - 1>(BoundaryCore::bdr_)
-            .uniform_refine(numRefine, 1);
-        std::get<side::north - 1>(BoundaryCore::bdr_)
-            .uniform_refine(numRefine, 1);
-        std::get<side::stime - 1>(BoundaryCore::bdr_)
-            .uniform_refine(numRefine, 2);
-        std::get<side::etime - 1>(BoundaryCore::bdr_)
-            .uniform_refine(numRefine, 2);
-      } else
-        throw std::runtime_error("Invalid dimension");
-    } else if (dim == 3) {
-      if constexpr (BoundaryCore::nsides() == 8) {
-        std::get<side::west - 1>(BoundaryCore::bdr_)
-            .uniform_refine(numRefine, 2);
-        std::get<side::east - 1>(BoundaryCore::bdr_)
-            .uniform_refine(numRefine, 2);
-        std::get<side::south - 1>(BoundaryCore::bdr_)
-            .uniform_refine(numRefine, 2);
-        std::get<side::north - 1>(BoundaryCore::bdr_)
-            .uniform_refine(numRefine, 2);
-        std::get<side::front - 1>(BoundaryCore::bdr_)
-            .uniform_refine(numRefine, 2);
-        std::get<side::back - 1>(BoundaryCore::bdr_)
-            .uniform_refine(numRefine, 2);
-      } else
-        throw std::runtime_error("Invalid dimension");
-    } else
-      throw std::runtime_error("Invalid dimension");
-    return *this;
-  }
-
-private:
-  /// @brief Writes the boundary spline object into a
-  /// torch::serialize::OutputArchive object
-  template <size_t... Is>
-  inline torch::serialize::OutputArchive &
-  write_(std::index_sequence<Is...>, torch::serialize::OutputArchive &archive,
-         const std::string &key = "boundary") const {
-    (std::get<Is>(BoundaryCore::bdr_)
-         .write(archive, key + ".bdr[" + std::to_string(Is) + "]"),
-     ...);
-    return archive;
-  }
-
-public:
-  /// @brief Saves the boundary spline to file
-  inline void save(const std::string &filename,
-                   const std::string &key = "boundary") const {
-    torch::serialize::OutputArchive archive;
-    write(archive, key).save_to(filename);
-  }
-
-  /// @brief Writes the boundary spline object into a
-  /// torch::serialize::OutputArchive object
-  inline torch::serialize::OutputArchive &
-  write(torch::serialize::OutputArchive &archive,
-        const std::string &key = "boundary") const {
-    write_(std::make_index_sequence<BoundaryCore::nsides()>{}, archive, key);
-    return archive;
-  }
-
-private:
-  /// @brief Loads the function space object from a
-  /// torch::serialize::InputArchive object
-  template <size_t... Is>
-  inline torch::serialize::InputArchive &
-  read_(std::index_sequence<Is...>, torch::serialize::InputArchive &archive,
-        const std::string &key = "boundary") {
-    (std::get<Is>(BoundaryCore::bdr_)
-         .read(archive, key + ".bdr[" + std::to_string(Is) + "]"),
-     ...);
-    return archive;
-  }
-
-public:
-  /// @brief Loads the boundary spline object from file
-  inline void load(const std::string &filename,
-                   const std::string &key = "boundary") {
-    torch::serialize::InputArchive archive;
-    archive.load_from(filename);
-    read(archive, key);
-  }
-
-  /// @brief Loads the boundary spline object from a
-  /// torch::serialize::InputArchive object
-  inline torch::serialize::InputArchive &
-  read(torch::serialize::InputArchive &archive,
-       const std::string &key = "boundary") {
-    read_(std::make_index_sequence<BoundaryCore::nsides()>{}, archive, key);
-    return archive;
-  }
-
-  /// @brief Returns the boundary object as XML object
-  inline pugi::xml_document to_xml(int id = 0, std::string label = "",
-                                   int index = -1) const {
-    pugi::xml_document doc;
-    pugi::xml_node root = doc.append_child("xml");
-    to_xml(root, id, label, index);
-
-    return doc;
-  }
-
-  /// @brief Returns the boundary object as XML node
-  inline pugi::xml_node &to_xml(pugi::xml_node &root, int id = 0,
-                                std::string label = "", int index = -1) const {
-    // add Boundary node
-    pugi::xml_node bdr = root.append_child("Boundary");
-
-    if (id >= 0)
-      bdr.append_attribute("id") = id;
-
-    if (index >= 0)
-      bdr.append_attribute("index") = index;
-
-    if (!label.empty())
-      bdr.append_attribute("label") = label.c_str();
-
-    int index_ = 0;
-    std::apply(
-        [&bdr, &index_](const auto &...bspline) {
-          (bspline.to_xml(bdr, -1, "", index_++), ...);
-        },
-        BoundaryCore::bdr_);
-
-    return root;
-  }
-
-  /// @brief Updates the boundary object from XML object
-  inline BoundaryCommon &from_xml(const pugi::xml_document &doc, int id = 0,
-                                  std::string label = "", int index = -1) {
-    return from_xml(doc.child("xml"), id, label, index);
-  }
-
-  /// @brief Updates the boundary object from XML node
-  inline BoundaryCommon &from_xml(const pugi::xml_node &root, int id = 0,
-                                  std::string label = "", int index = -1) {
-
-    // Loop through all boundary nodes
-    for (pugi::xml_node bdr : root.children("Boundary")) {
-
-      // Check for "Boundary" with given id, index, label
-      if ((id >= 0 ? bdr.attribute("id").as_int() == id : true) &&
-          (index >= 0 ? bdr.attribute("index").as_int() == index : true) &&
-          (!label.empty() ? bdr.attribute("label").value() == label : true)) {
-
-        int index_ = 0;
-        std::apply(
-            [&bdr, &index_](auto &...bspline) {
-              (bspline.from_xml(bdr, -1, "", index_++), ...);
-            },
-            BoundaryCore::bdr_);
-
-        return *this;
-      } else
-        continue; // try next "Boundary"
-    }
-
-    throw std::runtime_error("XML object does not provide geometry with given "
-                             "id, index, and/or label");
-    return *this;
-  }
-
-private:
-  /// @brief Returns true if both boundary spline objects are the
-  /// same
-  template <typename BoundaryCore_, size_t... Is>
-  inline bool isequal_(std::index_sequence<Is...>,
-                       const BoundaryCommon<BoundaryCore_> &other) const {
-    return (
-        (std::get<Is>(BoundaryCore::bdr_) == std::get<Is>(other.coeffs())) &&
-        ...);
-  }
-
-public:
-  /// @brief Returns true if both boundary objects are the same
-  template <typename BoundaryCore_>
-  inline bool operator==(const BoundaryCommon<BoundaryCore_> &other) const {
-    return isequal_(std::make_index_sequence<BoundaryCore::nsides()>{}, other);
-  }
-
-  /// @brief Returns true if both boundary objects are different
-  template <typename BoundaryCore_>
-  inline bool operator!=(const BoundaryCommon<BoundaryCore_> &other) const {
-    return !(
-        *this ==
-        other); // Do not change this to (*this != other) is it does not work
-  }
-
-private:
-  /// @brief Returns true if both boundary spline objects are close up to the
-  /// given tolerances
-  template <typename BoundaryCore_, size_t... Is>
-  inline bool
-  isclose_(std::index_sequence<Is...>,
-           const BoundaryCommon<BoundaryCore_> &other,
-           typename BoundaryCore::spline_type::value_type rtol,
-           typename BoundaryCore::spline_type::value_type atol) const {
-    return ((std::get<Is>(BoundaryCore::bdr_)
-                 .isclose(std::get<Is>(other.coeffs()))) &&
-            ...);
-  }
-
-public:
-  /// @brief Returns true if both boundary objects are close up to the given
-  /// tolerances
-  template <typename BoundaryCore_>
-  inline bool
-  isclose(const BoundaryCommon<BoundaryCore_> &other,
-          typename BoundaryCore::spline_type::value_type rtol =
-              typename BoundaryCore::spline_type::value_type{1e-5},
-          typename BoundaryCore::spline_type::value_type atol =
-              typename BoundaryCore::spline_type::value_type{1e-8}) const {
-    return isclose_(std::make_index_sequence<BoundaryCore::nsides()>{}, other,
-                    rtol, atol);
-  }
-
-#define GENERATE_EXPR_MACRO(r, data, name)                                     \
-private:                                                                       \
-  template <bool memory_optimized = false, size_t... Is, typename... Xi>       \
-  inline auto BOOST_PP_CAT(name, _)(std::index_sequence<Is...>,                \
-                                    const std::tuple<Xi...> &xi) const {       \
-    return std::tuple(                                                         \
-        std::get<Is>(BoundaryCore::bdr_)                                       \
-            .template name<memory_optimized>(std::get<Is>(xi))...);            \
-  }                                                                            \
-                                                                               \
-  template <bool memory_optimized = false, size_t... Is, typename... Xi,       \
-            typename... Indices>                                               \
-  inline auto BOOST_PP_CAT(name, _)(std::index_sequence<Is...>,                \
-                                    const std::tuple<Xi...> &xi,               \
-                                    const std::tuple<Indices...> &indices)     \
-      const {                                                                  \
-    return std::tuple(std::get<Is>(BoundaryCore::bdr_)                         \
-                          .template name<memory_optimized>(                    \
-                              std::get<Is>(xi), std::get<Is>(indices))...);    \
-  }                                                                            \
-                                                                               \
-  template <bool memory_optimized = false, size_t... Is, typename... Xi,       \
-            typename... Indices, typename... Coeff_Indices>                    \
-  inline auto BOOST_PP_CAT(name, _)(                                           \
-      std::index_sequence<Is...>, const std::tuple<Xi...> &xi,                 \
-      const std::tuple<Indices...> &indices,                                   \
-      const std::tuple<Coeff_Indices...> &coeff_indices) const {               \
-    return std::tuple(std::get<Is>(BoundaryCore::bdr_)                         \
-                          .template name<memory_optimized>(                    \
-                              std::get<Is>(xi), std::get<Is>(indices),         \
-                              std::get<Is>(coeff_indices))...);                \
-  }                                                                            \
-                                                                               \
-public:                                                                        \
-  template <bool memory_optimized = false, typename... Args>                   \
-  inline auto name(const Args &...args) const {                                \
-    return BOOST_PP_CAT(name, _)<memory_optimized>(                            \
-        std::make_index_sequence<BoundaryCore::nsides()>{}, args...);          \
-  }
-
-  /// @brief Auto-generated functions
-  /// @{
-  BOOST_PP_SEQ_FOR_EACH(GENERATE_EXPR_MACRO, _, GENERATE_EXPR_SEQ)
-  /// @}
-#undef GENERATE_EXPR_MACRO
-
-#define GENERATE_IEXPR_MACRO(r, data, name)                                    \
-private:                                                                       \
-  template <bool memory_optimized = false, size_t... Is, typename... Geometry, \
-            typename... Xi>                                                    \
-  inline auto BOOST_PP_CAT(name, _)(std::index_sequence<Is...>,                \
-                                    const std::tuple<Geometry...> &G,          \
-                                    const std::tuple<Xi...> &xi) const {       \
-    return std::tuple(std::get<Is>(BoundaryCore::bdr_)                         \
-                          .template name<memory_optimized>(                    \
-                              std::get<Is>(G), std::get<Is>(xi))...);          \
-  }                                                                            \
-                                                                               \
-  template <bool memory_optimized = false, size_t... Is, typename... Geometry, \
-            typename... Xi, typename... Indices>                               \
-  inline auto BOOST_PP_CAT(name, _)(                                           \
-      std::index_sequence<Is...>, const std::tuple<Geometry...> &G,            \
-      const std::tuple<Xi...> &xi, const std::tuple<Indices...> &indices)      \
-      const {                                                                  \
-    return std::tuple(                                                         \
-        std::get<Is>(BoundaryCore::bdr_)                                       \
-            .template name<memory_optimized>(                                  \
-                std::get<Is>(G), std::get<Is>(xi), std::get<Is>(indices))...); \
-  }                                                                            \
-                                                                               \
-  template <bool memory_optimized = false, size_t... Is, typename... Geometry, \
-            typename... Xi, typename... Indices, typename... Coeff_Indices>    \
-  inline auto BOOST_PP_CAT(name, _)(                                           \
-      std::index_sequence<Is...>, const std::tuple<Geometry...> &G,            \
-      const std::tuple<Xi...> &xi, const std::tuple<Indices...> &indices,      \
-      const std::tuple<Coeff_Indices...> &coeff_indices) const {               \
-    return std::tuple(std::get<Is>(BoundaryCore::bdr_)                         \
-                          .template name<memory_optimized>(                    \
-                              std::get<Is>(G), std::get<Is>(xi),               \
-                              std::get<Is>(indices),                           \
-                              std::get<Is>(coeff_indices))...);                \
-  }                                                                            \
-                                                                               \
-public:                                                                        \
-  template <bool memory_optimized = false, typename... Args>                   \
-  inline auto name(const Args &...args) const {                                \
-    return BOOST_PP_CAT(name, _)<memory_optimized>(                            \
-        std::make_index_sequence<BoundaryCore::nsides()>{}, args...);          \
-  }
-
-  /// @brief Auto-generated functions
-  /// @{
-  BOOST_PP_SEQ_FOR_EACH(GENERATE_IEXPR_MACRO, _, GENERATE_IEXPR_SEQ)
-  /// @}
-#undef GENERATE_IEXPR_MACRO
-
-  /// @brief Returns the `device` property of all splines
-  auto device() const noexcept {
-    return std::apply(
-        [](const auto &...bspline) {
-          return std::make_tuple(bspline.device()...);
-        },
-        BoundaryCore::bdr_);
-  }
-
-  /// @brief Returns the `device_index` property of all splines
-  auto device_index() const noexcept {
-    return std::apply(
-        [](const auto &...bspline) {
-          return std::make_tuple(bspline.device_index()...);
-        },
-        BoundaryCore::bdr_);
-  }
-
-  /// @brief Returns the `dtype` property of all splines
-  auto dtype() const noexcept {
-    return std::apply(
-        [](const auto &...bspline) {
-          return std::make_tuple(bspline.dtype()...);
-        },
-        BoundaryCore::bdr_);
-  }
-
-  /// @brief Returns the `layout` property of all splines
-  auto layout() const noexcept {
-    return std::apply(
-        [](const auto &...bspline) {
-          return std::make_tuple(bspline.layout()...);
-        },
-        BoundaryCore::bdr_);
-  }
-
-  /// @brief Returns the `requires_grad` property of all splines
-  auto requires_grad() const noexcept {
-    return std::apply(
-        [](const auto &...bspline) {
-          return std::make_tuple(bspline.requires_grad()...);
-        },
-        BoundaryCore::bdr_);
-  }
-
-  /// @brief Returns the `pinned_memory` property of all splines
-  auto pinned_memory() const noexcept {
-    return std::apply(
-        [](const auto &...bspline) {
-          return std::make_tuple(bspline.pinned_memory()...);
-        },
-        BoundaryCore::bdr_);
-  }
-
-  /// @brief Returns if the layout is sparse of all splines
-  auto is_sparse() const noexcept {
-    return std::apply(
-        [](const auto &...bspline) {
-          return std::make_tuple(bspline.is_sparse()...);
-        },
-        BoundaryCore::bdr_);
-  }
-
-  /// @brief Returns true if the B-spline is uniform of all splines
-  auto is_uniform() const noexcept {
-    return std::apply(
-        [](const auto &...bspline) {
-          return std::make_tuple(bspline.is_uniform()...);
-        },
-        BoundaryCore::bdr_);
-  }
-
-  /// @brief Returns true if the B-spline is non-uniform if all splines
-  auto is_nonuniform() const noexcept {
-    return std::apply(
-        [](const auto &...bspline) {
-          return std::make_tuple(bspline.is_nonuniform()...);
-        },
-        BoundaryCore::bdr_);
-  }
-
-  /// @brief Sets the boundary object's `requires_grad` property
-  BoundaryCommon &set_requires_grad(bool requires_grad) {
-    std::apply(
-        [requires_grad](const auto &...bspline) {
-          (bspline.set_requires_grad(requires_grad), ...);
-        },
-        BoundaryCore::bdr_);
-
-    return *this;
-  }
-
-  /// @brief Returns a copy of the boundary object with settings from options
-  template <typename real_t> inline auto to(Options<real_t> options) const {
-    using boundary_type = BoundaryCommon<iganet::BoundaryCore<
-        decltype(typename BoundaryCore::spline_type{}.template to(options)),
-        BoundaryCore::spline_type::parDim()>>;
-
-    return boundary_type(std::apply(
-        [&options](const auto &...bspline) {
-          return std::make_tuple(bspline.template to(options)...);
-        },
-        BoundaryCore::bdr_));
-  }
-
-  /// @brief Returns a copy of the boundary object with settings from device
-  inline auto to(torch::Device device) const {
-    return BoundaryCommon(std::apply(
-        [&device](const auto &...bspline) {
-          return std::make_tuple(bspline.to(device)...);
-        },
-        BoundaryCore::bdr_));
-  }
-
-  /// @brief Returns a copy of the boundary object with real_t type
-  template <typename real_t> inline auto to() const {
-    using boundary_type = BoundaryCommon<iganet::BoundaryCore<
-        decltype(typename BoundaryCore::spline_type{}.template to<real_t>()),
-        BoundaryCore::spline_type::parDim()>>;
-
-    return boundary_type(std::apply(
-        [](const auto &...bspline) {
-          return std::make_tuple(bspline.template to<real_t>()...);
-        },
-        BoundaryCore::bdr_));
-  }
-};
-
-/// @brief Boundary
-template <typename Spline>
-using Boundary = BoundaryCommon<BoundaryCore<Spline, Spline::parDim()>>;
-
-/// @brief Print (as string) a Boundary object
-template <typename Spline>
-inline std::ostream &operator<<(std::ostream &os, const Boundary<Spline> &obj) {
-  obj.pretty_print(os);
-  return os;
-}
-
-} // namespace iganet
-=======
-/**
-   @file include/boundary.hpp
-
-   @brief Boundary treatment
-
-   @author Matthias Moller
-
-   @copyright This file is part of the IgANet project
-
-   This Source Code Form is subject to the terms of the Mozilla Public
-   License, v. 2.0. If a copy of the MPL was not distributed with this
-   file, You can obtain one at http://mozilla.org/MPL/2.0/.
-*/
-
-#pragma once
-
-#include <boost/preprocessor/cat.hpp>
-#include <boost/preprocessor/seq/for_each.hpp>
-
-#include <bspline.hpp>
-
-namespace iganet {
-
-/// @brief Identifiers for topological sides
-enum side {
-  west = 1,
-  east = 2,
-  south = 3,
-  north = 4,
-  front = 5,
-  back = 6,
-  stime = 7,
-  etime = 8,
-  left = 1,
-  right = 2,
-  down = 3,
-  up = 4,
-  none = 0
-};
-
-/// @brief BoundaryCore
-template <typename Spline, short_t> class BoundaryCore;
-
-/// @brief BoundaryCore (1d specialization)
-///
-/// This specialization has 2 sides
-/// - west (u=0)
-/// - east (u=1)
-template <typename Spline>
-class BoundaryCore<Spline, /* parDim */ 1> : public utils::Serializable,
-                                             private utils::FullQualifiedName {
-  /// @brief Enable access to private members
-  template <typename BoundaryCore> friend class BoundaryCommon;
-
-protected:
-  /// @brief Spline type
-  using spline_type = Spline;
-
-  /// @brief Boundary spline type
-  using boundary_spline_type =
-      typename Spline::template derived_self_type<typename Spline::value_type,
-                                                  Spline::geoDim()>;
-
-  /// @brief Deduces the derived boundary spline type when exposed
-  /// to a different class template parameter `real_t`
-  template <typename real_t>
-  using real_derived_boundary_spline_type =
-      typename Spline::template derived_self_type<real_t, Spline::geoDim()>;
-
-  /// @brief Tuple of splines
-  std::tuple<boundary_spline_type, boundary_spline_type> bdr_;
-
-public:
-  /// @brief Boundary type
-  using boundary_type = decltype(bdr_);
-
-  /// @brief Evaluation type
-  using eval_type = std::tuple<torch::Tensor, torch::Tensor>;
-
-  /// @brief Default constructor
-  BoundaryCore(Options<typename Spline::value_type> options =
-                   Options<typename Spline::value_type>{})
-      : bdr_({boundary_spline_type(options), boundary_spline_type(options)}) {}
-
-  /// @brief Copy constructor
-  BoundaryCore(const boundary_type &bdr_) : bdr_(bdr_) {}
-
-  /// @brief Move constructor
-  BoundaryCore(boundary_type &&bdr_) : bdr_(bdr_) {}
-
-  /// @brief Copy/clone constructor
-  BoundaryCore(const BoundaryCore &other, bool clone)
-      : bdr_(clone ? std::apply(
-                         [](const auto &...bspline) {
-                           return std::make_tuple(bspline.clone()...);
-                         },
-                         other.coeffs())
-                   : other.coeffs()) {}
-
-  /// @brief Constructor
-  BoundaryCore(const std::array<int64_t, 1> &, enum init init = init::zeros,
-               Options<typename Spline::value_type> options =
-                   Options<typename Spline::value_type>{})
-      : bdr_({boundary_spline_type(std::array<int64_t, 0>{}, init, options),
-              boundary_spline_type(std::array<int64_t, 0>{}, init, options)}) {}
-
-  /// @brief Constructor
-  BoundaryCore(const std::array<std::vector<typename Spline::value_type>, 1> &,
-               enum init init = init::zeros,
-               Options<typename Spline::value_type> options =
-                   Options<typename Spline::value_type>{})
-      : bdr_({boundary_spline_type(std::array<int64_t, 0>{}, init, options),
-              boundary_spline_type(std::array<int64_t, 0>{}, init, options)}) {}
-
-  /// @brief Sets the coefficients of all spline objects from a
-  /// single tensor that holds both boundary and inner coefficients
-  ///
-  /// @param[in] tensor Tensor from which to extract the coefficients
-  ///
-  /// @result Updates spline object
-  inline auto &from_full_tensor(const torch::Tensor &tensor) {
-
-    if (tensor.dim() > 1) {
-      auto tensor_view = tensor.view({Spline::controlPointDim(), -1, tensor.size(-1)});
-
-      side<west>().from_tensor(tensor_view.index({torch::indexing::Slice(), 0})
-                                   .reshape({-1, tensor.size(-1)}));
-      side<east>().from_tensor(tensor_view.index({torch::indexing::Slice(), -1})
-                                   .reshape({-1, tensor.size(-1)}));
-    } else {
-      auto tensor_view = tensor.view({Spline::controlPointDim(), -1});
-
-      side<west>().from_tensor(
-          tensor_view.index({torch::indexing::Slice(), 0}).flatten());
-      side<east>().from_tensor(
-          tensor_view.index({torch::indexing::Slice(), -1}).flatten());
-    }
-    return *this;
-  }
-
-  /// @brief Returns the number of sides
-  inline static constexpr short_t nsides() { return side::east; }
-
-  /// @brief Returns constant reference to side-th Spline
-  template <short_t s> inline constexpr auto &side() const {
-    static_assert(s > none && s <= nsides());
-    return std::get<s - 1>(bdr_);
-  }
-
-  /// @brief Returns non-constant reference to side-th Spline
-  template <short_t s> inline constexpr auto &side() {
-    static_assert(s > none && s <= nsides());
-    return std::get<s - 1>(bdr_);
-  }
-
-  /// @brief Returns a constant reference to the array of
-  /// coefficients for all boundary segments.
-  inline constexpr auto &coeffs() const { return bdr_; }
-
-  /// @brief Returns a non-constant reference to the array of
-  /// coefficients for all boundary segments.
-  inline constexpr auto &coeffs() { return bdr_; }
-
-  /// @brief Returns the total number of coefficients
-  inline int64_t ncumcoeffs() const {
-    int64_t s = 0;
-    s += side<west>().ncumcoeffs();
-    s += side<east>().ncumcoeffs();
-
-    return s;
-  }
-
-  /// @brief Returns a string representation of the Boundary object
-  inline virtual void
-  pretty_print(std::ostream &os = Log(log::info)) const noexcept override {
-    os << name() << "(\n"
-       << "west = " << side<west>() << "\n"
-       << "east = " << side<east>() << "\n)";
-  }
-
-  /// @brief Returns the boundary object as JSON object
-  inline nlohmann::json to_json() const override {
-    nlohmann::json json;
-    json["west"] = side<west>().to_json();
-    json["east"] = side<east>().to_json();
-
-    return json;
-  }
-
-  /// @brief Updates the boundary object from JSON object
-  inline BoundaryCore &from_json(const nlohmann::json &json) {
-    side<west>().from_json(json["west"]);
-    side<east>().from_json(json["east"]);
-
-    return *this;
-  }
-
-  /// @brief Returns the Greville abscissae
-  inline eval_type greville() const {
-    return eval_type{side<west>().greville(), side<east>().greville()};
-  }
-};
-
-/// @brief BoundaryCore (2d specialization)
-///
-/// This specialization has 4 sides
-/// - west  (u=0, v  )
-/// - east  (u=1, v  )
-/// - south (u,   v=0)
-/// - north (u,   v=1)
-template <typename Spline>
-class BoundaryCore<Spline, /* parDim */ 2> : public utils::Serializable,
-                                             private utils::FullQualifiedName {
-  /// @brief Enable access to private members
-  template <typename BoundaryCore> friend class BoundaryCommon;
-
-protected:
-  /// @brief Spline type
-  using spline_type = Spline;
-
-  /// @brief Boundary spline type
-  using boundary_spline_type = std::tuple<
-      typename Spline::template derived_self_type<
-          typename Spline::value_type, Spline::geoDim(), Spline::degree(1)>,
-      typename Spline::template derived_self_type<
-          typename Spline::value_type, Spline::geoDim(), Spline::degree(0)>>;
-
-  /// @brief Deduces the derived boundary spline type when exposed
-  /// to a different class template parameter `real_t`
-  template <typename real_t>
-  using real_derived_boundary_spline_type =
-      std::tuple<typename Spline::template derived_self_type<
-                     real_t, Spline::geoDim(), Spline::degree(1)>,
-                 typename Spline::template derived_self_type<
-                     real_t, Spline::geoDim(), Spline::degree(0)>>;
-
-  /// @brief Tuple of splines
-  std::tuple<typename std::tuple_element_t<0, boundary_spline_type>,
-             typename std::tuple_element_t<0, boundary_spline_type>,
-             typename std::tuple_element_t<1, boundary_spline_type>,
-             typename std::tuple_element_t<1, boundary_spline_type>>
-      bdr_;
-
-public:
-  /// @brief Boundary type
-  using boundary_type = decltype(bdr_);
-
-  /// @brief Evaluation type
-  using eval_type = std::tuple<utils::TensorArray<1>, utils::TensorArray<1>,
-                               utils::TensorArray<1>, utils::TensorArray<1>>;
-
-  /// @brief Default constructor
-  BoundaryCore(Options<typename Spline::value_type> options =
-                   Options<typename Spline::value_type>{})
-      : bdr_({std::tuple_element_t<0, boundary_spline_type>(options),
-              std::tuple_element_t<0, boundary_spline_type>(options),
-              std::tuple_element_t<1, boundary_spline_type>(options),
-              std::tuple_element_t<1, boundary_spline_type>(options)}) {}
-
-  /// @brief Copy constructor
-  BoundaryCore(const boundary_type &bdr_) : bdr_(bdr_) {}
-
-  /// @brief Move constructor
-  BoundaryCore(boundary_type &&bdr_) : bdr_(bdr_) {}
-
-  /// @brief Copy/clone constructor
-  BoundaryCore(const BoundaryCore &other, bool clone)
-      : bdr_(clone ? std::apply(
-                         [](const auto &...bspline) {
-                           return std::make_tuple(bspline.clone()...);
-                         },
-                         other.coeffs())
-                   : other.coeffs()) {}
-
-  /// @brief Constructor
-  BoundaryCore(const std::array<int64_t, 2> &ncoeffs,
-               enum init init = init::zeros,
-               Options<typename Spline::value_type> options =
-                   Options<typename Spline::value_type>{})
-      : bdr_({std::tuple_element_t<0, boundary_spline_type>(
-                  std::array<int64_t, 1>({ncoeffs[1]}), init, options),
-              std::tuple_element_t<0, boundary_spline_type>(
-                  std::array<int64_t, 1>({ncoeffs[1]}), init, options),
-              std::tuple_element_t<1, boundary_spline_type>(
-                  std::array<int64_t, 1>({ncoeffs[0]}), init, options),
-              std::tuple_element_t<1, boundary_spline_type>(
-                  std::array<int64_t, 1>({ncoeffs[0]}), init, options)}) {}
-
-  /// @brief Constructor
-  BoundaryCore(
-      const std::array<std::vector<typename Spline::value_type>, 2> &kv,
-      enum init init = init::zeros,
-      Options<typename Spline::value_type> options =
-          Options<typename Spline::value_type>{})
-      : bdr_({std::tuple_element_t<0, boundary_spline_type>(
-                  std::array<std::vector<typename Spline::value_type>, 1>(
-                      {kv[1]}),
-                  init, options),
-              std::tuple_element_t<0, boundary_spline_type>(
-                  std::array<std::vector<typename Spline::value_type>, 1>(
-                      {kv[1]}),
-                  init, options),
-              std::tuple_element_t<1, boundary_spline_type>(
-                  std::array<std::vector<typename Spline::value_type>, 1>(
-                      {kv[0]}),
-                  init, options),
-              std::tuple_element_t<1, boundary_spline_type>(
-                  std::array<std::vector<typename Spline::value_type>, 1>(
-                      {kv[0]}),
-                  init, options)}) {}
-
-  /// @brief Sets the coefficients of all spline objects from a
-  /// single tensor that holds both boundary and inner coefficients
-  ///
-  /// @param[in] tensor Tensor from which to extract the coefficients
-  ///
-  /// @result Updates spline object
-  inline auto &from_full_tensor(const torch::Tensor &tensor) {
-
-    if (tensor.dim() > 1) {
-      auto tensor_view =
-          tensor.view({Spline::controlPointDim(), side<west>().ncoeffs(0),
-                       side<south>().ncoeffs(0), tensor.size(-1)});
-
-      side<west>().from_tensor(
-          tensor_view
-              .index({torch::indexing::Slice(), torch::indexing::Slice(), 0})
-              .reshape({-1, tensor.size(-1)}));
-      side<east>().from_tensor(
-          tensor_view
-              .index({torch::indexing::Slice(), torch::indexing::Slice(), -1})
-              .reshape({-1, tensor.size(-1)}));
-      side<south>().from_tensor(
-          tensor_view
-              .index({torch::indexing::Slice(), 0, torch::indexing::Slice()})
-              .reshape({-1, tensor.size(-1)}));
-      side<north>().from_tensor(
-          tensor_view
-              .index({torch::indexing::Slice(), -1, torch::indexing::Slice()})
-              .reshape({-1, tensor.size(-1)}));
-    } else {
-      auto tensor_view = tensor.view({Spline::controlPointDim(), side<west>().ncoeffs(0),
-                                      side<south>().ncoeffs(0)});
-
-      side<west>().from_tensor(
-          tensor_view
-              .index({torch::indexing::Slice(), torch::indexing::Slice(), 0})
-              .flatten());
-      side<east>().from_tensor(
-          tensor_view
-              .index({torch::indexing::Slice(), torch::indexing::Slice(), -1})
-              .flatten());
-      side<south>().from_tensor(
-          tensor_view
-              .index({torch::indexing::Slice(), 0, torch::indexing::Slice()})
-              .flatten());
-      side<north>().from_tensor(
-          tensor_view
-              .index({torch::indexing::Slice(), -1, torch::indexing::Slice()})
-              .flatten());
-    }
-    return *this;
-  }
-
-  /// @brief Returns the number of sides
-  inline static constexpr short_t nsides() { return side::north; }
-
-  /// @brief Returns constant reference to the s-th side's spline
-  template <short_t s> inline constexpr auto &side() const {
-    static_assert(s > none && s <= nsides());
-    return std::get<s - 1>(bdr_);
-  }
-
-  /// @brief Returns non-constant reference to the s-th side's spline
-  template <short_t s> inline constexpr auto &side() {
-    static_assert(s > none && s <= nsides());
-    return std::get<s - 1>(bdr_);
-  }
-
-  /// @brief Returns a constant reference to the array of
-  /// coefficients for all boundary segments.
-  inline constexpr auto &coeffs() const { return bdr_; }
-
-  /// @brief Returns a non-constant reference to the array of
-  /// coefficients for all boundary segments.
-  inline constexpr auto &coeffs() { return bdr_; }
-
-  /// @brief Returns the total number of coefficients
-  inline int64_t ncumcoeffs() const {
-    int64_t s = 0;
-    s += side<west>().ncumcoeffs();
-    s += side<east>().ncumcoeffs();
-    s += side<south>().ncumcoeffs();
-    s += side<north>().ncumcoeffs();
-
-    return s;
-  }
-
-  /// @brief Returns a string representation of the Boundary object
-  inline virtual void
-  pretty_print(std::ostream &os = Log(log::info)) const noexcept override {
-    os << name() << "(\n"
-       << "west = " << side<west>() << "\n"
-       << "east = " << side<east>() << "\n"
-       << "south = " << side<south>() << "\n"
-       << "north = " << side<north>() << "\n)";
-  }
-
-  /// @brief Returns the boundary object as JSON object
-  inline nlohmann::json to_json() const override {
-    nlohmann::json json;
-    json["west"] = side<west>().to_json();
-    json["east"] = side<east>().to_json();
-    json["south"] = side<south>().to_json();
-    json["north"] = side<north>().to_json();
-
-    return json;
-  }
-
-  /// @brief Updates the boundary object from JSON object
-  inline BoundaryCore &from_json(const nlohmann::json &json) {
-    side<west>().from_json(json["west"]);
-    side<east>().from_json(json["east"]);
-    side<south>().from_json(json["south"]);
-    side<north>().from_json(json["north"]);
-
-    return *this;
-  }
-
-  /// @brief Returns the Greville abscissae
-  inline eval_type greville() const {
-    return eval_type{side<west>().greville(), side<east>().greville(),
-                     side<south>().greville(), side<north>().greville()};
-  }
-};
-
-/// @brief BoundaryCore (3d specialization)
-///
-/// This specialization has 6 sides
-/// - west  (u=0, v,   w)
-/// - east  (u=1, v,   w)
-/// - south (u,   v=0, w)
-/// - north (u,   v=1, w)
-/// - front (u,   v,   w=0)
-/// - back  (u,   v,   w=1)
-template <typename Spline>
-class BoundaryCore<Spline, /* parDim */ 3> : public utils::Serializable,
-                                             private utils::FullQualifiedName {
-  /// @brief Enable access to private members
-  template <typename BoundaryCore> friend class BoundaryCommon;
-
-protected:
-  /// @brief Spline type
-  using spline_type = Spline;
-
-  /// @brief Boundary spline type
-  using boundary_spline_type =
-      std::tuple<typename Spline::template derived_self_type<
-                     typename Spline::value_type, Spline::geoDim(),
-                     Spline::degree(1), Spline::degree(2)>,
-                 typename Spline::template derived_self_type<
-                     typename Spline::value_type, Spline::geoDim(),
-                     Spline::degree(0), Spline::degree(2)>,
-                 typename Spline::template derived_self_type<
-                     typename Spline::value_type, Spline::geoDim(),
-                     Spline::degree(0), Spline::degree(1)>>;
-
-  /// @brief Deduces the derived boundary spline type when exposed
-  /// to a different class template parameter `real_t`
-  template <typename real_t>
-  using real_derived_boundary_spline_type = std::tuple<
-      typename Spline::template derived_self_type<
-          real_t, Spline::geoDim(), Spline::degree(1), Spline::degree(2)>,
-      typename Spline::template derived_self_type<
-          real_t, Spline::geoDim(), Spline::degree(0), Spline::degree(2)>,
-      typename Spline::template derived_self_type<
-          real_t, Spline::geoDim(), Spline::degree(0), Spline::degree(1)>>;
-
-  /// @brief Tuple of splines
-  std::tuple<typename std::tuple_element_t<0, boundary_spline_type>,
-             typename std::tuple_element_t<0, boundary_spline_type>,
-             typename std::tuple_element_t<1, boundary_spline_type>,
-             typename std::tuple_element_t<1, boundary_spline_type>,
-             typename std::tuple_element_t<2, boundary_spline_type>,
-             typename std::tuple_element_t<2, boundary_spline_type>>
-      bdr_;
-
-public:
-  /// @brief Boundary type
-  using boundary_type = decltype(bdr_);
-
-  /// @brief Evaluation type
-  using eval_type = std::tuple<utils::TensorArray<2>, utils::TensorArray<2>,
-                               utils::TensorArray<2>, utils::TensorArray<2>,
-                               utils::TensorArray<2>, utils::TensorArray<2>>;
-
-  /// @brief Default constructor
-  BoundaryCore(Options<typename Spline::value_type> options =
-                   Options<typename Spline::value_type>{})
-      : bdr_({std::tuple_element_t<0, boundary_spline_type>(options),
-              std::tuple_element_t<0, boundary_spline_type>(options),
-              std::tuple_element_t<1, boundary_spline_type>(options),
-              std::tuple_element_t<1, boundary_spline_type>(options),
-              std::tuple_element_t<2, boundary_spline_type>(options),
-              std::tuple_element_t<2, boundary_spline_type>(options)}) {}
-
-  /// @brief Copy constructor
-  BoundaryCore(const boundary_type &bdr_) : bdr_(bdr_) {}
-
-  /// @brief Move constructor
-  BoundaryCore(boundary_type &&bdr_) : bdr_(bdr_) {}
-
-  /// @brief Copy/clone constructor
-  BoundaryCore(const BoundaryCore &other, bool clone)
-      : bdr_(clone ? std::apply(
-                         [](const auto &...bspline) {
-                           return std::make_tuple(bspline.clone()...);
-                         },
-                         other.coeffs())
-                   : other.coeffs()) {}
-
-  /// @brief Constructor
-  BoundaryCore(const std::array<int64_t, 3> &ncoeffs,
-               enum init init = init::zeros,
-               Options<typename Spline::value_type> options =
-                   Options<typename Spline::value_type>{})
-      : bdr_({std::tuple_element_t<0, boundary_spline_type>(
-                  std::array<int64_t, 2>({ncoeffs[1], ncoeffs[2]}), init,
-                  options),
-              std::tuple_element_t<0, boundary_spline_type>(
-                  std::array<int64_t, 2>({ncoeffs[1], ncoeffs[2]}), init,
-                  options),
-              std::tuple_element_t<1, boundary_spline_type>(
-                  std::array<int64_t, 2>({ncoeffs[0], ncoeffs[2]}), init,
-                  options),
-              std::tuple_element_t<1, boundary_spline_type>(
-                  std::array<int64_t, 2>({ncoeffs[0], ncoeffs[2]}), init,
-                  options),
-              std::tuple_element_t<2, boundary_spline_type>(
-                  std::array<int64_t, 2>({ncoeffs[0], ncoeffs[1]}), init,
-                  options),
-              std::tuple_element_t<2, boundary_spline_type>(
-                  std::array<int64_t, 2>({ncoeffs[0], ncoeffs[1]}), init,
-                  options)}) {}
-
-  /// @brief Constructor
-  BoundaryCore(
-      const std::array<std::vector<typename Spline::value_type>, 3> &kv,
-      enum init init = init::zeros,
-      Options<typename Spline::value_type> options =
-          Options<typename Spline::value_type>{})
-      : bdr_({std::tuple_element_t<0, boundary_spline_type>(
-                  std::array<std::vector<typename Spline::value_type>, 2>(
-                      {kv[1], kv[2]}),
-                  init, options),
-              std::tuple_element_t<0, boundary_spline_type>(
-                  std::array<std::vector<typename Spline::value_type>, 2>(
-                      {kv[1], kv[2]}),
-                  init, options),
-              std::tuple_element_t<1, boundary_spline_type>(
-                  std::array<std::vector<typename Spline::value_type>, 2>(
-                      {kv[0], kv[2]}),
-                  init, options),
-              std::tuple_element_t<1, boundary_spline_type>(
-                  std::array<std::vector<typename Spline::value_type>, 2>(
-                      {kv[0], kv[2]}),
-                  init, options),
-              std::tuple_element_t<2, boundary_spline_type>(
-                  std::array<std::vector<typename Spline::value_type>, 2>(
-                      {kv[0], kv[1]}),
-                  init, options),
-              std::tuple_element_t<2, boundary_spline_type>(
-                  std::array<std::vector<typename Spline::value_type>, 2>(
-                      {kv[0], kv[1]}),
-                  init, options)}) {}
-
-  /// @brief Sets the coefficients of all spline objects from a
-  /// single tensor that holds both boundary and inner coefficients
-  ///
-  /// @param[in] tensor Tensor from which to extract the coefficients
-  ///
-  /// @result Updates spline object
-  inline auto &from_full_tensor(const torch::Tensor &tensor) {
-
-    if (tensor.dim() > 1) {
-      auto tensor_view = tensor.view(
-          {Spline::controlPointDim(), side<west>().ncoeffs(1), side<west>().ncoeffs(0),
-           side<south>().ncoeffs(0), tensor.size(-1)});
-
-      side<west>().from_tensor(
-          tensor_view
-              .index({torch::indexing::Slice(), torch::indexing::Slice(),
-                      torch::indexing::Slice(), 0})
-              .reshape({-1, tensor.size(-1)}));
-      side<east>().from_tensor(
-          tensor_view
-              .index({torch::indexing::Slice(), torch::indexing::Slice(),
-                      torch::indexing::Slice(), -1})
-              .reshape({-1, tensor.size(-1)}));
-      side<south>().from_tensor(
-          tensor_view
-              .index({torch::indexing::Slice(), torch::indexing::Slice(), 0,
-                      torch::indexing::Slice()})
-              .reshape({-1, tensor.size(-1)}));
-      side<north>().from_tensor(
-          tensor_view
-              .index({torch::indexing::Slice(), torch::indexing::Slice(), -1,
-                      torch::indexing::Slice()})
-              .reshape({-1, tensor.size(-1)}));
-      side<front>().from_tensor(
-          tensor_view
-              .index({torch::indexing::Slice(), 0, torch::indexing::Slice(),
-                      torch::indexing::Slice()})
-              .reshape({-1, tensor.size(-1)}));
-      side<back>().from_tensor(
-          tensor_view
-              .index({torch::indexing::Slice(), -1, torch::indexing::Slice(),
-                      torch::indexing::Slice()})
-              .reshape({-1, tensor.size(-1)}));
-    } else {
-      auto tensor_view =
-          tensor.view({Spline::controlPointDim(), side<west>().ncoeffs(1),
-                       side<west>().ncoeffs(0), side<south>().ncoeffs(0)});
-
-      side<west>().from_tensor(
-          tensor_view
-              .index({torch::indexing::Slice(), torch::indexing::Slice(),
-                      torch::indexing::Slice(), 0})
-              .flatten());
-      side<east>().from_tensor(
-          tensor_view
-              .index({torch::indexing::Slice(), torch::indexing::Slice(),
-                      torch::indexing::Slice(), -1})
-              .flatten());
-
-      side<south>().from_tensor(
-          tensor_view
-              .index({torch::indexing::Slice(), torch::indexing::Slice(), 0,
-                      torch::indexing::Slice()})
-              .flatten());
-      side<north>().from_tensor(
-          tensor_view
-              .index({torch::indexing::Slice(), torch::indexing::Slice(), -1,
-                      torch::indexing::Slice()})
-              .flatten());
-
-      side<front>().from_tensor(
-          tensor_view
-              .index({torch::indexing::Slice(), 0, torch::indexing::Slice(),
-                      torch::indexing::Slice()})
-              .flatten());
-      side<back>().from_tensor(
-          tensor_view
-              .index({torch::indexing::Slice(), -1, torch::indexing::Slice(),
-                      torch::indexing::Slice()})
-              .flatten());
-    }
-    return *this;
-  }
-
-  /// @brief Returns the number of sides
-  inline static constexpr short_t nsides() { return side::back; }
-
-  /// @brief Returns constant reference to side-th spline
-  template <short_t s> inline constexpr auto &side() const {
-    static_assert(s > none && s <= nsides());
-    return std::get<s - 1>(bdr_);
-  }
-
-  /// @brief Returns non-constant reference to side-th spline
-  template <short_t s> inline constexpr auto &side() {
-    static_assert(s > none && s <= nsides());
-    return std::get<s - 1>(bdr_);
-  }
-
-  /// @brief Returns a constant reference to the array of
-  /// coefficients for all boundary segments.
-  inline constexpr auto &coeffs() const { return bdr_; }
-
-  /// @brief Returns a non-constant reference to the array of
-  /// coefficients for all boundary segments.
-  inline constexpr auto &coeffs() { return bdr_; }
-
-  /// @brief Returns the total number of coefficients
-  inline int64_t ncumcoeffs() const {
-    int64_t s = 0;
-    s += side<west>().ncumcoeffs();
-    s += side<east>().ncumcoeffs();
-    s += side<south>().ncumcoeffs();
-    s += side<north>().ncumcoeffs();
-    s += side<front>().ncumcoeffs();
-    s += side<back>().ncumcoeffs();
-
-    return s;
-  }
-
-  /// @brief Returns a string representation of the Boundary object
-  inline virtual void
-  pretty_print(std::ostream &os = Log(log::info)) const noexcept override {
-    os << name() << "(\n"
-       << "west = " << side<west>() << "\n"
-       << "east = " << side<east>() << "\n"
-       << "south = " << side<south>() << "\n"
-       << "north = " << side<north>() << "\n"
-       << "front = " << side<front>() << "\n"
-       << "back = " << side<back>() << "\n)";
-  }
-
-  /// @brief Returns the boundary object as JSON object
-  inline nlohmann::json to_json() const override {
-    nlohmann::json json;
-    json["west"] = side<west>().to_json();
-    json["east"] = side<east>().to_json();
-    json["south"] = side<south>().to_json();
-    json["north"] = side<north>().to_json();
-    json["front"] = side<front>().to_json();
-    json["back"] = side<back>().to_json();
-
-    return json;
-  }
-
-  /// @brief Updates the boundary object from JSON object
-  inline BoundaryCore &from_json(const nlohmann::json &json) {
-    side<west>().from_json(json["west"]);
-    side<east>().from_json(json["east"]);
-    side<south>().from_json(json["south"]);
-    side<north>().from_json(json["north"]);
-    side<front>().from_json(json["front"]);
-    side<back>().from_json(json["back"]);
-
-    return *this;
-  }
-
-  /// @brief Returns the Greville abscissae
-  inline eval_type greville() const {
-    return eval_type{side<west>().greville(),  side<east>().greville(),
-                     side<south>().greville(), side<north>().greville(),
-                     side<front>().greville(), side<back>().greville()};
-  }
-};
-
-/// @brief BoundaryCore (4d specialization)
-///
-/// This specialization has 8 sides
-/// - west  (u=0, v,   w,   t)
-/// - east  (u=1, v,   w,   t)
-/// - south (u,   v=0, w,   t)
-/// - north (u,   v=1, w,   t)
-/// - front (u,   v,   w=0, t)
-/// - back  (u,   v,   w=1, t)
-/// - stime (u,   v,   w,   t=0)
-/// - etime (u,   v,   w,   t=1)
-template <typename Spline>
-class BoundaryCore<Spline, /* parDim */ 4> : public utils::Serializable,
-                                             private utils::FullQualifiedName {
-  /// @brief Enable access to private members
-  template <typename BoundaryCore> friend class BoundaryCommon;
-
-protected:
-  /// @brief Spline type
-  using spline_type = Spline;
-
-  /// @brief Array storing the degrees
-  using boundary_spline_type =
-      std::tuple<typename Spline::template derived_self_type<
-                     typename Spline::value_type, Spline::geoDim(),
-                     Spline::degree(1), Spline::degree(2), Spline::degree(3)>,
-                 typename Spline::template derived_self_type<
-                     typename Spline::value_type, Spline::geoDim(),
-                     Spline::degree(0), Spline::degree(2), Spline::degree(3)>,
-                 typename Spline::template derived_self_type<
-                     typename Spline::value_type, Spline::geoDim(),
-                     Spline::degree(0), Spline::degree(1), Spline::degree(3)>,
-                 typename Spline::template derived_self_type<
-                     typename Spline::value_type, Spline::geoDim(),
-                     Spline::degree(0), Spline::degree(1), Spline::degree(2)>>;
-
-  /// @brief Deduces the derived boundary spline type when exposed
-  /// to a different class template parameter `real_t`
-  template <typename real_t>
-  using real_derived_boundary_spline_type =
-      std::tuple<typename Spline::template derived_self_type<
-                     real_t, Spline::geoDim(), Spline::degree(1),
-                     Spline::degree(2), Spline::degree(3)>,
-                 typename Spline::template derived_self_type<
-                     real_t, Spline::geoDim(), Spline::degree(0),
-                     Spline::degree(2), Spline::degree(3)>,
-                 typename Spline::template derived_self_type<
-                     real_t, Spline::geoDim(), Spline::degree(0),
-                     Spline::degree(1), Spline::degree(3)>,
-                 typename Spline::template derived_self_type<
-                     real_t, Spline::geoDim(), Spline::degree(0),
-                     Spline::degree(1), Spline::degree(2)>>;
-
-  /// @brief Tuple of splines
-  std::tuple<typename std::tuple_element_t<0, boundary_spline_type>,
-             typename std::tuple_element_t<0, boundary_spline_type>,
-             typename std::tuple_element_t<1, boundary_spline_type>,
-             typename std::tuple_element_t<1, boundary_spline_type>,
-             typename std::tuple_element_t<2, boundary_spline_type>,
-             typename std::tuple_element_t<2, boundary_spline_type>,
-             typename std::tuple_element_t<3, boundary_spline_type>,
-             typename std::tuple_element_t<3, boundary_spline_type>>
-      bdr_;
-
-public:
-  /// @brief Boundary type
-  using boundary_type = decltype(bdr_);
-
-  /// @brief Evaluation type
-  using eval_type = std::tuple<utils::TensorArray<3>, utils::TensorArray<3>,
-                               utils::TensorArray<3>, utils::TensorArray<3>,
-                               utils::TensorArray<3>, utils::TensorArray<3>,
-                               utils::TensorArray<3>, utils::TensorArray<3>>;
-
-  /// @brief Default constructor
-  BoundaryCore(Options<typename Spline::value_type> options =
-                   Options<typename Spline::value_type>{})
-      : bdr_({std::tuple_element_t<0, boundary_spline_type>(options),
-              std::tuple_element_t<0, boundary_spline_type>(options),
-              std::tuple_element_t<1, boundary_spline_type>(options),
-              std::tuple_element_t<1, boundary_spline_type>(options),
-              std::tuple_element_t<2, boundary_spline_type>(options),
-              std::tuple_element_t<2, boundary_spline_type>(options),
-              std::tuple_element_t<3, boundary_spline_type>(options),
-              std::tuple_element_t<3, boundary_spline_type>(options)}) {}
-
-  /// @brief Copy constructor
-  BoundaryCore(const boundary_type &bdr_) : bdr_(bdr_) {}
-
-  /// @brief Move constructor
-  BoundaryCore(boundary_type &&bdr_) : bdr_(bdr_) {}
-
-  /// @brief Copy/clone constructor
-  BoundaryCore(const BoundaryCore &other, bool clone)
-      : bdr_(clone ? std::apply(
-                         [](const auto &...bspline) {
-                           return std::make_tuple(bspline.clone()...);
-                         },
-                         other.coeffs())
-                   : other.coeffs()) {}
-
-  /// @brief Constructor
-  BoundaryCore(const std::array<int64_t, 4> &ncoeffs,
-               enum init init = init::zeros,
-               Options<typename Spline::value_type> options =
-                   Options<typename Spline::value_type>{})
-      : bdr_({std::tuple_element_t<0, boundary_spline_type>(
-                  std::array<int64_t, 3>({ncoeffs[1], ncoeffs[2], ncoeffs[3]}),
-                  init, options),
-              std::tuple_element_t<0, boundary_spline_type>(
-                  std::array<int64_t, 3>({ncoeffs[1], ncoeffs[2], ncoeffs[3]}),
-                  init, options),
-              std::tuple_element_t<1, boundary_spline_type>(
-                  std::array<int64_t, 3>({ncoeffs[0], ncoeffs[2], ncoeffs[3]}),
-                  init, options),
-              std::tuple_element_t<1, boundary_spline_type>(
-                  std::array<int64_t, 3>({ncoeffs[0], ncoeffs[2], ncoeffs[3]}),
-                  init, options),
-              std::tuple_element_t<2, boundary_spline_type>(
-                  std::array<int64_t, 3>({ncoeffs[0], ncoeffs[1], ncoeffs[3]}),
-                  init, options),
-              std::tuple_element_t<2, boundary_spline_type>(
-                  std::array<int64_t, 3>({ncoeffs[0], ncoeffs[1], ncoeffs[3]}),
-                  init, options),
-              std::tuple_element_t<3, boundary_spline_type>(
-                  std::array<int64_t, 3>({ncoeffs[0], ncoeffs[1], ncoeffs[2]}),
-                  init, options),
-              std::tuple_element_t<3, boundary_spline_type>(
-                  std::array<int64_t, 3>({ncoeffs[0], ncoeffs[1], ncoeffs[2]}),
-                  init, options)}) {}
-
-  /// @brief Constructor
-  BoundaryCore(
-      const std::array<std::vector<typename Spline::value_type>, 4> &kv,
-      enum init init = init::zeros,
-      Options<typename Spline::value_type> options =
-          Options<typename Spline::value_type>{})
-      : bdr_({std::tuple_element_t<0, boundary_spline_type>(
-                  std::array<std::vector<typename Spline::value_type>, 3>(
-                      {kv[1], kv[2], kv[3]}),
-                  init, options),
-              std::tuple_element_t<0, boundary_spline_type>(
-                  std::array<std::vector<typename Spline::value_type>, 3>(
-                      {kv[1], kv[2], kv[3]}),
-                  init, options),
-              std::tuple_element_t<1, boundary_spline_type>(
-                  std::array<std::vector<typename Spline::value_type>, 3>(
-                      {kv[0], kv[2], kv[3]}),
-                  init, options),
-              std::tuple_element_t<1, boundary_spline_type>(
-                  std::array<std::vector<typename Spline::value_type>, 3>(
-                      {kv[0], kv[2], kv[3]}),
-                  init, options),
-              std::tuple_element_t<2, boundary_spline_type>(
-                  std::array<std::vector<typename Spline::value_type>, 3>(
-                      {kv[0], kv[1], kv[3]}),
-                  init, options),
-              std::tuple_element_t<2, boundary_spline_type>(
-                  std::array<std::vector<typename Spline::value_type>, 3>(
-                      {kv[0], kv[1], kv[3]}),
-                  init, options),
-              std::tuple_element_t<3, boundary_spline_type>(
-                  std::array<std::vector<typename Spline::value_type>, 3>(
-                      {kv[0], kv[1], kv[2]}),
-                  init, options),
-              std::tuple_element_t<3, boundary_spline_type>(
-                  std::array<std::vector<typename Spline::value_type>, 3>(
-                      {kv[0], kv[1], kv[2]}),
-                  init, options)}) {}
-
-  /// @brief Sets the coefficients of all spline objects from a
-  /// single tensor that holds both boundary and inner coefficients
-  ///
-  /// @param[in] tensor Tensor from which to extract the coefficients
-  ///
-  /// @result Updates spline object
-  inline auto &from_full_tensor(const torch::Tensor &tensor) {
-
-    if (tensor.dim() > 1) {
-      auto tensor_view = tensor.view(
-          {Spline::controlPointDim(), side<west>().ncoeffs(2), side<west>().ncoeffs(1),
-           side<west>().ncoeffs(0), side<south>().ncoeffs(0), tensor.size(-1)});
-
-      side<west>().from_tensor(
-          tensor_view
-              .index({torch::indexing::Slice(), torch::indexing::Slice(),
-                      torch::indexing::Slice(), torch::indexing::Slice(), 0})
-              .reshape({-1, tensor.size(-1)}));
-      side<east>().from_tensor(
-          tensor_view
-              .index({torch::indexing::Slice(), torch::indexing::Slice(),
-                      torch::indexing::Slice(), torch::indexing::Slice(), -1})
-              .reshape({-1, tensor.size(-1)}));
-      side<south>().from_tensor(
-          tensor_view
-              .index({torch::indexing::Slice(), torch::indexing::Slice(),
-                      torch::indexing::Slice(), 0, torch::indexing::Slice()})
-              .reshape({-1, tensor.size(-1)}));
-      side<north>().from_tensor(
-          tensor_view
-              .index({torch::indexing::Slice(), torch::indexing::Slice(),
-                      torch::indexing::Slice(), -1, torch::indexing::Slice()})
-              .reshape({-1, tensor.size(-1)}));
-      side<front>().from_tensor(
-          tensor_view
-              .index({torch::indexing::Slice(), torch::indexing::Slice(), 0,
-                      torch::indexing::Slice(), torch::indexing::Slice()})
-              .reshape({-1, tensor.size(-1)}));
-      side<back>().from_tensor(
-          tensor_view
-              .index({torch::indexing::Slice(), torch::indexing::Slice(), -1,
-                      torch::indexing::Slice(), torch::indexing::Slice()})
-              .reshape({-1, tensor.size(-1)}));
-      side<stime>().from_tensor(
-          tensor_view
-              .index({torch::indexing::Slice(), 0, torch::indexing::Slice(),
-                      torch::indexing::Slice(), torch::indexing::Slice()})
-              .reshape({-1, tensor.size(-1)}));
-      side<etime>().from_tensor(
-          tensor_view
-              .index({torch::indexing::Slice(), -1, torch::indexing::Slice(),
-                      torch::indexing::Slice(), torch::indexing::Slice()})
-              .reshape({-1, tensor.size(-1)}));
-    } else {
-      auto tensor_view = tensor.view(
-          {Spline::controlPointDim(), side<west>().ncoeffs(2), side<west>().ncoeffs(1),
-           side<west>().ncoeffs(0), side<south>().ncoeffs(0)});
-
-      side<west>().from_tensor(
-          tensor_view
-              .index({torch::indexing::Slice(), torch::indexing::Slice(),
-                      torch::indexing::Slice(), torch::indexing::Slice(), 0})
-              .flatten());
-      side<east>().from_tensor(
-          tensor_view
-              .index({torch::indexing::Slice(), torch::indexing::Slice(),
-                      torch::indexing::Slice(), torch::indexing::Slice(), -1})
-              .flatten());
-
-      side<south>().from_tensor(
-          tensor_view
-              .index({torch::indexing::Slice(), torch::indexing::Slice(),
-                      torch::indexing::Slice(), 0, torch::indexing::Slice()})
-              .flatten());
-      side<north>().from_tensor(
-          tensor_view
-              .index({torch::indexing::Slice(), torch::indexing::Slice(),
-                      torch::indexing::Slice(), -1, torch::indexing::Slice()})
-              .flatten());
-
-      side<front>().from_tensor(
-          tensor_view
-              .index({torch::indexing::Slice(), torch::indexing::Slice(), 0,
-                      torch::indexing::Slice(), torch::indexing::Slice()})
-              .flatten());
-      side<back>().from_tensor(
-          tensor_view
-              .index({torch::indexing::Slice(), torch::indexing::Slice(), -1,
-                      torch::indexing::Slice(), torch::indexing::Slice()})
-              .flatten());
-
-      side<stime>().from_tensor(
-          tensor_view
-              .index({torch::indexing::Slice(), 0, torch::indexing::Slice(),
-                      torch::indexing::Slice(), torch::indexing::Slice()})
-              .flatten());
-      side<etime>().from_tensor(
-          tensor_view
-              .index({torch::indexing::Slice(), -1, torch::indexing::Slice(),
-                      torch::indexing::Slice(), torch::indexing::Slice()})
-              .flatten());
-    }
-    return *this;
-  }
-
-  /// @brief Returns the number of sides
-  inline static constexpr short_t nsides() { return side::etime; }
-
-  /// @brief Returns constant reference to side-th spline
-  template <short_t s> inline constexpr auto &side() const {
-    static_assert(s > none && s <= nsides());
-    return std::get<s - 1>(bdr_);
-  }
-
-  /// @brief Returns non-constant reference to side-th spline
-  template <short_t s> inline constexpr auto &side() {
-    static_assert(s > none && s <= nsides());
-    return std::get<s - 1>(bdr_);
-  }
-
-  /// @brief Returns a constant reference to the array of
-  /// coefficients for all boundary segments.
-  inline constexpr auto &coeffs() const { return bdr_; }
-
-  /// @brief Returns a non-constant reference to the array of
-  /// coefficients for all boundary segments.
-  inline constexpr auto &coeffs() { return bdr_; }
-
-  /// @brief Returns the total number of coefficients
-  inline int64_t ncumcoeffs() const {
-    int64_t s = 0;
-    s += side<west>().ncumcoeffs();
-    s += side<east>().ncumcoeffs();
-    s += side<south>().ncumcoeffs();
-    s += side<north>().ncumcoeffs();
-    s += side<front>().ncumcoeffs();
-    s += side<back>().ncumcoeffs();
-    s += side<stime>().ncumcoeffs();
-    s += side<etime>().ncumcoeffs();
-
-    return s;
-  }
-
-  /// @brief Returns a string representation of the Boundary object
-  inline virtual void
-  pretty_print(std::ostream &os = Log(log::info)) const noexcept override {
-    os << name() << "(\n"
-       << "west = " << side<west>() << "\n"
-       << "east = " << side<east>() << "\n"
-       << "south = " << side<south>() << "\n"
-       << "north = " << side<north>() << "\n"
-       << "front = " << side<front>() << "\n"
-       << "back = " << side<back>() << "\n"
-       << "stime = " << side<stime>() << "\n"
-       << "etime = " << side<etime>() << "\n)";
-  }
-
-  /// @brief Returns the boundary object as JSON object
-  inline nlohmann::json to_json() const override {
-    nlohmann::json json;
-    json["west"] = side<west>().to_json();
-    json["east"] = side<east>().to_json();
-    json["south"] = side<south>().to_json();
-    json["north"] = side<north>().to_json();
-    json["front"] = side<front>().to_json();
-    json["back"] = side<back>().to_json();
-    json["stime"] = side<stime>().to_json();
-    json["etime"] = side<etime>().to_json();
-
-    return json;
-  }
-
-  /// @brief Updates the boundary object from JSON object
-  inline BoundaryCore &from_json(const nlohmann::json &json) {
-    side<west>().from_json(json["west"]);
-    side<east>().from_json(json["east"]);
-    side<south>().from_json(json["south"]);
-    side<north>().from_json(json["north"]);
-    side<front>().from_json(json["front"]);
-    side<back>().from_json(json["back"]);
-    side<stime>().from_json(json["stime"]);
-    side<etime>().from_json(json["etime"]);
-
-    return *this;
-  }
-
-  /// @brief Returns the Greville abscissae
-  inline eval_type greville() const {
-    return eval_type{side<west>().greville(),  side<east>().greville(),
-                     side<south>().greville(), side<north>().greville(),
-                     side<front>().greville(), side<back>().greville(),
-                     side<stime>().greville(), side<etime>().greville()};
-  }
-};
-
-/// @brief
-
-/// @brief Boundary (common high-level functionality)
-template <typename BoundaryCore> class BoundaryCommon : public BoundaryCore {
-public:
-  /// @brief Constructors from the base class
-  using BoundaryCore::BoundaryCore;
-
-  /// @brief Returns a clone of the boundary object
-  BoundaryCommon clone() const { return BoundaryCommon(*this); }
-
-private:
-  /// @brief Returns all coefficients of all spline objects as a
-  /// single tensor
-  ///
-  /// @result Tensor of coefficients
-  template <std::size_t... Is>
-  inline torch::Tensor as_tensor_(std::index_sequence<Is...>) const {
-    return torch::cat({std::get<Is>(BoundaryCore::bdr_).as_tensor()...});
-  }
-
-public:
-  /// @brief Returns all coefficients of all spline objects as a
-  /// single tensor
-  ///
-  /// @result Tensor of coefficients
-  inline torch::Tensor as_tensor() const {
-    return as_tensor_(std::make_index_sequence<BoundaryCore::nsides()>{});
-  }
-
-private:
-  /// @brief Returns the size of the single tensor representation of
-  /// all spline objects
-  ///
-  /// @result Size of the tensor
-  template <std::size_t... Is>
-  inline int64_t as_tensor_size_(std::index_sequence<Is...>) const {
-    return std::apply(
-        [](auto... size) { return (size + ...); },
-        std::make_tuple(std::get<Is>(BoundaryCore::bdr_).as_tensor_size()...));
-  }
-
-public:
-  /// @brief Returns the size of the single tensor representation of
-  /// all spline objects
-  //
-  /// @result Size of the tensor
-  inline int64_t as_tensor_size() const {
-    return as_tensor_size_(std::make_index_sequence<BoundaryCore::nsides()>{});
-  }
-
-private:
-  /// @brief Sets the coefficients of all spline objects from a
-  /// single tensor
-  ///
-  /// @param[in] tensor Tensor from which to extract the coefficients
-  ///
-  /// @result Updates spline object
-  template <std::size_t... Is>
-  inline auto &from_tensor_(std::index_sequence<Is...>,
-                            const torch::Tensor &tensor) {
-
-    std::size_t start(0);
-    auto end = [&start](std::size_t inc) { return start += inc; };
-
-    (std::get<Is>(BoundaryCore::bdr_)
-         .from_tensor(tensor.index({torch::indexing::Slice(
-             start, end(std::get<Is>(BoundaryCore::bdr_).ncumcoeffs() *
-                        std::get<Is>(BoundaryCore::bdr_).controlPointDim()))})),
-     ...);
-
-    return *this;
-  }
-
-public:
-  /// @brief Sets the coefficients of all spline objects from a
-  /// single tensor
-  ///
-  /// @param[in] tensor Tensor from which to extract the coefficients
-  ///
-  /// @result Updated spline objects
-  inline auto &from_tensor(const torch::Tensor &tensor) {
-    return from_tensor_(std::make_index_sequence<BoundaryCore::nsides()>{},
-                        tensor);
-  }
-
-private:
-  /// @brief Returns the values of the boundary spline objects in
-  /// the points `xi` @{
-  template <deriv deriv = deriv::func, bool memory_optimized = false,
-            size_t... Is, typename... Xi>
-  inline auto eval_(std::index_sequence<Is...>,
-                    const std::tuple<Xi...> &xi) const {
-    return std::tuple(
-        std::get<Is>(BoundaryCore::bdr_)
-            .template eval<deriv, memory_optimized>(std::get<Is>(xi))...);
-  }
-
-  template <deriv deriv = deriv::func, bool memory_optimized = false,
-            size_t... Is, typename... Xi, typename... Indices>
-  inline auto eval_(std::index_sequence<Is...>, const std::tuple<Xi...> &xi,
-                    const std::tuple<Indices...> &indices) const {
-    return std::tuple(std::get<Is>(BoundaryCore::bdr_)
-                          .template eval<deriv, memory_optimized>(
-                              std::get<Is>(xi), std::get<Is>(indices))...);
-  }
-
-  template <deriv deriv = deriv::func, bool memory_optimized = false,
-            size_t... Is, typename... Xi, typename... Indices,
-            typename... Coeff_Indices>
-  inline auto eval_(std::index_sequence<Is...>, const std::tuple<Xi...> &xi,
-                    const std::tuple<Indices...> &indices,
-                    const std::tuple<Coeff_Indices...> &coeff_indices) const {
-    return std::tuple(std::get<Is>(BoundaryCore::bdr_)
-                          .template eval<deriv, memory_optimized>(
-                              std::get<Is>(xi), std::get<Is>(indices),
-                              std::get<Is>(coeff_indices))...);
-  }
-  /// @}
-
-public:
-  /// @brief Returns the values of the spline objects in the points `xi`
-  /// @{
-  template <deriv deriv = deriv::func, bool memory_optimized = false,
-            typename... Xi>
-  inline auto eval(const std::tuple<Xi...> &xi) const {
-    return eval_<deriv, memory_optimized>(
-        std::make_index_sequence<BoundaryCore::nsides()>{}, xi);
-  }
-
-  template <deriv deriv = deriv::func, bool memory_optimized = false,
-            typename... Xi, typename... Indices>
-  inline auto eval(const std::tuple<Xi...> &xi,
-                   const std::tuple<Indices...> &indices) const {
-    static_assert(sizeof...(Xi) == sizeof...(Indices));
-    return eval_<deriv, memory_optimized>(
-        std::make_index_sequence<BoundaryCore::nsides()>{}, xi, indices);
-  }
-
-  template <deriv deriv = deriv::func, bool memory_optimized = false,
-            typename... Xi, typename... Indices, typename... Coeff_Indices>
-  inline auto eval(const std::tuple<Xi...> &xi,
-                   const std::tuple<Indices...> &indices,
-                   const std::tuple<Coeff_Indices...> &coeff_indices) const {
-    static_assert(sizeof...(Xi) == sizeof...(Indices) &&
-                  sizeof...(Xi) == sizeof...(Coeff_Indices));
-    return eval_<deriv, memory_optimized>(
-        std::make_index_sequence<BoundaryCore::nsides()>{}, xi, indices,
-        coeff_indices);
-  }
-  /// @}
-
-private:
-  /// @brief Returns the value of the boundary spline objects from
-  /// precomputed basis function @{
-  template <size_t... Is, typename... Basfunc, typename... Coeff_Indices,
-            typename... Numeval, typename... Sizes>
-  inline auto
-  eval_from_precomputed_(std::index_sequence<Is...>,
-                         const std::tuple<Basfunc...> &basfunc,
-                         const std::tuple<Coeff_Indices...> &coeff_indices,
-                         const std::tuple<Numeval...> &numeval,
-                         const std::tuple<Sizes...> &sizes) const {
-    return std::tuple(std::get<Is>(BoundaryCore::bdr_)
-                          .eval_from_precomputed(std::get<Is>(basfunc),
-                                                 std::get<Is>(coeff_indices),
-                                                 std::get<Is>(numeval),
-                                                 std::get<Is>(sizes))...);
-  }
-
-  template <size_t... Is, typename... Basfunc, typename... Coeff_Indices,
-            typename... Xi>
-  inline auto
-  eval_from_precomputed_(std::index_sequence<Is...>,
-                         const std::tuple<Basfunc...> &basfunc,
-                         const std::tuple<Coeff_Indices...> &coeff_indices,
-                         const std::tuple<Xi...> &xi) const {
-    return std::tuple(
-        std::get<Is>(BoundaryCore::bdr_)
-            .eval_from_precomputed(
-                std::get<Is>(basfunc), std::get<Is>(coeff_indices),
-                std::get<Is>(xi)[0].numel(), std::get<Is>(xi)[0].sizes())...);
-  }
-  /// @}
-
-public:
-  /// @brief Returns the value of the spline objects from
-  /// precomputed basis function @{
-  template <typename... Basfunc, typename... Coeff_Indices, typename... Numeval,
-            typename... Sizes>
-  inline auto
-  eval_from_precomputed(const std::tuple<Basfunc...> &basfunc,
-                        const std::tuple<Coeff_Indices...> &coeff_indices,
-                        const std::tuple<Numeval...> &numeval,
-                        const std::tuple<Sizes...> &sizes) const {
-    static_assert(sizeof...(Basfunc) == sizeof...(Coeff_Indices) &&
-                  sizeof...(Basfunc) == sizeof...(Numeval) &&
-                  sizeof...(Basfunc) == sizeof...(Sizes));
-    return eval_from_precomputed_(
-        std::make_index_sequence<BoundaryCore::nsides()>{}, basfunc,
-        coeff_indices, numeval, sizes);
-  }
-
-  template <typename... Basfunc, typename... Coeff_Indices, typename... Xi>
-  inline auto
-  eval_from_precomputed(const std::tuple<Basfunc...> &basfunc,
-                        const std::tuple<Coeff_Indices...> &coeff_indices,
-                        const std::tuple<Xi...> &xi) const {
-    static_assert(sizeof...(Basfunc) == sizeof...(Coeff_Indices) &&
-                  sizeof...(Basfunc) == sizeof...(Xi));
-    return eval_from_precomputed_(
-        std::make_index_sequence<BoundaryCore::nsides()>{}, basfunc,
-        coeff_indices, xi);
-  }
-  /// @}
-
-private:
-  /// @brief Returns the knot indicies of boundary spline object's
-  /// knot spans containing `xi`
-  template <size_t... Is, typename... Xi>
-  inline auto find_knot_indices_(std::index_sequence<Is...>,
-                                 const std::tuple<Xi...> &xi) const {
-    return std::tuple(std::get<Is>(BoundaryCore::bdr_)
-                          .find_knot_indices(std::get<Is>(xi))...);
-  }
-
-public:
-  /// @brief Returns the knot indicies of knot spans containing `xi`
-  template <typename... Xi>
-  inline auto find_knot_indices(const std::tuple<Xi...> &xi) const {
-    return find_knot_indices_(
-        std::make_index_sequence<BoundaryCore::nsides()>{}, xi);
-  }
-
-private:
-  /// @brief Returns the values of the boundary spline spline
-  /// object's basis functions in the points `xi`
-  /// @{
-  template <deriv deriv = deriv::func, bool memory_optimized = false,
-            size_t... Is, typename... Xi>
-  inline auto eval_basfunc_(std::index_sequence<Is...>,
-                            const std::tuple<Xi...> &xi) const {
-    return std::tuple(std::get<Is>(BoundaryCore::bdr_)
-                          .template eval_basfunc<deriv, memory_optimized>(
-                              std::get<Is>(xi))...);
-  }
-
-  template <deriv deriv = deriv::func, bool memory_optimized = false,
-            size_t... Is, typename... Xi, typename... Indices>
-  inline auto eval_basfunc_(std::index_sequence<Is...>,
-                            const std::tuple<Xi...> &xi,
-                            const std::tuple<Indices...> &indices) const {
-    return std::tuple(std::get<Is>(BoundaryCore::bdr_)
-                          .template eval_basfunc<deriv, memory_optimized>(
-                              std::get<Is>(xi), std::get<Is>(indices))...);
-  }
-  /// @}
-
-public:
-  /// @brief Returns the values of the spline objects' basis
-  /// functions in the points `xi` @{
-  template <deriv deriv = deriv::func, bool memory_optimized = false,
-            typename... Xi>
-  inline auto eval_basfunc(const std::tuple<Xi...> &xi) const {
-    return eval_basfunc_<deriv, memory_optimized>(
-        std::make_index_sequence<BoundaryCore::nsides()>{}, xi);
-  }
-
-  template <deriv deriv = deriv::func, bool memory_optimized = false,
-            typename... Xi, typename... Indices>
-  inline auto eval_basfunc(const std::tuple<Xi...> &xi,
-                           const std::tuple<Indices...> &indices) const {
-    static_assert(sizeof...(Xi) == sizeof...(Indices));
-    return eval_basfunc_<deriv, memory_optimized>(
-        std::make_index_sequence<BoundaryCore::nsides()>{}, xi, indices);
-  }
-  /// @}
-
-private:
-  /// @brief Returns the indices of the boundary spline object's
-  /// coefficients corresponding to the knot indices `indices`
-  template <bool memory_optimized = false, size_t... Is, typename... Indices>
-  inline auto find_coeff_indices_(std::index_sequence<Is...>,
-                                  const std::tuple<Indices...> &indices) const {
-    return std::tuple(std::get<Is>(BoundaryCore::bdr_)
-                          .template find_coeff_indices<memory_optimized>(
-                              std::get<Is>(indices))...);
-  }
-
-public:
-  /// @brief Returns the indices of the spline objects'
-  /// coefficients corresponding to the knot indices `indices`
-  template <bool memory_optimized = false, typename... Indices>
-  inline auto find_coeff_indices(const std::tuple<Indices...> &indices) const {
-    return find_coeff_indices_<memory_optimized>(
-        std::make_index_sequence<BoundaryCore::nsides()>{}, indices);
-  }
-
-private:
-  /// @brief Returns the boundary spline object with uniformly
-  /// refined knot and coefficient vectors
-  template <size_t... Is>
-  inline auto &uniform_refine_(std::index_sequence<Is...>, int numRefine = 1,
-                               int dim = -1) {
-    (std::get<Is>(BoundaryCore::bdr_).uniform_refine(numRefine, dim), ...);
-    return *this;
-  }
-
-public:
-  /// @brief Returns the spline objects with uniformly refined
-  /// knot and coefficient vectors
-  inline auto &uniform_refine(int numRefine = 1, int dim = -1) {
-    if (dim == -1) {
-      if constexpr (BoundaryCore::spline_type::parDim() > 1)
-        uniform_refine_(std::make_index_sequence<BoundaryCore::nsides()>{},
-                        numRefine, dim);
-    } else if (dim == 0) {
-      if constexpr (BoundaryCore::nsides() == 2) {
-        // We do not refine the boundary of a curve
-      } else if constexpr (BoundaryCore::nsides() == 4) {
-        std::get<side::south - 1>(BoundaryCore::bdr_)
-            .uniform_refine(numRefine, 0);
-        std::get<side::north - 1>(BoundaryCore::bdr_)
-            .uniform_refine(numRefine, 0);
-      } else if constexpr (BoundaryCore::nsides() == 6) {
-        std::get<side::south - 1>(BoundaryCore::bdr_)
-            .uniform_refine(numRefine, 0);
-        std::get<side::north - 1>(BoundaryCore::bdr_)
-            .uniform_refine(numRefine, 0);
-        std::get<side::front - 1>(BoundaryCore::bdr_)
-            .uniform_refine(numRefine, 0);
-        std::get<side::back - 1>(BoundaryCore::bdr_)
-            .uniform_refine(numRefine, 0);
-      } else if constexpr (BoundaryCore::nsides() == 8) {
-        std::get<side::south - 1>(BoundaryCore::bdr_)
-            .uniform_refine(numRefine, 0);
-        std::get<side::north - 1>(BoundaryCore::bdr_)
-            .uniform_refine(numRefine, 0);
-        std::get<side::front - 1>(BoundaryCore::bdr_)
-            .uniform_refine(numRefine, 0);
-        std::get<side::back - 1>(BoundaryCore::bdr_)
-            .uniform_refine(numRefine, 0);
-        std::get<side::stime - 1>(BoundaryCore::bdr_)
-            .uniform_refine(numRefine, 0);
-        std::get<side::etime - 1>(BoundaryCore::bdr_)
-            .uniform_refine(numRefine, 0);
-      } else
-        throw std::runtime_error("Invalid dimension");
-    } else if (dim == 1) {
-      if constexpr (BoundaryCore::nsides() == 4) {
-        std::get<side::east - 1>(BoundaryCore::bdr_)
-            .uniform_refine(numRefine, 0);
-        std::get<side::west - 1>(BoundaryCore::bdr_)
-            .uniform_refine(numRefine, 0);
-      } else if constexpr (BoundaryCore::nsides() == 6) {
-        std::get<side::east - 1>(BoundaryCore::bdr_)
-            .uniform_refine(numRefine, 0);
-        std::get<side::west - 1>(BoundaryCore::bdr_)
-            .uniform_refine(numRefine, 0);
-        std::get<side::front - 1>(BoundaryCore::bdr_)
-            .uniform_refine(numRefine, 1);
-        std::get<side::back - 1>(BoundaryCore::bdr_)
-            .uniform_refine(numRefine, 1);
-
-      } else if constexpr (BoundaryCore::nsides() == 8) {
-        std::get<side::east - 1>(BoundaryCore::bdr_)
-            .uniform_refine(numRefine, 0);
-        std::get<side::west - 1>(BoundaryCore::bdr_)
-            .uniform_refine(numRefine, 0);
-        std::get<side::front - 1>(BoundaryCore::bdr_)
-            .uniform_refine(numRefine, 1);
-        std::get<side::back - 1>(BoundaryCore::bdr_)
-            .uniform_refine(numRefine, 1);
-        std::get<side::stime - 1>(BoundaryCore::bdr_)
-            .uniform_refine(numRefine, 1);
-        std::get<side::etime - 1>(BoundaryCore::bdr_)
-            .uniform_refine(numRefine, 1);
-      } else
-        throw std::runtime_error("Invalid dimension");
-    } else if (dim == 2) {
-      if constexpr (BoundaryCore::nsides() == 6) {
-        std::get<side::east - 1>(BoundaryCore::bdr_)
-            .uniform_refine(numRefine, 1);
-        std::get<side::west - 1>(BoundaryCore::bdr_)
-            .uniform_refine(numRefine, 1);
-        std::get<side::north - 1>(BoundaryCore::bdr_)
-            .uniform_refine(numRefine, 1);
-        std::get<side::south - 1>(BoundaryCore::bdr_)
-            .uniform_refine(numRefine, 1);
-      } else if constexpr (BoundaryCore::nsides() == 8) {
-        std::get<side::west - 1>(BoundaryCore::bdr_)
-            .uniform_refine(numRefine, 1);
-        std::get<side::east - 1>(BoundaryCore::bdr_)
-            .uniform_refine(numRefine, 1);
-        std::get<side::south - 1>(BoundaryCore::bdr_)
-            .uniform_refine(numRefine, 1);
-        std::get<side::north - 1>(BoundaryCore::bdr_)
-            .uniform_refine(numRefine, 1);
-        std::get<side::stime - 1>(BoundaryCore::bdr_)
-            .uniform_refine(numRefine, 2);
-        std::get<side::etime - 1>(BoundaryCore::bdr_)
-            .uniform_refine(numRefine, 2);
-      } else
-        throw std::runtime_error("Invalid dimension");
-    } else if (dim == 3) {
-      if constexpr (BoundaryCore::nsides() == 8) {
-        std::get<side::west - 1>(BoundaryCore::bdr_)
-            .uniform_refine(numRefine, 2);
-        std::get<side::east - 1>(BoundaryCore::bdr_)
-            .uniform_refine(numRefine, 2);
-        std::get<side::south - 1>(BoundaryCore::bdr_)
-            .uniform_refine(numRefine, 2);
-        std::get<side::north - 1>(BoundaryCore::bdr_)
-            .uniform_refine(numRefine, 2);
-        std::get<side::front - 1>(BoundaryCore::bdr_)
-            .uniform_refine(numRefine, 2);
-        std::get<side::back - 1>(BoundaryCore::bdr_)
-            .uniform_refine(numRefine, 2);
-      } else
-        throw std::runtime_error("Invalid dimension");
-    } else
-      throw std::runtime_error("Invalid dimension");
-    return *this;
-  }
-
-private:
-  /// @brief Writes the boundary spline object into a
-  /// torch::serialize::OutputArchive object
-  template <size_t... Is>
-  inline torch::serialize::OutputArchive &
-  write_(std::index_sequence<Is...>, torch::serialize::OutputArchive &archive,
-         const std::string &key = "boundary") const {
-    (std::get<Is>(BoundaryCore::bdr_)
-         .write(archive, key + ".bdr[" + std::to_string(Is) + "]"),
-     ...);
-    return archive;
-  }
-
-public:
-  /// @brief Saves the boundary spline to file
-  inline void save(const std::string &filename,
-                   const std::string &key = "boundary") const {
-    torch::serialize::OutputArchive archive;
-    write(archive, key).save_to(filename);
-  }
-
-  /// @brief Writes the boundary spline object into a
-  /// torch::serialize::OutputArchive object
-  inline torch::serialize::OutputArchive &
-  write(torch::serialize::OutputArchive &archive,
-        const std::string &key = "boundary") const {
-    write_(std::make_index_sequence<BoundaryCore::nsides()>{}, archive, key);
-    return archive;
-  }
-
-private:
-  /// @brief Loads the function space object from a
-  /// torch::serialize::InputArchive object
-  template <size_t... Is>
-  inline torch::serialize::InputArchive &
-  read_(std::index_sequence<Is...>, torch::serialize::InputArchive &archive,
-        const std::string &key = "boundary") {
-    (std::get<Is>(BoundaryCore::bdr_)
-         .read(archive, key + ".bdr[" + std::to_string(Is) + "]"),
-     ...);
-    return archive;
-  }
-
-public:
-  /// @brief Loads the boundary spline object from file
-  inline void load(const std::string &filename,
-                   const std::string &key = "boundary") {
-    torch::serialize::InputArchive archive;
-    archive.load_from(filename);
-    read(archive, key);
-  }
-
-  /// @brief Loads the boundary spline object from a
-  /// torch::serialize::InputArchive object
-  inline torch::serialize::InputArchive &
-  read(torch::serialize::InputArchive &archive,
-       const std::string &key = "boundary") {
-    read_(std::make_index_sequence<BoundaryCore::nsides()>{}, archive, key);
-    return archive;
-  }
-
-  /// @brief Returns the boundary object as XML object
-  inline pugi::xml_document to_xml(int id = 0, std::string label = "",
-                                   int index = -1) const {
-    pugi::xml_document doc;
-    pugi::xml_node root = doc.append_child("xml");
-    to_xml(root, id, label, index);
-
-    return doc;
-  }
-
-  /// @brief Returns the boundary object as XML node
-  inline pugi::xml_node &to_xml(pugi::xml_node &root, int id = 0,
-                                std::string label = "", int index = -1) const {
-    // add Boundary node
-    pugi::xml_node bdr = root.append_child("Boundary");
-
-    if (id >= 0)
-      bdr.append_attribute("id") = id;
-
-    if (index >= 0)
-      bdr.append_attribute("index") = index;
-
-    if (!label.empty())
-      bdr.append_attribute("label") = label.c_str();
-
-    int index_ = 0;
-    std::apply(
-        [&bdr, &index_](const auto &...bspline) {
-          (bspline.to_xml(bdr, -1, "", index_++), ...);
-        },
-        BoundaryCore::bdr_);
-
-    return root;
-  }
-
-  /// @brief Updates the boundary object from XML object
-  inline BoundaryCommon &from_xml(const pugi::xml_document &doc, int id = 0,
-                                  std::string label = "", int index = -1) {
-    return from_xml(doc.child("xml"), id, label, index);
-  }
-
-  /// @brief Updates the boundary object from XML node
-  inline BoundaryCommon &from_xml(const pugi::xml_node &root, int id = 0,
-                                  std::string label = "", int index = -1) {
-
-    // Loop through all boundary nodes
-    for (pugi::xml_node bdr : root.children("Boundary")) {
-
-      // Check for "Boundary" with given id, index, label
-      if ((id >= 0 ? bdr.attribute("id").as_int() == id : true) &&
-          (index >= 0 ? bdr.attribute("index").as_int() == index : true) &&
-          (!label.empty() ? bdr.attribute("label").value() == label : true)) {
-
-        int index_ = 0;
-        std::apply(
-            [&bdr, &index_](auto &...bspline) {
-              (bspline.from_xml(bdr, -1, "", index_++), ...);
-            },
-            BoundaryCore::bdr_);
-
-        return *this;
-      } else
-        continue; // try next "Boundary"
-    }
-
-    throw std::runtime_error("XML object does not provide geometry with given "
-                             "id, index, and/or label");
-    return *this;
-  }
-
-private:
-  /// @brief Returns true if both boundary spline objects are the
-  /// same
-  template <typename BoundaryCore_, size_t... Is>
-  inline bool isequal_(std::index_sequence<Is...>,
-                       const BoundaryCommon<BoundaryCore_> &other) const {
-    return (
-        (std::get<Is>(BoundaryCore::bdr_) == std::get<Is>(other.coeffs())) &&
-        ...);
-  }
-
-public:
-  /// @brief Returns true if both boundary objects are the same
-  template <typename BoundaryCore_>
-  inline bool operator==(const BoundaryCommon<BoundaryCore_> &other) const {
-    return isequal_(std::make_index_sequence<BoundaryCore::nsides()>{}, other);
-  }
-
-  /// @brief Returns true if both boundary objects are different
-  template <typename BoundaryCore_>
-  inline bool operator!=(const BoundaryCommon<BoundaryCore_> &other) const {
-    return !(
-        *this ==
-        other); // Do not change this to (*this != other) is it does not work
-  }
-
-private:
-  /// @brief Returns true if both boundary spline objects are close up to the
-  /// given tolerances
-  template <typename BoundaryCore_, size_t... Is>
-  inline bool
-  isclose_(std::index_sequence<Is...>,
-           const BoundaryCommon<BoundaryCore_> &other,
-           typename BoundaryCore::spline_type::value_type rtol,
-           typename BoundaryCore::spline_type::value_type atol) const {
-    return ((std::get<Is>(BoundaryCore::bdr_)
-                 .isclose(std::get<Is>(other.coeffs()))) &&
-            ...);
-  }
-
-public:
-  /// @brief Returns true if both boundary objects are close up to the given
-  /// tolerances
-  template <typename BoundaryCore_>
-  inline bool
-  isclose(const BoundaryCommon<BoundaryCore_> &other,
-          typename BoundaryCore::spline_type::value_type rtol =
-              typename BoundaryCore::spline_type::value_type{1e-5},
-          typename BoundaryCore::spline_type::value_type atol =
-              typename BoundaryCore::spline_type::value_type{1e-8}) const {
-    return isclose_(std::make_index_sequence<BoundaryCore::nsides()>{}, other,
-                    rtol, atol);
-  }
-
-#define GENERATE_EXPR_MACRO(r, data, name)                                     \
-private:                                                                       \
-  template <bool memory_optimized = false, size_t... Is, typename... Xi>       \
-  inline auto BOOST_PP_CAT(name, _)(std::index_sequence<Is...>,                \
-                                    const std::tuple<Xi...> &xi) const {       \
-    return std::tuple(                                                         \
-        std::get<Is>(BoundaryCore::bdr_)                                       \
-            .template name<memory_optimized>(std::get<Is>(xi))...);            \
-  }                                                                            \
-                                                                               \
-  template <bool memory_optimized = false, size_t... Is, typename... Xi,       \
-            typename... Indices>                                               \
-  inline auto BOOST_PP_CAT(name, _)(std::index_sequence<Is...>,                \
-                                    const std::tuple<Xi...> &xi,               \
-                                    const std::tuple<Indices...> &indices)     \
-      const {                                                                  \
-    return std::tuple(std::get<Is>(BoundaryCore::bdr_)                         \
-                          .template name<memory_optimized>(                    \
-                              std::get<Is>(xi), std::get<Is>(indices))...);    \
-  }                                                                            \
-                                                                               \
-  template <bool memory_optimized = false, size_t... Is, typename... Xi,       \
-            typename... Indices, typename... Coeff_Indices>                    \
-  inline auto BOOST_PP_CAT(name, _)(                                           \
-      std::index_sequence<Is...>, const std::tuple<Xi...> &xi,                 \
-      const std::tuple<Indices...> &indices,                                   \
-      const std::tuple<Coeff_Indices...> &coeff_indices) const {               \
-    return std::tuple(std::get<Is>(BoundaryCore::bdr_)                         \
-                          .template name<memory_optimized>(                    \
-                              std::get<Is>(xi), std::get<Is>(indices),         \
-                              std::get<Is>(coeff_indices))...);                \
-  }                                                                            \
-                                                                               \
-public:                                                                        \
-  template <bool memory_optimized = false, typename... Args>                   \
-  inline auto name(const Args &...args) const {                                \
-    return BOOST_PP_CAT(name, _)<memory_optimized>(                            \
-        std::make_index_sequence<BoundaryCore::nsides()>{}, args...);          \
-  }
-
-  /// @brief Auto-generated functions
-  /// @{
-  BOOST_PP_SEQ_FOR_EACH(GENERATE_EXPR_MACRO, _, GENERATE_EXPR_SEQ)
-  /// @}
-#undef GENERATE_EXPR_MACRO
-
-#define GENERATE_IEXPR_MACRO(r, data, name)                                    \
-private:                                                                       \
-  template <bool memory_optimized = false, size_t... Is, typename... Geometry, \
-            typename... Xi>                                                    \
-  inline auto BOOST_PP_CAT(name, _)(std::index_sequence<Is...>,                \
-                                    const std::tuple<Geometry...> &G,          \
-                                    const std::tuple<Xi...> &xi) const {       \
-    return std::tuple(std::get<Is>(BoundaryCore::bdr_)                         \
-                          .template name<memory_optimized>(                    \
-                              std::get<Is>(G), std::get<Is>(xi))...);          \
-  }                                                                            \
-                                                                               \
-  template <bool memory_optimized = false, size_t... Is, typename... Geometry, \
-            typename... Xi, typename... Indices>                               \
-  inline auto BOOST_PP_CAT(name, _)(                                           \
-      std::index_sequence<Is...>, const std::tuple<Geometry...> &G,            \
-      const std::tuple<Xi...> &xi, const std::tuple<Indices...> &indices)      \
-      const {                                                                  \
-    return std::tuple(                                                         \
-        std::get<Is>(BoundaryCore::bdr_)                                       \
-            .template name<memory_optimized>(                                  \
-                std::get<Is>(G), std::get<Is>(xi), std::get<Is>(indices))...); \
-  }                                                                            \
-                                                                               \
-  template <bool memory_optimized = false, size_t... Is, typename... Geometry, \
-            typename... Xi, typename... Indices, typename... Coeff_Indices>    \
-  inline auto BOOST_PP_CAT(name, _)(                                           \
-      std::index_sequence<Is...>, const std::tuple<Geometry...> &G,            \
-      const std::tuple<Xi...> &xi, const std::tuple<Indices...> &indices,      \
-      const std::tuple<Coeff_Indices...> &coeff_indices) const {               \
-    return std::tuple(std::get<Is>(BoundaryCore::bdr_)                         \
-                          .template name<memory_optimized>(                    \
-                              std::get<Is>(G), std::get<Is>(xi),               \
-                              std::get<Is>(indices),                           \
-                              std::get<Is>(coeff_indices))...);                \
-  }                                                                            \
-                                                                               \
-public:                                                                        \
-  template <bool memory_optimized = false, typename... Args>                   \
-  inline auto name(const Args &...args) const {                                \
-    return BOOST_PP_CAT(name, _)<memory_optimized>(                            \
-        std::make_index_sequence<BoundaryCore::nsides()>{}, args...);          \
-  }
-
-  /// @brief Auto-generated functions
-  /// @{
-  BOOST_PP_SEQ_FOR_EACH(GENERATE_IEXPR_MACRO, _, GENERATE_IEXPR_SEQ)
-  /// @}
-#undef GENERATE_IEXPR_MACRO
-
-  /// @brief Returns the `device` property of all splines
-  auto device() const noexcept {
-    return std::apply(
-        [](const auto &...bspline) {
-          return std::make_tuple(bspline.device()...);
-        },
-        BoundaryCore::bdr_);
-  }
-
-  /// @brief Returns the `device_index` property of all splines
-  auto device_index() const noexcept {
-    return std::apply(
-        [](const auto &...bspline) {
-          return std::make_tuple(bspline.device_index()...);
-        },
-        BoundaryCore::bdr_);
-  }
-
-  /// @brief Returns the `dtype` property of all splines
-  auto dtype() const noexcept {
-    return std::apply(
-        [](const auto &...bspline) {
-          return std::make_tuple(bspline.dtype()...);
-        },
-        BoundaryCore::bdr_);
-  }
-
-  /// @brief Returns the `layout` property of all splines
-  auto layout() const noexcept {
-    return std::apply(
-        [](const auto &...bspline) {
-          return std::make_tuple(bspline.layout()...);
-        },
-        BoundaryCore::bdr_);
-  }
-
-  /// @brief Returns the `requires_grad` property of all splines
-  auto requires_grad() const noexcept {
-    return std::apply(
-        [](const auto &...bspline) {
-          return std::make_tuple(bspline.requires_grad()...);
-        },
-        BoundaryCore::bdr_);
-  }
-
-  /// @brief Returns the `pinned_memory` property of all splines
-  auto pinned_memory() const noexcept {
-    return std::apply(
-        [](const auto &...bspline) {
-          return std::make_tuple(bspline.pinned_memory()...);
-        },
-        BoundaryCore::bdr_);
-  }
-
-  /// @brief Returns if the layout is sparse of all splines
-  auto is_sparse() const noexcept {
-    return std::apply(
-        [](const auto &...bspline) {
-          return std::make_tuple(bspline.is_sparse()...);
-        },
-        BoundaryCore::bdr_);
-  }
-
-  /// @brief Returns true if the B-spline is uniform of all splines
-  auto is_uniform() const noexcept {
-    return std::apply(
-        [](const auto &...bspline) {
-          return std::make_tuple(bspline.is_uniform()...);
-        },
-        BoundaryCore::bdr_);
-  }
-
-  /// @brief Returns true if the B-spline is non-uniform if all splines
-  auto is_nonuniform() const noexcept {
-    return std::apply(
-        [](const auto &...bspline) {
-          return std::make_tuple(bspline.is_nonuniform()...);
-        },
-        BoundaryCore::bdr_);
-  }
-
-  /// @brief Sets the boundary object's `requires_grad` property
-  BoundaryCommon &set_requires_grad(bool requires_grad) {
-    std::apply(
-        [requires_grad](const auto &...bspline) {
-          (bspline.set_requires_grad(requires_grad), ...);
-        },
-        BoundaryCore::bdr_);
-
-    return *this;
-  }
-
-  /// @brief Returns a copy of the boundary object with settings from options
-  template <typename real_t> inline auto to(Options<real_t> options) const {
-    using boundary_type = BoundaryCommon<iganet::BoundaryCore<
-        decltype(typename BoundaryCore::spline_type{}.template to(options)),
-        BoundaryCore::spline_type::parDim()>>;
-
-    return boundary_type(std::apply(
-        [&options](const auto &...bspline) {
-          return std::make_tuple(bspline.template to(options)...);
-        },
-        BoundaryCore::bdr_));
-  }
-
-  /// @brief Returns a copy of the boundary object with settings from device
-  inline auto to(torch::Device device) const {
-    return BoundaryCommon(std::apply(
-        [&device](const auto &...bspline) {
-          return std::make_tuple(bspline.to(device)...);
-        },
-        BoundaryCore::bdr_));
-  }
-
-  /// @brief Returns a copy of the boundary object with real_t type
-  template <typename real_t> inline auto to() const {
-    using boundary_type = BoundaryCommon<iganet::BoundaryCore<
-        decltype(typename BoundaryCore::spline_type{}.template to<real_t>()),
-        BoundaryCore::spline_type::parDim()>>;
-
-    return boundary_type(std::apply(
-        [](const auto &...bspline) {
-          return std::make_tuple(bspline.template to<real_t>()...);
-        },
-        BoundaryCore::bdr_));
-  }
-};
-
-/// @brief Boundary
-template <typename Spline>
-using Boundary = BoundaryCommon<BoundaryCore<Spline, Spline::parDim()>>;
-
-/// @brief Print (as string) a Boundary object
-template <typename Spline>
-inline std::ostream &operator<<(std::ostream &os, const Boundary<Spline> &obj) {
-  obj.pretty_print(os);
-  return os;
-}
-
-} // namespace iganet
->>>>>>> 0196b8a1
+/**
+   @file include/boundary.hpp
+
+   @brief Boundary treatment
+
+   @author Matthias Moller
+
+   @copyright This file is part of the IgANet project
+
+   This Source Code Form is subject to the terms of the Mozilla Public
+   License, v. 2.0. If a copy of the MPL was not distributed with this
+   file, You can obtain one at http://mozilla.org/MPL/2.0/.
+*/
+
+#pragma once
+
+#include <boost/preprocessor/cat.hpp>
+#include <boost/preprocessor/seq/for_each.hpp>
+
+#include <bspline.hpp>
+
+namespace iganet {
+
+/// @brief Identifiers for topological sides
+enum side {
+  west = 1,
+  east = 2,
+  south = 3,
+  north = 4,
+  front = 5,
+  back = 6,
+  stime = 7,
+  etime = 8,
+  left = 1,
+  right = 2,
+  down = 3,
+  up = 4,
+  none = 0
+};
+
+/// @brief BoundaryCore
+template <typename Spline, short_t> class BoundaryCore;
+
+/// @brief BoundaryCore (1d specialization)
+///
+/// This specialization has 2 sides
+/// - west (u=0)
+/// - east (u=1)
+template <typename Spline>
+class BoundaryCore<Spline, /* parDim */ 1> : public utils::Serializable,
+                                             private utils::FullQualifiedName {
+  /// @brief Enable access to private members
+  template <typename BoundaryCore> friend class BoundaryCommon;
+
+protected:
+  /// @brief Spline type
+  using spline_type = Spline;
+
+  /// @brief Boundary spline type
+  using boundary_spline_type =
+      typename Spline::template derived_self_type<typename Spline::value_type,
+                                                  Spline::geoDim()>;
+
+  /// @brief Deduces the derived boundary spline type when exposed
+  /// to a different class template parameter `real_t`
+  template <typename real_t>
+  using real_derived_boundary_spline_type =
+      typename Spline::template derived_self_type<real_t, Spline::geoDim()>;
+
+  /// @brief Tuple of splines
+  std::tuple<boundary_spline_type, boundary_spline_type> bdr_;
+
+public:
+  /// @brief Boundary type
+  using boundary_type = decltype(bdr_);
+
+  /// @brief Evaluation type
+  using eval_type = std::tuple<torch::Tensor, torch::Tensor>;
+
+  /// @brief Default constructor
+  BoundaryCore(Options<typename Spline::value_type> options =
+                   Options<typename Spline::value_type>{})
+      : bdr_({boundary_spline_type(options), boundary_spline_type(options)}) {}
+
+  /// @brief Copy constructor
+  BoundaryCore(const boundary_type &bdr_) : bdr_(bdr_) {}
+
+  /// @brief Move constructor
+  BoundaryCore(boundary_type &&bdr_) : bdr_(bdr_) {}
+
+  /// @brief Copy/clone constructor
+  BoundaryCore(const BoundaryCore &other, bool clone)
+      : bdr_(clone ? std::apply(
+                         [](const auto &...bspline) {
+                           return std::make_tuple(bspline.clone()...);
+                         },
+                         other.coeffs())
+                   : other.coeffs()) {}
+
+  /// @brief Constructor
+  BoundaryCore(const std::array<int64_t, 1> &, enum init init = init::zeros,
+               Options<typename Spline::value_type> options =
+                   Options<typename Spline::value_type>{})
+      : bdr_({boundary_spline_type(std::array<int64_t, 0>{}, init, options),
+              boundary_spline_type(std::array<int64_t, 0>{}, init, options)}) {}
+
+  /// @brief Constructor
+  BoundaryCore(const std::array<std::vector<typename Spline::value_type>, 1> &,
+               enum init init = init::zeros,
+               Options<typename Spline::value_type> options =
+                   Options<typename Spline::value_type>{})
+      : bdr_({boundary_spline_type(std::array<int64_t, 0>{}, init, options),
+              boundary_spline_type(std::array<int64_t, 0>{}, init, options)}) {}
+
+  /// @brief Sets the coefficients of all spline objects from a
+  /// single tensor that holds both boundary and inner coefficients
+  ///
+  /// @param[in] tensor Tensor from which to extract the coefficients
+  ///
+  /// @result Updates spline object
+  inline auto &from_full_tensor(const torch::Tensor &tensor) {
+
+    if (tensor.dim() > 1) {
+      auto tensor_view = tensor.view({Spline::controlPointDim(), -1, tensor.size(-1)});
+
+      side<west>().from_tensor(tensor_view.index({torch::indexing::Slice(), 0})
+                                   .reshape({-1, tensor.size(-1)}));
+      side<east>().from_tensor(tensor_view.index({torch::indexing::Slice(), -1})
+                                   .reshape({-1, tensor.size(-1)}));
+    } else {
+      auto tensor_view = tensor.view({Spline::controlPointDim(), -1});
+
+      side<west>().from_tensor(
+          tensor_view.index({torch::indexing::Slice(), 0}).flatten());
+      side<east>().from_tensor(
+          tensor_view.index({torch::indexing::Slice(), -1}).flatten());
+    }
+    return *this;
+  }
+
+  /// @brief Returns the number of sides
+  inline static constexpr short_t nsides() { return side::east; }
+
+  /// @brief Returns constant reference to side-th Spline
+  template <short_t s> inline constexpr auto &side() const {
+    static_assert(s > none && s <= nsides());
+    return std::get<s - 1>(bdr_);
+  }
+
+  /// @brief Returns non-constant reference to side-th Spline
+  template <short_t s> inline constexpr auto &side() {
+    static_assert(s > none && s <= nsides());
+    return std::get<s - 1>(bdr_);
+  }
+
+  /// @brief Returns a constant reference to the array of
+  /// coefficients for all boundary segments.
+  inline constexpr auto &coeffs() const { return bdr_; }
+
+  /// @brief Returns a non-constant reference to the array of
+  /// coefficients for all boundary segments.
+  inline constexpr auto &coeffs() { return bdr_; }
+
+  /// @brief Returns the total number of coefficients
+  inline int64_t ncumcoeffs() const {
+    int64_t s = 0;
+    s += side<west>().ncumcoeffs();
+    s += side<east>().ncumcoeffs();
+
+    return s;
+  }
+
+  /// @brief Returns a string representation of the Boundary object
+  inline virtual void
+  pretty_print(std::ostream &os = Log(log::info)) const noexcept override {
+    os << name() << "(\n"
+       << "west = " << side<west>() << "\n"
+       << "east = " << side<east>() << "\n)";
+  }
+
+  /// @brief Returns the boundary object as JSON object
+  inline nlohmann::json to_json() const override {
+    nlohmann::json json;
+    json["west"] = side<west>().to_json();
+    json["east"] = side<east>().to_json();
+
+    return json;
+  }
+
+  /// @brief Updates the boundary object from JSON object
+  inline BoundaryCore &from_json(const nlohmann::json &json) {
+    side<west>().from_json(json["west"]);
+    side<east>().from_json(json["east"]);
+
+    return *this;
+  }
+
+  /// @brief Returns the Greville abscissae
+  inline eval_type greville() const {
+    return eval_type{side<west>().greville(), side<east>().greville()};
+  }
+};
+
+/// @brief BoundaryCore (2d specialization)
+///
+/// This specialization has 4 sides
+/// - west  (u=0, v  )
+/// - east  (u=1, v  )
+/// - south (u,   v=0)
+/// - north (u,   v=1)
+template <typename Spline>
+class BoundaryCore<Spline, /* parDim */ 2> : public utils::Serializable,
+                                             private utils::FullQualifiedName {
+  /// @brief Enable access to private members
+  template <typename BoundaryCore> friend class BoundaryCommon;
+
+protected:
+  /// @brief Spline type
+  using spline_type = Spline;
+
+  /// @brief Boundary spline type
+  using boundary_spline_type = std::tuple<
+      typename Spline::template derived_self_type<
+          typename Spline::value_type, Spline::geoDim(), Spline::degree(1)>,
+      typename Spline::template derived_self_type<
+          typename Spline::value_type, Spline::geoDim(), Spline::degree(0)>>;
+
+  /// @brief Deduces the derived boundary spline type when exposed
+  /// to a different class template parameter `real_t`
+  template <typename real_t>
+  using real_derived_boundary_spline_type =
+      std::tuple<typename Spline::template derived_self_type<
+                     real_t, Spline::geoDim(), Spline::degree(1)>,
+                 typename Spline::template derived_self_type<
+                     real_t, Spline::geoDim(), Spline::degree(0)>>;
+
+  /// @brief Tuple of splines
+  std::tuple<typename std::tuple_element_t<0, boundary_spline_type>,
+             typename std::tuple_element_t<0, boundary_spline_type>,
+             typename std::tuple_element_t<1, boundary_spline_type>,
+             typename std::tuple_element_t<1, boundary_spline_type>>
+      bdr_;
+
+public:
+  /// @brief Boundary type
+  using boundary_type = decltype(bdr_);
+
+  /// @brief Evaluation type
+  using eval_type = std::tuple<utils::TensorArray<1>, utils::TensorArray<1>,
+                               utils::TensorArray<1>, utils::TensorArray<1>>;
+
+  /// @brief Default constructor
+  BoundaryCore(Options<typename Spline::value_type> options =
+                   Options<typename Spline::value_type>{})
+      : bdr_({std::tuple_element_t<0, boundary_spline_type>(options),
+              std::tuple_element_t<0, boundary_spline_type>(options),
+              std::tuple_element_t<1, boundary_spline_type>(options),
+              std::tuple_element_t<1, boundary_spline_type>(options)}) {}
+
+  /// @brief Copy constructor
+  BoundaryCore(const boundary_type &bdr_) : bdr_(bdr_) {}
+
+  /// @brief Move constructor
+  BoundaryCore(boundary_type &&bdr_) : bdr_(bdr_) {}
+
+  /// @brief Copy/clone constructor
+  BoundaryCore(const BoundaryCore &other, bool clone)
+      : bdr_(clone ? std::apply(
+                         [](const auto &...bspline) {
+                           return std::make_tuple(bspline.clone()...);
+                         },
+                         other.coeffs())
+                   : other.coeffs()) {}
+
+  /// @brief Constructor
+  BoundaryCore(const std::array<int64_t, 2> &ncoeffs,
+               enum init init = init::zeros,
+               Options<typename Spline::value_type> options =
+                   Options<typename Spline::value_type>{})
+      : bdr_({std::tuple_element_t<0, boundary_spline_type>(
+                  std::array<int64_t, 1>({ncoeffs[1]}), init, options),
+              std::tuple_element_t<0, boundary_spline_type>(
+                  std::array<int64_t, 1>({ncoeffs[1]}), init, options),
+              std::tuple_element_t<1, boundary_spline_type>(
+                  std::array<int64_t, 1>({ncoeffs[0]}), init, options),
+              std::tuple_element_t<1, boundary_spline_type>(
+                  std::array<int64_t, 1>({ncoeffs[0]}), init, options)}) {}
+
+  /// @brief Constructor
+  BoundaryCore(
+      const std::array<std::vector<typename Spline::value_type>, 2> &kv,
+      enum init init = init::zeros,
+      Options<typename Spline::value_type> options =
+          Options<typename Spline::value_type>{})
+      : bdr_({std::tuple_element_t<0, boundary_spline_type>(
+                  std::array<std::vector<typename Spline::value_type>, 1>(
+                      {kv[1]}),
+                  init, options),
+              std::tuple_element_t<0, boundary_spline_type>(
+                  std::array<std::vector<typename Spline::value_type>, 1>(
+                      {kv[1]}),
+                  init, options),
+              std::tuple_element_t<1, boundary_spline_type>(
+                  std::array<std::vector<typename Spline::value_type>, 1>(
+                      {kv[0]}),
+                  init, options),
+              std::tuple_element_t<1, boundary_spline_type>(
+                  std::array<std::vector<typename Spline::value_type>, 1>(
+                      {kv[0]}),
+                  init, options)}) {}
+
+  /// @brief Sets the coefficients of all spline objects from a
+  /// single tensor that holds both boundary and inner coefficients
+  ///
+  /// @param[in] tensor Tensor from which to extract the coefficients
+  ///
+  /// @result Updates spline object
+  inline auto &from_full_tensor(const torch::Tensor &tensor) {
+
+    if (tensor.dim() > 1) {
+      auto tensor_view =
+          tensor.view({Spline::controlPointDim(), side<west>().ncoeffs(0),
+                       side<south>().ncoeffs(0), tensor.size(-1)});
+
+      side<west>().from_tensor(
+          tensor_view
+              .index({torch::indexing::Slice(), torch::indexing::Slice(), 0})
+              .reshape({-1, tensor.size(-1)}));
+      side<east>().from_tensor(
+          tensor_view
+              .index({torch::indexing::Slice(), torch::indexing::Slice(), -1})
+              .reshape({-1, tensor.size(-1)}));
+      side<south>().from_tensor(
+          tensor_view
+              .index({torch::indexing::Slice(), 0, torch::indexing::Slice()})
+              .reshape({-1, tensor.size(-1)}));
+      side<north>().from_tensor(
+          tensor_view
+              .index({torch::indexing::Slice(), -1, torch::indexing::Slice()})
+              .reshape({-1, tensor.size(-1)}));
+    } else {
+      auto tensor_view = tensor.view({Spline::controlPointDim(), side<west>().ncoeffs(0),
+                                      side<south>().ncoeffs(0)});
+
+      side<west>().from_tensor(
+          tensor_view
+              .index({torch::indexing::Slice(), torch::indexing::Slice(), 0})
+              .flatten());
+      side<east>().from_tensor(
+          tensor_view
+              .index({torch::indexing::Slice(), torch::indexing::Slice(), -1})
+              .flatten());
+      side<south>().from_tensor(
+          tensor_view
+              .index({torch::indexing::Slice(), 0, torch::indexing::Slice()})
+              .flatten());
+      side<north>().from_tensor(
+          tensor_view
+              .index({torch::indexing::Slice(), -1, torch::indexing::Slice()})
+              .flatten());
+    }
+    return *this;
+  }
+
+  /// @brief Returns the number of sides
+  inline static constexpr short_t nsides() { return side::north; }
+
+  /// @brief Returns constant reference to the s-th side's spline
+  template <short_t s> inline constexpr auto &side() const {
+    static_assert(s > none && s <= nsides());
+    return std::get<s - 1>(bdr_);
+  }
+
+  /// @brief Returns non-constant reference to the s-th side's spline
+  template <short_t s> inline constexpr auto &side() {
+    static_assert(s > none && s <= nsides());
+    return std::get<s - 1>(bdr_);
+  }
+
+  /// @brief Returns a constant reference to the array of
+  /// coefficients for all boundary segments.
+  inline constexpr auto &coeffs() const { return bdr_; }
+
+  /// @brief Returns a non-constant reference to the array of
+  /// coefficients for all boundary segments.
+  inline constexpr auto &coeffs() { return bdr_; }
+
+  /// @brief Returns the total number of coefficients
+  inline int64_t ncumcoeffs() const {
+    int64_t s = 0;
+    s += side<west>().ncumcoeffs();
+    s += side<east>().ncumcoeffs();
+    s += side<south>().ncumcoeffs();
+    s += side<north>().ncumcoeffs();
+
+    return s;
+  }
+
+  /// @brief Returns a string representation of the Boundary object
+  inline virtual void
+  pretty_print(std::ostream &os = Log(log::info)) const noexcept override {
+    os << name() << "(\n"
+       << "west = " << side<west>() << "\n"
+       << "east = " << side<east>() << "\n"
+       << "south = " << side<south>() << "\n"
+       << "north = " << side<north>() << "\n)";
+  }
+
+  /// @brief Returns the boundary object as JSON object
+  inline nlohmann::json to_json() const override {
+    nlohmann::json json;
+    json["west"] = side<west>().to_json();
+    json["east"] = side<east>().to_json();
+    json["south"] = side<south>().to_json();
+    json["north"] = side<north>().to_json();
+
+    return json;
+  }
+
+  /// @brief Updates the boundary object from JSON object
+  inline BoundaryCore &from_json(const nlohmann::json &json) {
+    side<west>().from_json(json["west"]);
+    side<east>().from_json(json["east"]);
+    side<south>().from_json(json["south"]);
+    side<north>().from_json(json["north"]);
+
+    return *this;
+  }
+
+  /// @brief Returns the Greville abscissae
+  inline eval_type greville() const {
+    return eval_type{side<west>().greville(), side<east>().greville(),
+                     side<south>().greville(), side<north>().greville()};
+  }
+};
+
+/// @brief BoundaryCore (3d specialization)
+///
+/// This specialization has 6 sides
+/// - west  (u=0, v,   w)
+/// - east  (u=1, v,   w)
+/// - south (u,   v=0, w)
+/// - north (u,   v=1, w)
+/// - front (u,   v,   w=0)
+/// - back  (u,   v,   w=1)
+template <typename Spline>
+class BoundaryCore<Spline, /* parDim */ 3> : public utils::Serializable,
+                                             private utils::FullQualifiedName {
+  /// @brief Enable access to private members
+  template <typename BoundaryCore> friend class BoundaryCommon;
+
+protected:
+  /// @brief Spline type
+  using spline_type = Spline;
+
+  /// @brief Boundary spline type
+  using boundary_spline_type =
+      std::tuple<typename Spline::template derived_self_type<
+                     typename Spline::value_type, Spline::geoDim(),
+                     Spline::degree(1), Spline::degree(2)>,
+                 typename Spline::template derived_self_type<
+                     typename Spline::value_type, Spline::geoDim(),
+                     Spline::degree(0), Spline::degree(2)>,
+                 typename Spline::template derived_self_type<
+                     typename Spline::value_type, Spline::geoDim(),
+                     Spline::degree(0), Spline::degree(1)>>;
+
+  /// @brief Deduces the derived boundary spline type when exposed
+  /// to a different class template parameter `real_t`
+  template <typename real_t>
+  using real_derived_boundary_spline_type = std::tuple<
+      typename Spline::template derived_self_type<
+          real_t, Spline::geoDim(), Spline::degree(1), Spline::degree(2)>,
+      typename Spline::template derived_self_type<
+          real_t, Spline::geoDim(), Spline::degree(0), Spline::degree(2)>,
+      typename Spline::template derived_self_type<
+          real_t, Spline::geoDim(), Spline::degree(0), Spline::degree(1)>>;
+
+  /// @brief Tuple of splines
+  std::tuple<typename std::tuple_element_t<0, boundary_spline_type>,
+             typename std::tuple_element_t<0, boundary_spline_type>,
+             typename std::tuple_element_t<1, boundary_spline_type>,
+             typename std::tuple_element_t<1, boundary_spline_type>,
+             typename std::tuple_element_t<2, boundary_spline_type>,
+             typename std::tuple_element_t<2, boundary_spline_type>>
+      bdr_;
+
+public:
+  /// @brief Boundary type
+  using boundary_type = decltype(bdr_);
+
+  /// @brief Evaluation type
+  using eval_type = std::tuple<utils::TensorArray<2>, utils::TensorArray<2>,
+                               utils::TensorArray<2>, utils::TensorArray<2>,
+                               utils::TensorArray<2>, utils::TensorArray<2>>;
+
+  /// @brief Default constructor
+  BoundaryCore(Options<typename Spline::value_type> options =
+                   Options<typename Spline::value_type>{})
+      : bdr_({std::tuple_element_t<0, boundary_spline_type>(options),
+              std::tuple_element_t<0, boundary_spline_type>(options),
+              std::tuple_element_t<1, boundary_spline_type>(options),
+              std::tuple_element_t<1, boundary_spline_type>(options),
+              std::tuple_element_t<2, boundary_spline_type>(options),
+              std::tuple_element_t<2, boundary_spline_type>(options)}) {}
+
+  /// @brief Copy constructor
+  BoundaryCore(const boundary_type &bdr_) : bdr_(bdr_) {}
+
+  /// @brief Move constructor
+  BoundaryCore(boundary_type &&bdr_) : bdr_(bdr_) {}
+
+  /// @brief Copy/clone constructor
+  BoundaryCore(const BoundaryCore &other, bool clone)
+      : bdr_(clone ? std::apply(
+                         [](const auto &...bspline) {
+                           return std::make_tuple(bspline.clone()...);
+                         },
+                         other.coeffs())
+                   : other.coeffs()) {}
+
+  /// @brief Constructor
+  BoundaryCore(const std::array<int64_t, 3> &ncoeffs,
+               enum init init = init::zeros,
+               Options<typename Spline::value_type> options =
+                   Options<typename Spline::value_type>{})
+      : bdr_({std::tuple_element_t<0, boundary_spline_type>(
+                  std::array<int64_t, 2>({ncoeffs[1], ncoeffs[2]}), init,
+                  options),
+              std::tuple_element_t<0, boundary_spline_type>(
+                  std::array<int64_t, 2>({ncoeffs[1], ncoeffs[2]}), init,
+                  options),
+              std::tuple_element_t<1, boundary_spline_type>(
+                  std::array<int64_t, 2>({ncoeffs[0], ncoeffs[2]}), init,
+                  options),
+              std::tuple_element_t<1, boundary_spline_type>(
+                  std::array<int64_t, 2>({ncoeffs[0], ncoeffs[2]}), init,
+                  options),
+              std::tuple_element_t<2, boundary_spline_type>(
+                  std::array<int64_t, 2>({ncoeffs[0], ncoeffs[1]}), init,
+                  options),
+              std::tuple_element_t<2, boundary_spline_type>(
+                  std::array<int64_t, 2>({ncoeffs[0], ncoeffs[1]}), init,
+                  options)}) {}
+
+  /// @brief Constructor
+  BoundaryCore(
+      const std::array<std::vector<typename Spline::value_type>, 3> &kv,
+      enum init init = init::zeros,
+      Options<typename Spline::value_type> options =
+          Options<typename Spline::value_type>{})
+      : bdr_({std::tuple_element_t<0, boundary_spline_type>(
+                  std::array<std::vector<typename Spline::value_type>, 2>(
+                      {kv[1], kv[2]}),
+                  init, options),
+              std::tuple_element_t<0, boundary_spline_type>(
+                  std::array<std::vector<typename Spline::value_type>, 2>(
+                      {kv[1], kv[2]}),
+                  init, options),
+              std::tuple_element_t<1, boundary_spline_type>(
+                  std::array<std::vector<typename Spline::value_type>, 2>(
+                      {kv[0], kv[2]}),
+                  init, options),
+              std::tuple_element_t<1, boundary_spline_type>(
+                  std::array<std::vector<typename Spline::value_type>, 2>(
+                      {kv[0], kv[2]}),
+                  init, options),
+              std::tuple_element_t<2, boundary_spline_type>(
+                  std::array<std::vector<typename Spline::value_type>, 2>(
+                      {kv[0], kv[1]}),
+                  init, options),
+              std::tuple_element_t<2, boundary_spline_type>(
+                  std::array<std::vector<typename Spline::value_type>, 2>(
+                      {kv[0], kv[1]}),
+                  init, options)}) {}
+
+  /// @brief Sets the coefficients of all spline objects from a
+  /// single tensor that holds both boundary and inner coefficients
+  ///
+  /// @param[in] tensor Tensor from which to extract the coefficients
+  ///
+  /// @result Updates spline object
+  inline auto &from_full_tensor(const torch::Tensor &tensor) {
+
+    if (tensor.dim() > 1) {
+      auto tensor_view = tensor.view(
+          {Spline::controlPointDim(), side<west>().ncoeffs(1), side<west>().ncoeffs(0),
+           side<south>().ncoeffs(0), tensor.size(-1)});
+
+      side<west>().from_tensor(
+          tensor_view
+              .index({torch::indexing::Slice(), torch::indexing::Slice(),
+                      torch::indexing::Slice(), 0})
+              .reshape({-1, tensor.size(-1)}));
+      side<east>().from_tensor(
+          tensor_view
+              .index({torch::indexing::Slice(), torch::indexing::Slice(),
+                      torch::indexing::Slice(), -1})
+              .reshape({-1, tensor.size(-1)}));
+      side<south>().from_tensor(
+          tensor_view
+              .index({torch::indexing::Slice(), torch::indexing::Slice(), 0,
+                      torch::indexing::Slice()})
+              .reshape({-1, tensor.size(-1)}));
+      side<north>().from_tensor(
+          tensor_view
+              .index({torch::indexing::Slice(), torch::indexing::Slice(), -1,
+                      torch::indexing::Slice()})
+              .reshape({-1, tensor.size(-1)}));
+      side<front>().from_tensor(
+          tensor_view
+              .index({torch::indexing::Slice(), 0, torch::indexing::Slice(),
+                      torch::indexing::Slice()})
+              .reshape({-1, tensor.size(-1)}));
+      side<back>().from_tensor(
+          tensor_view
+              .index({torch::indexing::Slice(), -1, torch::indexing::Slice(),
+                      torch::indexing::Slice()})
+              .reshape({-1, tensor.size(-1)}));
+    } else {
+      auto tensor_view =
+          tensor.view({Spline::controlPointDim(), side<west>().ncoeffs(1),
+                       side<west>().ncoeffs(0), side<south>().ncoeffs(0)});
+
+      side<west>().from_tensor(
+          tensor_view
+              .index({torch::indexing::Slice(), torch::indexing::Slice(),
+                      torch::indexing::Slice(), 0})
+              .flatten());
+      side<east>().from_tensor(
+          tensor_view
+              .index({torch::indexing::Slice(), torch::indexing::Slice(),
+                      torch::indexing::Slice(), -1})
+              .flatten());
+
+      side<south>().from_tensor(
+          tensor_view
+              .index({torch::indexing::Slice(), torch::indexing::Slice(), 0,
+                      torch::indexing::Slice()})
+              .flatten());
+      side<north>().from_tensor(
+          tensor_view
+              .index({torch::indexing::Slice(), torch::indexing::Slice(), -1,
+                      torch::indexing::Slice()})
+              .flatten());
+
+      side<front>().from_tensor(
+          tensor_view
+              .index({torch::indexing::Slice(), 0, torch::indexing::Slice(),
+                      torch::indexing::Slice()})
+              .flatten());
+      side<back>().from_tensor(
+          tensor_view
+              .index({torch::indexing::Slice(), -1, torch::indexing::Slice(),
+                      torch::indexing::Slice()})
+              .flatten());
+    }
+    return *this;
+  }
+
+  /// @brief Returns the number of sides
+  inline static constexpr short_t nsides() { return side::back; }
+
+  /// @brief Returns constant reference to side-th spline
+  template <short_t s> inline constexpr auto &side() const {
+    static_assert(s > none && s <= nsides());
+    return std::get<s - 1>(bdr_);
+  }
+
+  /// @brief Returns non-constant reference to side-th spline
+  template <short_t s> inline constexpr auto &side() {
+    static_assert(s > none && s <= nsides());
+    return std::get<s - 1>(bdr_);
+  }
+
+  /// @brief Returns a constant reference to the array of
+  /// coefficients for all boundary segments.
+  inline constexpr auto &coeffs() const { return bdr_; }
+
+  /// @brief Returns a non-constant reference to the array of
+  /// coefficients for all boundary segments.
+  inline constexpr auto &coeffs() { return bdr_; }
+
+  /// @brief Returns the total number of coefficients
+  inline int64_t ncumcoeffs() const {
+    int64_t s = 0;
+    s += side<west>().ncumcoeffs();
+    s += side<east>().ncumcoeffs();
+    s += side<south>().ncumcoeffs();
+    s += side<north>().ncumcoeffs();
+    s += side<front>().ncumcoeffs();
+    s += side<back>().ncumcoeffs();
+
+    return s;
+  }
+
+  /// @brief Returns a string representation of the Boundary object
+  inline virtual void
+  pretty_print(std::ostream &os = Log(log::info)) const noexcept override {
+    os << name() << "(\n"
+       << "west = " << side<west>() << "\n"
+       << "east = " << side<east>() << "\n"
+       << "south = " << side<south>() << "\n"
+       << "north = " << side<north>() << "\n"
+       << "front = " << side<front>() << "\n"
+       << "back = " << side<back>() << "\n)";
+  }
+
+  /// @brief Returns the boundary object as JSON object
+  inline nlohmann::json to_json() const override {
+    nlohmann::json json;
+    json["west"] = side<west>().to_json();
+    json["east"] = side<east>().to_json();
+    json["south"] = side<south>().to_json();
+    json["north"] = side<north>().to_json();
+    json["front"] = side<front>().to_json();
+    json["back"] = side<back>().to_json();
+
+    return json;
+  }
+
+  /// @brief Updates the boundary object from JSON object
+  inline BoundaryCore &from_json(const nlohmann::json &json) {
+    side<west>().from_json(json["west"]);
+    side<east>().from_json(json["east"]);
+    side<south>().from_json(json["south"]);
+    side<north>().from_json(json["north"]);
+    side<front>().from_json(json["front"]);
+    side<back>().from_json(json["back"]);
+
+    return *this;
+  }
+
+  /// @brief Returns the Greville abscissae
+  inline eval_type greville() const {
+    return eval_type{side<west>().greville(),  side<east>().greville(),
+                     side<south>().greville(), side<north>().greville(),
+                     side<front>().greville(), side<back>().greville()};
+  }
+};
+
+/// @brief BoundaryCore (4d specialization)
+///
+/// This specialization has 8 sides
+/// - west  (u=0, v,   w,   t)
+/// - east  (u=1, v,   w,   t)
+/// - south (u,   v=0, w,   t)
+/// - north (u,   v=1, w,   t)
+/// - front (u,   v,   w=0, t)
+/// - back  (u,   v,   w=1, t)
+/// - stime (u,   v,   w,   t=0)
+/// - etime (u,   v,   w,   t=1)
+template <typename Spline>
+class BoundaryCore<Spline, /* parDim */ 4> : public utils::Serializable,
+                                             private utils::FullQualifiedName {
+  /// @brief Enable access to private members
+  template <typename BoundaryCore> friend class BoundaryCommon;
+
+protected:
+  /// @brief Spline type
+  using spline_type = Spline;
+
+  /// @brief Array storing the degrees
+  using boundary_spline_type =
+      std::tuple<typename Spline::template derived_self_type<
+                     typename Spline::value_type, Spline::geoDim(),
+                     Spline::degree(1), Spline::degree(2), Spline::degree(3)>,
+                 typename Spline::template derived_self_type<
+                     typename Spline::value_type, Spline::geoDim(),
+                     Spline::degree(0), Spline::degree(2), Spline::degree(3)>,
+                 typename Spline::template derived_self_type<
+                     typename Spline::value_type, Spline::geoDim(),
+                     Spline::degree(0), Spline::degree(1), Spline::degree(3)>,
+                 typename Spline::template derived_self_type<
+                     typename Spline::value_type, Spline::geoDim(),
+                     Spline::degree(0), Spline::degree(1), Spline::degree(2)>>;
+
+  /// @brief Deduces the derived boundary spline type when exposed
+  /// to a different class template parameter `real_t`
+  template <typename real_t>
+  using real_derived_boundary_spline_type =
+      std::tuple<typename Spline::template derived_self_type<
+                     real_t, Spline::geoDim(), Spline::degree(1),
+                     Spline::degree(2), Spline::degree(3)>,
+                 typename Spline::template derived_self_type<
+                     real_t, Spline::geoDim(), Spline::degree(0),
+                     Spline::degree(2), Spline::degree(3)>,
+                 typename Spline::template derived_self_type<
+                     real_t, Spline::geoDim(), Spline::degree(0),
+                     Spline::degree(1), Spline::degree(3)>,
+                 typename Spline::template derived_self_type<
+                     real_t, Spline::geoDim(), Spline::degree(0),
+                     Spline::degree(1), Spline::degree(2)>>;
+
+  /// @brief Tuple of splines
+  std::tuple<typename std::tuple_element_t<0, boundary_spline_type>,
+             typename std::tuple_element_t<0, boundary_spline_type>,
+             typename std::tuple_element_t<1, boundary_spline_type>,
+             typename std::tuple_element_t<1, boundary_spline_type>,
+             typename std::tuple_element_t<2, boundary_spline_type>,
+             typename std::tuple_element_t<2, boundary_spline_type>,
+             typename std::tuple_element_t<3, boundary_spline_type>,
+             typename std::tuple_element_t<3, boundary_spline_type>>
+      bdr_;
+
+public:
+  /// @brief Boundary type
+  using boundary_type = decltype(bdr_);
+
+  /// @brief Evaluation type
+  using eval_type = std::tuple<utils::TensorArray<3>, utils::TensorArray<3>,
+                               utils::TensorArray<3>, utils::TensorArray<3>,
+                               utils::TensorArray<3>, utils::TensorArray<3>,
+                               utils::TensorArray<3>, utils::TensorArray<3>>;
+
+  /// @brief Default constructor
+  BoundaryCore(Options<typename Spline::value_type> options =
+                   Options<typename Spline::value_type>{})
+      : bdr_({std::tuple_element_t<0, boundary_spline_type>(options),
+              std::tuple_element_t<0, boundary_spline_type>(options),
+              std::tuple_element_t<1, boundary_spline_type>(options),
+              std::tuple_element_t<1, boundary_spline_type>(options),
+              std::tuple_element_t<2, boundary_spline_type>(options),
+              std::tuple_element_t<2, boundary_spline_type>(options),
+              std::tuple_element_t<3, boundary_spline_type>(options),
+              std::tuple_element_t<3, boundary_spline_type>(options)}) {}
+
+  /// @brief Copy constructor
+  BoundaryCore(const boundary_type &bdr_) : bdr_(bdr_) {}
+
+  /// @brief Move constructor
+  BoundaryCore(boundary_type &&bdr_) : bdr_(bdr_) {}
+
+  /// @brief Copy/clone constructor
+  BoundaryCore(const BoundaryCore &other, bool clone)
+      : bdr_(clone ? std::apply(
+                         [](const auto &...bspline) {
+                           return std::make_tuple(bspline.clone()...);
+                         },
+                         other.coeffs())
+                   : other.coeffs()) {}
+
+  /// @brief Constructor
+  BoundaryCore(const std::array<int64_t, 4> &ncoeffs,
+               enum init init = init::zeros,
+               Options<typename Spline::value_type> options =
+                   Options<typename Spline::value_type>{})
+      : bdr_({std::tuple_element_t<0, boundary_spline_type>(
+                  std::array<int64_t, 3>({ncoeffs[1], ncoeffs[2], ncoeffs[3]}),
+                  init, options),
+              std::tuple_element_t<0, boundary_spline_type>(
+                  std::array<int64_t, 3>({ncoeffs[1], ncoeffs[2], ncoeffs[3]}),
+                  init, options),
+              std::tuple_element_t<1, boundary_spline_type>(
+                  std::array<int64_t, 3>({ncoeffs[0], ncoeffs[2], ncoeffs[3]}),
+                  init, options),
+              std::tuple_element_t<1, boundary_spline_type>(
+                  std::array<int64_t, 3>({ncoeffs[0], ncoeffs[2], ncoeffs[3]}),
+                  init, options),
+              std::tuple_element_t<2, boundary_spline_type>(
+                  std::array<int64_t, 3>({ncoeffs[0], ncoeffs[1], ncoeffs[3]}),
+                  init, options),
+              std::tuple_element_t<2, boundary_spline_type>(
+                  std::array<int64_t, 3>({ncoeffs[0], ncoeffs[1], ncoeffs[3]}),
+                  init, options),
+              std::tuple_element_t<3, boundary_spline_type>(
+                  std::array<int64_t, 3>({ncoeffs[0], ncoeffs[1], ncoeffs[2]}),
+                  init, options),
+              std::tuple_element_t<3, boundary_spline_type>(
+                  std::array<int64_t, 3>({ncoeffs[0], ncoeffs[1], ncoeffs[2]}),
+                  init, options)}) {}
+
+  /// @brief Constructor
+  BoundaryCore(
+      const std::array<std::vector<typename Spline::value_type>, 4> &kv,
+      enum init init = init::zeros,
+      Options<typename Spline::value_type> options =
+          Options<typename Spline::value_type>{})
+      : bdr_({std::tuple_element_t<0, boundary_spline_type>(
+                  std::array<std::vector<typename Spline::value_type>, 3>(
+                      {kv[1], kv[2], kv[3]}),
+                  init, options),
+              std::tuple_element_t<0, boundary_spline_type>(
+                  std::array<std::vector<typename Spline::value_type>, 3>(
+                      {kv[1], kv[2], kv[3]}),
+                  init, options),
+              std::tuple_element_t<1, boundary_spline_type>(
+                  std::array<std::vector<typename Spline::value_type>, 3>(
+                      {kv[0], kv[2], kv[3]}),
+                  init, options),
+              std::tuple_element_t<1, boundary_spline_type>(
+                  std::array<std::vector<typename Spline::value_type>, 3>(
+                      {kv[0], kv[2], kv[3]}),
+                  init, options),
+              std::tuple_element_t<2, boundary_spline_type>(
+                  std::array<std::vector<typename Spline::value_type>, 3>(
+                      {kv[0], kv[1], kv[3]}),
+                  init, options),
+              std::tuple_element_t<2, boundary_spline_type>(
+                  std::array<std::vector<typename Spline::value_type>, 3>(
+                      {kv[0], kv[1], kv[3]}),
+                  init, options),
+              std::tuple_element_t<3, boundary_spline_type>(
+                  std::array<std::vector<typename Spline::value_type>, 3>(
+                      {kv[0], kv[1], kv[2]}),
+                  init, options),
+              std::tuple_element_t<3, boundary_spline_type>(
+                  std::array<std::vector<typename Spline::value_type>, 3>(
+                      {kv[0], kv[1], kv[2]}),
+                  init, options)}) {}
+
+  /// @brief Sets the coefficients of all spline objects from a
+  /// single tensor that holds both boundary and inner coefficients
+  ///
+  /// @param[in] tensor Tensor from which to extract the coefficients
+  ///
+  /// @result Updates spline object
+  inline auto &from_full_tensor(const torch::Tensor &tensor) {
+
+    if (tensor.dim() > 1) {
+      auto tensor_view = tensor.view(
+          {Spline::controlPointDim(), side<west>().ncoeffs(2), side<west>().ncoeffs(1),
+           side<west>().ncoeffs(0), side<south>().ncoeffs(0), tensor.size(-1)});
+
+      side<west>().from_tensor(
+          tensor_view
+              .index({torch::indexing::Slice(), torch::indexing::Slice(),
+                      torch::indexing::Slice(), torch::indexing::Slice(), 0})
+              .reshape({-1, tensor.size(-1)}));
+      side<east>().from_tensor(
+          tensor_view
+              .index({torch::indexing::Slice(), torch::indexing::Slice(),
+                      torch::indexing::Slice(), torch::indexing::Slice(), -1})
+              .reshape({-1, tensor.size(-1)}));
+      side<south>().from_tensor(
+          tensor_view
+              .index({torch::indexing::Slice(), torch::indexing::Slice(),
+                      torch::indexing::Slice(), 0, torch::indexing::Slice()})
+              .reshape({-1, tensor.size(-1)}));
+      side<north>().from_tensor(
+          tensor_view
+              .index({torch::indexing::Slice(), torch::indexing::Slice(),
+                      torch::indexing::Slice(), -1, torch::indexing::Slice()})
+              .reshape({-1, tensor.size(-1)}));
+      side<front>().from_tensor(
+          tensor_view
+              .index({torch::indexing::Slice(), torch::indexing::Slice(), 0,
+                      torch::indexing::Slice(), torch::indexing::Slice()})
+              .reshape({-1, tensor.size(-1)}));
+      side<back>().from_tensor(
+          tensor_view
+              .index({torch::indexing::Slice(), torch::indexing::Slice(), -1,
+                      torch::indexing::Slice(), torch::indexing::Slice()})
+              .reshape({-1, tensor.size(-1)}));
+      side<stime>().from_tensor(
+          tensor_view
+              .index({torch::indexing::Slice(), 0, torch::indexing::Slice(),
+                      torch::indexing::Slice(), torch::indexing::Slice()})
+              .reshape({-1, tensor.size(-1)}));
+      side<etime>().from_tensor(
+          tensor_view
+              .index({torch::indexing::Slice(), -1, torch::indexing::Slice(),
+                      torch::indexing::Slice(), torch::indexing::Slice()})
+              .reshape({-1, tensor.size(-1)}));
+    } else {
+      auto tensor_view = tensor.view(
+          {Spline::controlPointDim(), side<west>().ncoeffs(2), side<west>().ncoeffs(1),
+           side<west>().ncoeffs(0), side<south>().ncoeffs(0)});
+
+      side<west>().from_tensor(
+          tensor_view
+              .index({torch::indexing::Slice(), torch::indexing::Slice(),
+                      torch::indexing::Slice(), torch::indexing::Slice(), 0})
+              .flatten());
+      side<east>().from_tensor(
+          tensor_view
+              .index({torch::indexing::Slice(), torch::indexing::Slice(),
+                      torch::indexing::Slice(), torch::indexing::Slice(), -1})
+              .flatten());
+
+      side<south>().from_tensor(
+          tensor_view
+              .index({torch::indexing::Slice(), torch::indexing::Slice(),
+                      torch::indexing::Slice(), 0, torch::indexing::Slice()})
+              .flatten());
+      side<north>().from_tensor(
+          tensor_view
+              .index({torch::indexing::Slice(), torch::indexing::Slice(),
+                      torch::indexing::Slice(), -1, torch::indexing::Slice()})
+              .flatten());
+
+      side<front>().from_tensor(
+          tensor_view
+              .index({torch::indexing::Slice(), torch::indexing::Slice(), 0,
+                      torch::indexing::Slice(), torch::indexing::Slice()})
+              .flatten());
+      side<back>().from_tensor(
+          tensor_view
+              .index({torch::indexing::Slice(), torch::indexing::Slice(), -1,
+                      torch::indexing::Slice(), torch::indexing::Slice()})
+              .flatten());
+
+      side<stime>().from_tensor(
+          tensor_view
+              .index({torch::indexing::Slice(), 0, torch::indexing::Slice(),
+                      torch::indexing::Slice(), torch::indexing::Slice()})
+              .flatten());
+      side<etime>().from_tensor(
+          tensor_view
+              .index({torch::indexing::Slice(), -1, torch::indexing::Slice(),
+                      torch::indexing::Slice(), torch::indexing::Slice()})
+              .flatten());
+    }
+    return *this;
+  }
+
+  /// @brief Returns the number of sides
+  inline static constexpr short_t nsides() { return side::etime; }
+
+  /// @brief Returns constant reference to side-th spline
+  template <short_t s> inline constexpr auto &side() const {
+    static_assert(s > none && s <= nsides());
+    return std::get<s - 1>(bdr_);
+  }
+
+  /// @brief Returns non-constant reference to side-th spline
+  template <short_t s> inline constexpr auto &side() {
+    static_assert(s > none && s <= nsides());
+    return std::get<s - 1>(bdr_);
+  }
+
+  /// @brief Returns a constant reference to the array of
+  /// coefficients for all boundary segments.
+  inline constexpr auto &coeffs() const { return bdr_; }
+
+  /// @brief Returns a non-constant reference to the array of
+  /// coefficients for all boundary segments.
+  inline constexpr auto &coeffs() { return bdr_; }
+
+  /// @brief Returns the total number of coefficients
+  inline int64_t ncumcoeffs() const {
+    int64_t s = 0;
+    s += side<west>().ncumcoeffs();
+    s += side<east>().ncumcoeffs();
+    s += side<south>().ncumcoeffs();
+    s += side<north>().ncumcoeffs();
+    s += side<front>().ncumcoeffs();
+    s += side<back>().ncumcoeffs();
+    s += side<stime>().ncumcoeffs();
+    s += side<etime>().ncumcoeffs();
+
+    return s;
+  }
+
+  /// @brief Returns a string representation of the Boundary object
+  inline virtual void
+  pretty_print(std::ostream &os = Log(log::info)) const noexcept override {
+    os << name() << "(\n"
+       << "west = " << side<west>() << "\n"
+       << "east = " << side<east>() << "\n"
+       << "south = " << side<south>() << "\n"
+       << "north = " << side<north>() << "\n"
+       << "front = " << side<front>() << "\n"
+       << "back = " << side<back>() << "\n"
+       << "stime = " << side<stime>() << "\n"
+       << "etime = " << side<etime>() << "\n)";
+  }
+
+  /// @brief Returns the boundary object as JSON object
+  inline nlohmann::json to_json() const override {
+    nlohmann::json json;
+    json["west"] = side<west>().to_json();
+    json["east"] = side<east>().to_json();
+    json["south"] = side<south>().to_json();
+    json["north"] = side<north>().to_json();
+    json["front"] = side<front>().to_json();
+    json["back"] = side<back>().to_json();
+    json["stime"] = side<stime>().to_json();
+    json["etime"] = side<etime>().to_json();
+
+    return json;
+  }
+
+  /// @brief Updates the boundary object from JSON object
+  inline BoundaryCore &from_json(const nlohmann::json &json) {
+    side<west>().from_json(json["west"]);
+    side<east>().from_json(json["east"]);
+    side<south>().from_json(json["south"]);
+    side<north>().from_json(json["north"]);
+    side<front>().from_json(json["front"]);
+    side<back>().from_json(json["back"]);
+    side<stime>().from_json(json["stime"]);
+    side<etime>().from_json(json["etime"]);
+
+    return *this;
+  }
+
+  /// @brief Returns the Greville abscissae
+  inline eval_type greville() const {
+    return eval_type{side<west>().greville(),  side<east>().greville(),
+                     side<south>().greville(), side<north>().greville(),
+                     side<front>().greville(), side<back>().greville(),
+                     side<stime>().greville(), side<etime>().greville()};
+  }
+};
+
+/// @brief
+
+/// @brief Boundary (common high-level functionality)
+template <typename BoundaryCore> class BoundaryCommon : public BoundaryCore {
+public:
+  /// @brief Constructors from the base class
+  using BoundaryCore::BoundaryCore;
+
+  /// @brief Returns a clone of the boundary object
+  BoundaryCommon clone() const { return BoundaryCommon(*this); }
+
+private:
+  /// @brief Returns all coefficients of all spline objects as a
+  /// single tensor
+  ///
+  /// @result Tensor of coefficients
+  template <std::size_t... Is>
+  inline torch::Tensor as_tensor_(std::index_sequence<Is...>) const {
+    return torch::cat({std::get<Is>(BoundaryCore::bdr_).as_tensor()...});
+  }
+
+public:
+  /// @brief Returns all coefficients of all spline objects as a
+  /// single tensor
+  ///
+  /// @result Tensor of coefficients
+  inline torch::Tensor as_tensor() const {
+    return as_tensor_(std::make_index_sequence<BoundaryCore::nsides()>{});
+  }
+
+private:
+  /// @brief Returns the size of the single tensor representation of
+  /// all spline objects
+  ///
+  /// @result Size of the tensor
+  template <std::size_t... Is>
+  inline int64_t as_tensor_size_(std::index_sequence<Is...>) const {
+    return std::apply(
+        [](auto... size) { return (size + ...); },
+        std::make_tuple(std::get<Is>(BoundaryCore::bdr_).as_tensor_size()...));
+  }
+
+public:
+  /// @brief Returns the size of the single tensor representation of
+  /// all spline objects
+  //
+  /// @result Size of the tensor
+  inline int64_t as_tensor_size() const {
+    return as_tensor_size_(std::make_index_sequence<BoundaryCore::nsides()>{});
+  }
+
+private:
+  /// @brief Sets the coefficients of all spline objects from a
+  /// single tensor
+  ///
+  /// @param[in] tensor Tensor from which to extract the coefficients
+  ///
+  /// @result Updates spline object
+  template <std::size_t... Is>
+  inline auto &from_tensor_(std::index_sequence<Is...>,
+                            const torch::Tensor &tensor) {
+
+    std::size_t start(0);
+    auto end = [&start](std::size_t inc) { return start += inc; };
+
+    (std::get<Is>(BoundaryCore::bdr_)
+         .from_tensor(tensor.index({torch::indexing::Slice(
+             start, end(std::get<Is>(BoundaryCore::bdr_).ncumcoeffs() *
+                        std::get<Is>(BoundaryCore::bdr_).controlPointDim()))})),
+     ...);
+
+    return *this;
+  }
+
+public:
+  /// @brief Sets the coefficients of all spline objects from a
+  /// single tensor
+  ///
+  /// @param[in] tensor Tensor from which to extract the coefficients
+  ///
+  /// @result Updated spline objects
+  inline auto &from_tensor(const torch::Tensor &tensor) {
+    return from_tensor_(std::make_index_sequence<BoundaryCore::nsides()>{},
+                        tensor);
+  }
+
+private:
+  /// @brief Returns the values of the boundary spline objects in
+  /// the points `xi` @{
+  template <deriv deriv = deriv::func, bool memory_optimized = false,
+            size_t... Is, typename... Xi>
+  inline auto eval_(std::index_sequence<Is...>,
+                    const std::tuple<Xi...> &xi) const {
+    return std::tuple(
+        std::get<Is>(BoundaryCore::bdr_)
+            .template eval<deriv, memory_optimized>(std::get<Is>(xi))...);
+  }
+
+  template <deriv deriv = deriv::func, bool memory_optimized = false,
+            size_t... Is, typename... Xi, typename... Indices>
+  inline auto eval_(std::index_sequence<Is...>, const std::tuple<Xi...> &xi,
+                    const std::tuple<Indices...> &indices) const {
+    return std::tuple(std::get<Is>(BoundaryCore::bdr_)
+                          .template eval<deriv, memory_optimized>(
+                              std::get<Is>(xi), std::get<Is>(indices))...);
+  }
+
+  template <deriv deriv = deriv::func, bool memory_optimized = false,
+            size_t... Is, typename... Xi, typename... Indices,
+            typename... Coeff_Indices>
+  inline auto eval_(std::index_sequence<Is...>, const std::tuple<Xi...> &xi,
+                    const std::tuple<Indices...> &indices,
+                    const std::tuple<Coeff_Indices...> &coeff_indices) const {
+    return std::tuple(std::get<Is>(BoundaryCore::bdr_)
+                          .template eval<deriv, memory_optimized>(
+                              std::get<Is>(xi), std::get<Is>(indices),
+                              std::get<Is>(coeff_indices))...);
+  }
+  /// @}
+
+public:
+  /// @brief Returns the values of the spline objects in the points `xi`
+  /// @{
+  template <deriv deriv = deriv::func, bool memory_optimized = false,
+            typename... Xi>
+  inline auto eval(const std::tuple<Xi...> &xi) const {
+    return eval_<deriv, memory_optimized>(
+        std::make_index_sequence<BoundaryCore::nsides()>{}, xi);
+  }
+
+  template <deriv deriv = deriv::func, bool memory_optimized = false,
+            typename... Xi, typename... Indices>
+  inline auto eval(const std::tuple<Xi...> &xi,
+                   const std::tuple<Indices...> &indices) const {
+    static_assert(sizeof...(Xi) == sizeof...(Indices));
+    return eval_<deriv, memory_optimized>(
+        std::make_index_sequence<BoundaryCore::nsides()>{}, xi, indices);
+  }
+
+  template <deriv deriv = deriv::func, bool memory_optimized = false,
+            typename... Xi, typename... Indices, typename... Coeff_Indices>
+  inline auto eval(const std::tuple<Xi...> &xi,
+                   const std::tuple<Indices...> &indices,
+                   const std::tuple<Coeff_Indices...> &coeff_indices) const {
+    static_assert(sizeof...(Xi) == sizeof...(Indices) &&
+                  sizeof...(Xi) == sizeof...(Coeff_Indices));
+    return eval_<deriv, memory_optimized>(
+        std::make_index_sequence<BoundaryCore::nsides()>{}, xi, indices,
+        coeff_indices);
+  }
+  /// @}
+
+private:
+  /// @brief Returns the value of the boundary spline objects from
+  /// precomputed basis function @{
+  template <size_t... Is, typename... Basfunc, typename... Coeff_Indices,
+            typename... Numeval, typename... Sizes>
+  inline auto
+  eval_from_precomputed_(std::index_sequence<Is...>,
+                         const std::tuple<Basfunc...> &basfunc,
+                         const std::tuple<Coeff_Indices...> &coeff_indices,
+                         const std::tuple<Numeval...> &numeval,
+                         const std::tuple<Sizes...> &sizes) const {
+    return std::tuple(std::get<Is>(BoundaryCore::bdr_)
+                          .eval_from_precomputed(std::get<Is>(basfunc),
+                                                 std::get<Is>(coeff_indices),
+                                                 std::get<Is>(numeval),
+                                                 std::get<Is>(sizes))...);
+  }
+
+  template <size_t... Is, typename... Basfunc, typename... Coeff_Indices,
+            typename... Xi>
+  inline auto
+  eval_from_precomputed_(std::index_sequence<Is...>,
+                         const std::tuple<Basfunc...> &basfunc,
+                         const std::tuple<Coeff_Indices...> &coeff_indices,
+                         const std::tuple<Xi...> &xi) const {
+    return std::tuple(
+        std::get<Is>(BoundaryCore::bdr_)
+            .eval_from_precomputed(
+                std::get<Is>(basfunc), std::get<Is>(coeff_indices),
+                std::get<Is>(xi)[0].numel(), std::get<Is>(xi)[0].sizes())...);
+  }
+  /// @}
+
+public:
+  /// @brief Returns the value of the spline objects from
+  /// precomputed basis function @{
+  template <typename... Basfunc, typename... Coeff_Indices, typename... Numeval,
+            typename... Sizes>
+  inline auto
+  eval_from_precomputed(const std::tuple<Basfunc...> &basfunc,
+                        const std::tuple<Coeff_Indices...> &coeff_indices,
+                        const std::tuple<Numeval...> &numeval,
+                        const std::tuple<Sizes...> &sizes) const {
+    static_assert(sizeof...(Basfunc) == sizeof...(Coeff_Indices) &&
+                  sizeof...(Basfunc) == sizeof...(Numeval) &&
+                  sizeof...(Basfunc) == sizeof...(Sizes));
+    return eval_from_precomputed_(
+        std::make_index_sequence<BoundaryCore::nsides()>{}, basfunc,
+        coeff_indices, numeval, sizes);
+  }
+
+  template <typename... Basfunc, typename... Coeff_Indices, typename... Xi>
+  inline auto
+  eval_from_precomputed(const std::tuple<Basfunc...> &basfunc,
+                        const std::tuple<Coeff_Indices...> &coeff_indices,
+                        const std::tuple<Xi...> &xi) const {
+    static_assert(sizeof...(Basfunc) == sizeof...(Coeff_Indices) &&
+                  sizeof...(Basfunc) == sizeof...(Xi));
+    return eval_from_precomputed_(
+        std::make_index_sequence<BoundaryCore::nsides()>{}, basfunc,
+        coeff_indices, xi);
+  }
+  /// @}
+
+private:
+  /// @brief Returns the knot indicies of boundary spline object's
+  /// knot spans containing `xi`
+  template <size_t... Is, typename... Xi>
+  inline auto find_knot_indices_(std::index_sequence<Is...>,
+                                 const std::tuple<Xi...> &xi) const {
+    return std::tuple(std::get<Is>(BoundaryCore::bdr_)
+                          .find_knot_indices(std::get<Is>(xi))...);
+  }
+
+public:
+  /// @brief Returns the knot indicies of knot spans containing `xi`
+  template <typename... Xi>
+  inline auto find_knot_indices(const std::tuple<Xi...> &xi) const {
+    return find_knot_indices_(
+        std::make_index_sequence<BoundaryCore::nsides()>{}, xi);
+  }
+
+private:
+  /// @brief Returns the values of the boundary spline spline
+  /// object's basis functions in the points `xi`
+  /// @{
+  template <deriv deriv = deriv::func, bool memory_optimized = false,
+            size_t... Is, typename... Xi>
+  inline auto eval_basfunc_(std::index_sequence<Is...>,
+                            const std::tuple<Xi...> &xi) const {
+    return std::tuple(std::get<Is>(BoundaryCore::bdr_)
+                          .template eval_basfunc<deriv, memory_optimized>(
+                              std::get<Is>(xi))...);
+  }
+
+  template <deriv deriv = deriv::func, bool memory_optimized = false,
+            size_t... Is, typename... Xi, typename... Indices>
+  inline auto eval_basfunc_(std::index_sequence<Is...>,
+                            const std::tuple<Xi...> &xi,
+                            const std::tuple<Indices...> &indices) const {
+    return std::tuple(std::get<Is>(BoundaryCore::bdr_)
+                          .template eval_basfunc<deriv, memory_optimized>(
+                              std::get<Is>(xi), std::get<Is>(indices))...);
+  }
+  /// @}
+
+public:
+  /// @brief Returns the values of the spline objects' basis
+  /// functions in the points `xi` @{
+  template <deriv deriv = deriv::func, bool memory_optimized = false,
+            typename... Xi>
+  inline auto eval_basfunc(const std::tuple<Xi...> &xi) const {
+    return eval_basfunc_<deriv, memory_optimized>(
+        std::make_index_sequence<BoundaryCore::nsides()>{}, xi);
+  }
+
+  template <deriv deriv = deriv::func, bool memory_optimized = false,
+            typename... Xi, typename... Indices>
+  inline auto eval_basfunc(const std::tuple<Xi...> &xi,
+                           const std::tuple<Indices...> &indices) const {
+    static_assert(sizeof...(Xi) == sizeof...(Indices));
+    return eval_basfunc_<deriv, memory_optimized>(
+        std::make_index_sequence<BoundaryCore::nsides()>{}, xi, indices);
+  }
+  /// @}
+
+private:
+  /// @brief Returns the indices of the boundary spline object's
+  /// coefficients corresponding to the knot indices `indices`
+  template <bool memory_optimized = false, size_t... Is, typename... Indices>
+  inline auto find_coeff_indices_(std::index_sequence<Is...>,
+                                  const std::tuple<Indices...> &indices) const {
+    return std::tuple(std::get<Is>(BoundaryCore::bdr_)
+                          .template find_coeff_indices<memory_optimized>(
+                              std::get<Is>(indices))...);
+  }
+
+public:
+  /// @brief Returns the indices of the spline objects'
+  /// coefficients corresponding to the knot indices `indices`
+  template <bool memory_optimized = false, typename... Indices>
+  inline auto find_coeff_indices(const std::tuple<Indices...> &indices) const {
+    return find_coeff_indices_<memory_optimized>(
+        std::make_index_sequence<BoundaryCore::nsides()>{}, indices);
+  }
+
+private:
+  /// @brief Returns the boundary spline object with uniformly
+  /// refined knot and coefficient vectors
+  template <size_t... Is>
+  inline auto &uniform_refine_(std::index_sequence<Is...>, int numRefine = 1,
+                               int dim = -1) {
+    (std::get<Is>(BoundaryCore::bdr_).uniform_refine(numRefine, dim), ...);
+    return *this;
+  }
+
+public:
+  /// @brief Returns the spline objects with uniformly refined
+  /// knot and coefficient vectors
+  inline auto &uniform_refine(int numRefine = 1, int dim = -1) {
+    if (dim == -1) {
+      if constexpr (BoundaryCore::spline_type::parDim() > 1)
+        uniform_refine_(std::make_index_sequence<BoundaryCore::nsides()>{},
+                        numRefine, dim);
+    } else if (dim == 0) {
+      if constexpr (BoundaryCore::nsides() == 2) {
+        // We do not refine the boundary of a curve
+      } else if constexpr (BoundaryCore::nsides() == 4) {
+        std::get<side::south - 1>(BoundaryCore::bdr_)
+            .uniform_refine(numRefine, 0);
+        std::get<side::north - 1>(BoundaryCore::bdr_)
+            .uniform_refine(numRefine, 0);
+      } else if constexpr (BoundaryCore::nsides() == 6) {
+        std::get<side::south - 1>(BoundaryCore::bdr_)
+            .uniform_refine(numRefine, 0);
+        std::get<side::north - 1>(BoundaryCore::bdr_)
+            .uniform_refine(numRefine, 0);
+        std::get<side::front - 1>(BoundaryCore::bdr_)
+            .uniform_refine(numRefine, 0);
+        std::get<side::back - 1>(BoundaryCore::bdr_)
+            .uniform_refine(numRefine, 0);
+      } else if constexpr (BoundaryCore::nsides() == 8) {
+        std::get<side::south - 1>(BoundaryCore::bdr_)
+            .uniform_refine(numRefine, 0);
+        std::get<side::north - 1>(BoundaryCore::bdr_)
+            .uniform_refine(numRefine, 0);
+        std::get<side::front - 1>(BoundaryCore::bdr_)
+            .uniform_refine(numRefine, 0);
+        std::get<side::back - 1>(BoundaryCore::bdr_)
+            .uniform_refine(numRefine, 0);
+        std::get<side::stime - 1>(BoundaryCore::bdr_)
+            .uniform_refine(numRefine, 0);
+        std::get<side::etime - 1>(BoundaryCore::bdr_)
+            .uniform_refine(numRefine, 0);
+      } else
+        throw std::runtime_error("Invalid dimension");
+    } else if (dim == 1) {
+      if constexpr (BoundaryCore::nsides() == 4) {
+        std::get<side::east - 1>(BoundaryCore::bdr_)
+            .uniform_refine(numRefine, 0);
+        std::get<side::west - 1>(BoundaryCore::bdr_)
+            .uniform_refine(numRefine, 0);
+      } else if constexpr (BoundaryCore::nsides() == 6) {
+        std::get<side::east - 1>(BoundaryCore::bdr_)
+            .uniform_refine(numRefine, 0);
+        std::get<side::west - 1>(BoundaryCore::bdr_)
+            .uniform_refine(numRefine, 0);
+        std::get<side::front - 1>(BoundaryCore::bdr_)
+            .uniform_refine(numRefine, 1);
+        std::get<side::back - 1>(BoundaryCore::bdr_)
+            .uniform_refine(numRefine, 1);
+
+      } else if constexpr (BoundaryCore::nsides() == 8) {
+        std::get<side::east - 1>(BoundaryCore::bdr_)
+            .uniform_refine(numRefine, 0);
+        std::get<side::west - 1>(BoundaryCore::bdr_)
+            .uniform_refine(numRefine, 0);
+        std::get<side::front - 1>(BoundaryCore::bdr_)
+            .uniform_refine(numRefine, 1);
+        std::get<side::back - 1>(BoundaryCore::bdr_)
+            .uniform_refine(numRefine, 1);
+        std::get<side::stime - 1>(BoundaryCore::bdr_)
+            .uniform_refine(numRefine, 1);
+        std::get<side::etime - 1>(BoundaryCore::bdr_)
+            .uniform_refine(numRefine, 1);
+      } else
+        throw std::runtime_error("Invalid dimension");
+    } else if (dim == 2) {
+      if constexpr (BoundaryCore::nsides() == 6) {
+        std::get<side::east - 1>(BoundaryCore::bdr_)
+            .uniform_refine(numRefine, 1);
+        std::get<side::west - 1>(BoundaryCore::bdr_)
+            .uniform_refine(numRefine, 1);
+        std::get<side::north - 1>(BoundaryCore::bdr_)
+            .uniform_refine(numRefine, 1);
+        std::get<side::south - 1>(BoundaryCore::bdr_)
+            .uniform_refine(numRefine, 1);
+      } else if constexpr (BoundaryCore::nsides() == 8) {
+        std::get<side::west - 1>(BoundaryCore::bdr_)
+            .uniform_refine(numRefine, 1);
+        std::get<side::east - 1>(BoundaryCore::bdr_)
+            .uniform_refine(numRefine, 1);
+        std::get<side::south - 1>(BoundaryCore::bdr_)
+            .uniform_refine(numRefine, 1);
+        std::get<side::north - 1>(BoundaryCore::bdr_)
+            .uniform_refine(numRefine, 1);
+        std::get<side::stime - 1>(BoundaryCore::bdr_)
+            .uniform_refine(numRefine, 2);
+        std::get<side::etime - 1>(BoundaryCore::bdr_)
+            .uniform_refine(numRefine, 2);
+      } else
+        throw std::runtime_error("Invalid dimension");
+    } else if (dim == 3) {
+      if constexpr (BoundaryCore::nsides() == 8) {
+        std::get<side::west - 1>(BoundaryCore::bdr_)
+            .uniform_refine(numRefine, 2);
+        std::get<side::east - 1>(BoundaryCore::bdr_)
+            .uniform_refine(numRefine, 2);
+        std::get<side::south - 1>(BoundaryCore::bdr_)
+            .uniform_refine(numRefine, 2);
+        std::get<side::north - 1>(BoundaryCore::bdr_)
+            .uniform_refine(numRefine, 2);
+        std::get<side::front - 1>(BoundaryCore::bdr_)
+            .uniform_refine(numRefine, 2);
+        std::get<side::back - 1>(BoundaryCore::bdr_)
+            .uniform_refine(numRefine, 2);
+      } else
+        throw std::runtime_error("Invalid dimension");
+    } else
+      throw std::runtime_error("Invalid dimension");
+    return *this;
+  }
+
+private:
+  /// @brief Writes the boundary spline object into a
+  /// torch::serialize::OutputArchive object
+  template <size_t... Is>
+  inline torch::serialize::OutputArchive &
+  write_(std::index_sequence<Is...>, torch::serialize::OutputArchive &archive,
+         const std::string &key = "boundary") const {
+    (std::get<Is>(BoundaryCore::bdr_)
+         .write(archive, key + ".bdr[" + std::to_string(Is) + "]"),
+     ...);
+    return archive;
+  }
+
+public:
+  /// @brief Saves the boundary spline to file
+  inline void save(const std::string &filename,
+                   const std::string &key = "boundary") const {
+    torch::serialize::OutputArchive archive;
+    write(archive, key).save_to(filename);
+  }
+
+  /// @brief Writes the boundary spline object into a
+  /// torch::serialize::OutputArchive object
+  inline torch::serialize::OutputArchive &
+  write(torch::serialize::OutputArchive &archive,
+        const std::string &key = "boundary") const {
+    write_(std::make_index_sequence<BoundaryCore::nsides()>{}, archive, key);
+    return archive;
+  }
+
+private:
+  /// @brief Loads the function space object from a
+  /// torch::serialize::InputArchive object
+  template <size_t... Is>
+  inline torch::serialize::InputArchive &
+  read_(std::index_sequence<Is...>, torch::serialize::InputArchive &archive,
+        const std::string &key = "boundary") {
+    (std::get<Is>(BoundaryCore::bdr_)
+         .read(archive, key + ".bdr[" + std::to_string(Is) + "]"),
+     ...);
+    return archive;
+  }
+
+public:
+  /// @brief Loads the boundary spline object from file
+  inline void load(const std::string &filename,
+                   const std::string &key = "boundary") {
+    torch::serialize::InputArchive archive;
+    archive.load_from(filename);
+    read(archive, key);
+  }
+
+  /// @brief Loads the boundary spline object from a
+  /// torch::serialize::InputArchive object
+  inline torch::serialize::InputArchive &
+  read(torch::serialize::InputArchive &archive,
+       const std::string &key = "boundary") {
+    read_(std::make_index_sequence<BoundaryCore::nsides()>{}, archive, key);
+    return archive;
+  }
+
+  /// @brief Returns the boundary object as XML object
+  inline pugi::xml_document to_xml(int id = 0, std::string label = "",
+                                   int index = -1) const {
+    pugi::xml_document doc;
+    pugi::xml_node root = doc.append_child("xml");
+    to_xml(root, id, label, index);
+
+    return doc;
+  }
+
+  /// @brief Returns the boundary object as XML node
+  inline pugi::xml_node &to_xml(pugi::xml_node &root, int id = 0,
+                                std::string label = "", int index = -1) const {
+    // add Boundary node
+    pugi::xml_node bdr = root.append_child("Boundary");
+
+    if (id >= 0)
+      bdr.append_attribute("id") = id;
+
+    if (index >= 0)
+      bdr.append_attribute("index") = index;
+
+    if (!label.empty())
+      bdr.append_attribute("label") = label.c_str();
+
+    int index_ = 0;
+    std::apply(
+        [&bdr, &index_](const auto &...bspline) {
+          (bspline.to_xml(bdr, -1, "", index_++), ...);
+        },
+        BoundaryCore::bdr_);
+
+    return root;
+  }
+
+  /// @brief Updates the boundary object from XML object
+  inline BoundaryCommon &from_xml(const pugi::xml_document &doc, int id = 0,
+                                  std::string label = "", int index = -1) {
+    return from_xml(doc.child("xml"), id, label, index);
+  }
+
+  /// @brief Updates the boundary object from XML node
+  inline BoundaryCommon &from_xml(const pugi::xml_node &root, int id = 0,
+                                  std::string label = "", int index = -1) {
+
+    // Loop through all boundary nodes
+    for (pugi::xml_node bdr : root.children("Boundary")) {
+
+      // Check for "Boundary" with given id, index, label
+      if ((id >= 0 ? bdr.attribute("id").as_int() == id : true) &&
+          (index >= 0 ? bdr.attribute("index").as_int() == index : true) &&
+          (!label.empty() ? bdr.attribute("label").value() == label : true)) {
+
+        int index_ = 0;
+        std::apply(
+            [&bdr, &index_](auto &...bspline) {
+              (bspline.from_xml(bdr, -1, "", index_++), ...);
+            },
+            BoundaryCore::bdr_);
+
+        return *this;
+      } else
+        continue; // try next "Boundary"
+    }
+
+    throw std::runtime_error("XML object does not provide geometry with given "
+                             "id, index, and/or label");
+    return *this;
+  }
+
+private:
+  /// @brief Returns true if both boundary spline objects are the
+  /// same
+  template <typename BoundaryCore_, size_t... Is>
+  inline bool isequal_(std::index_sequence<Is...>,
+                       const BoundaryCommon<BoundaryCore_> &other) const {
+    return (
+        (std::get<Is>(BoundaryCore::bdr_) == std::get<Is>(other.coeffs())) &&
+        ...);
+  }
+
+public:
+  /// @brief Returns true if both boundary objects are the same
+  template <typename BoundaryCore_>
+  inline bool operator==(const BoundaryCommon<BoundaryCore_> &other) const {
+    return isequal_(std::make_index_sequence<BoundaryCore::nsides()>{}, other);
+  }
+
+  /// @brief Returns true if both boundary objects are different
+  template <typename BoundaryCore_>
+  inline bool operator!=(const BoundaryCommon<BoundaryCore_> &other) const {
+    return !(
+        *this ==
+        other); // Do not change this to (*this != other) is it does not work
+  }
+
+private:
+  /// @brief Returns true if both boundary spline objects are close up to the
+  /// given tolerances
+  template <typename BoundaryCore_, size_t... Is>
+  inline bool
+  isclose_(std::index_sequence<Is...>,
+           const BoundaryCommon<BoundaryCore_> &other,
+           typename BoundaryCore::spline_type::value_type rtol,
+           typename BoundaryCore::spline_type::value_type atol) const {
+    return ((std::get<Is>(BoundaryCore::bdr_)
+                 .isclose(std::get<Is>(other.coeffs()))) &&
+            ...);
+  }
+
+public:
+  /// @brief Returns true if both boundary objects are close up to the given
+  /// tolerances
+  template <typename BoundaryCore_>
+  inline bool
+  isclose(const BoundaryCommon<BoundaryCore_> &other,
+          typename BoundaryCore::spline_type::value_type rtol =
+              typename BoundaryCore::spline_type::value_type{1e-5},
+          typename BoundaryCore::spline_type::value_type atol =
+              typename BoundaryCore::spline_type::value_type{1e-8}) const {
+    return isclose_(std::make_index_sequence<BoundaryCore::nsides()>{}, other,
+                    rtol, atol);
+  }
+
+#define GENERATE_EXPR_MACRO(r, data, name)                                     \
+private:                                                                       \
+  template <bool memory_optimized = false, size_t... Is, typename... Xi>       \
+  inline auto BOOST_PP_CAT(name, _)(std::index_sequence<Is...>,                \
+                                    const std::tuple<Xi...> &xi) const {       \
+    return std::tuple(                                                         \
+        std::get<Is>(BoundaryCore::bdr_)                                       \
+            .template name<memory_optimized>(std::get<Is>(xi))...);            \
+  }                                                                            \
+                                                                               \
+  template <bool memory_optimized = false, size_t... Is, typename... Xi,       \
+            typename... Indices>                                               \
+  inline auto BOOST_PP_CAT(name, _)(std::index_sequence<Is...>,                \
+                                    const std::tuple<Xi...> &xi,               \
+                                    const std::tuple<Indices...> &indices)     \
+      const {                                                                  \
+    return std::tuple(std::get<Is>(BoundaryCore::bdr_)                         \
+                          .template name<memory_optimized>(                    \
+                              std::get<Is>(xi), std::get<Is>(indices))...);    \
+  }                                                                            \
+                                                                               \
+  template <bool memory_optimized = false, size_t... Is, typename... Xi,       \
+            typename... Indices, typename... Coeff_Indices>                    \
+  inline auto BOOST_PP_CAT(name, _)(                                           \
+      std::index_sequence<Is...>, const std::tuple<Xi...> &xi,                 \
+      const std::tuple<Indices...> &indices,                                   \
+      const std::tuple<Coeff_Indices...> &coeff_indices) const {               \
+    return std::tuple(std::get<Is>(BoundaryCore::bdr_)                         \
+                          .template name<memory_optimized>(                    \
+                              std::get<Is>(xi), std::get<Is>(indices),         \
+                              std::get<Is>(coeff_indices))...);                \
+  }                                                                            \
+                                                                               \
+public:                                                                        \
+  template <bool memory_optimized = false, typename... Args>                   \
+  inline auto name(const Args &...args) const {                                \
+    return BOOST_PP_CAT(name, _)<memory_optimized>(                            \
+        std::make_index_sequence<BoundaryCore::nsides()>{}, args...);          \
+  }
+
+  /// @brief Auto-generated functions
+  /// @{
+  BOOST_PP_SEQ_FOR_EACH(GENERATE_EXPR_MACRO, _, GENERATE_EXPR_SEQ)
+  /// @}
+#undef GENERATE_EXPR_MACRO
+
+#define GENERATE_IEXPR_MACRO(r, data, name)                                    \
+private:                                                                       \
+  template <bool memory_optimized = false, size_t... Is, typename... Geometry, \
+            typename... Xi>                                                    \
+  inline auto BOOST_PP_CAT(name, _)(std::index_sequence<Is...>,                \
+                                    const std::tuple<Geometry...> &G,          \
+                                    const std::tuple<Xi...> &xi) const {       \
+    return std::tuple(std::get<Is>(BoundaryCore::bdr_)                         \
+                          .template name<memory_optimized>(                    \
+                              std::get<Is>(G), std::get<Is>(xi))...);          \
+  }                                                                            \
+                                                                               \
+  template <bool memory_optimized = false, size_t... Is, typename... Geometry, \
+            typename... Xi, typename... Indices>                               \
+  inline auto BOOST_PP_CAT(name, _)(                                           \
+      std::index_sequence<Is...>, const std::tuple<Geometry...> &G,            \
+      const std::tuple<Xi...> &xi, const std::tuple<Indices...> &indices)      \
+      const {                                                                  \
+    return std::tuple(                                                         \
+        std::get<Is>(BoundaryCore::bdr_)                                       \
+            .template name<memory_optimized>(                                  \
+                std::get<Is>(G), std::get<Is>(xi), std::get<Is>(indices))...); \
+  }                                                                            \
+                                                                               \
+  template <bool memory_optimized = false, size_t... Is, typename... Geometry, \
+            typename... Xi, typename... Indices, typename... Coeff_Indices>    \
+  inline auto BOOST_PP_CAT(name, _)(                                           \
+      std::index_sequence<Is...>, const std::tuple<Geometry...> &G,            \
+      const std::tuple<Xi...> &xi, const std::tuple<Indices...> &indices,      \
+      const std::tuple<Coeff_Indices...> &coeff_indices) const {               \
+    return std::tuple(std::get<Is>(BoundaryCore::bdr_)                         \
+                          .template name<memory_optimized>(                    \
+                              std::get<Is>(G), std::get<Is>(xi),               \
+                              std::get<Is>(indices),                           \
+                              std::get<Is>(coeff_indices))...);                \
+  }                                                                            \
+                                                                               \
+public:                                                                        \
+  template <bool memory_optimized = false, typename... Args>                   \
+  inline auto name(const Args &...args) const {                                \
+    return BOOST_PP_CAT(name, _)<memory_optimized>(                            \
+        std::make_index_sequence<BoundaryCore::nsides()>{}, args...);          \
+  }
+
+  /// @brief Auto-generated functions
+  /// @{
+  BOOST_PP_SEQ_FOR_EACH(GENERATE_IEXPR_MACRO, _, GENERATE_IEXPR_SEQ)
+  /// @}
+#undef GENERATE_IEXPR_MACRO
+
+  /// @brief Returns the `device` property of all splines
+  auto device() const noexcept {
+    return std::apply(
+        [](const auto &...bspline) {
+          return std::make_tuple(bspline.device()...);
+        },
+        BoundaryCore::bdr_);
+  }
+
+  /// @brief Returns the `device_index` property of all splines
+  auto device_index() const noexcept {
+    return std::apply(
+        [](const auto &...bspline) {
+          return std::make_tuple(bspline.device_index()...);
+        },
+        BoundaryCore::bdr_);
+  }
+
+  /// @brief Returns the `dtype` property of all splines
+  auto dtype() const noexcept {
+    return std::apply(
+        [](const auto &...bspline) {
+          return std::make_tuple(bspline.dtype()...);
+        },
+        BoundaryCore::bdr_);
+  }
+
+  /// @brief Returns the `layout` property of all splines
+  auto layout() const noexcept {
+    return std::apply(
+        [](const auto &...bspline) {
+          return std::make_tuple(bspline.layout()...);
+        },
+        BoundaryCore::bdr_);
+  }
+
+  /// @brief Returns the `requires_grad` property of all splines
+  auto requires_grad() const noexcept {
+    return std::apply(
+        [](const auto &...bspline) {
+          return std::make_tuple(bspline.requires_grad()...);
+        },
+        BoundaryCore::bdr_);
+  }
+
+  /// @brief Returns the `pinned_memory` property of all splines
+  auto pinned_memory() const noexcept {
+    return std::apply(
+        [](const auto &...bspline) {
+          return std::make_tuple(bspline.pinned_memory()...);
+        },
+        BoundaryCore::bdr_);
+  }
+
+  /// @brief Returns if the layout is sparse of all splines
+  auto is_sparse() const noexcept {
+    return std::apply(
+        [](const auto &...bspline) {
+          return std::make_tuple(bspline.is_sparse()...);
+        },
+        BoundaryCore::bdr_);
+  }
+
+  /// @brief Returns true if the B-spline is uniform of all splines
+  auto is_uniform() const noexcept {
+    return std::apply(
+        [](const auto &...bspline) {
+          return std::make_tuple(bspline.is_uniform()...);
+        },
+        BoundaryCore::bdr_);
+  }
+
+  /// @brief Returns true if the B-spline is non-uniform if all splines
+  auto is_nonuniform() const noexcept {
+    return std::apply(
+        [](const auto &...bspline) {
+          return std::make_tuple(bspline.is_nonuniform()...);
+        },
+        BoundaryCore::bdr_);
+  }
+
+  /// @brief Sets the boundary object's `requires_grad` property
+  BoundaryCommon &set_requires_grad(bool requires_grad) {
+    std::apply(
+        [requires_grad](const auto &...bspline) {
+          (bspline.set_requires_grad(requires_grad), ...);
+        },
+        BoundaryCore::bdr_);
+
+    return *this;
+  }
+
+  /// @brief Returns a copy of the boundary object with settings from options
+  template <typename real_t> inline auto to(Options<real_t> options) const {
+    using boundary_type = BoundaryCommon<iganet::BoundaryCore<
+        decltype(typename BoundaryCore::spline_type{}.template to(options)),
+        BoundaryCore::spline_type::parDim()>>;
+
+    return boundary_type(std::apply(
+        [&options](const auto &...bspline) {
+          return std::make_tuple(bspline.template to(options)...);
+        },
+        BoundaryCore::bdr_));
+  }
+
+  /// @brief Returns a copy of the boundary object with settings from device
+  inline auto to(torch::Device device) const {
+    return BoundaryCommon(std::apply(
+        [&device](const auto &...bspline) {
+          return std::make_tuple(bspline.to(device)...);
+        },
+        BoundaryCore::bdr_));
+  }
+
+  /// @brief Returns a copy of the boundary object with real_t type
+  template <typename real_t> inline auto to() const {
+    using boundary_type = BoundaryCommon<iganet::BoundaryCore<
+        decltype(typename BoundaryCore::spline_type{}.template to<real_t>()),
+        BoundaryCore::spline_type::parDim()>>;
+
+    return boundary_type(std::apply(
+        [](const auto &...bspline) {
+          return std::make_tuple(bspline.template to<real_t>()...);
+        },
+        BoundaryCore::bdr_));
+  }
+};
+
+/// @brief Boundary
+template <typename Spline>
+using Boundary = BoundaryCommon<BoundaryCore<Spline, Spline::parDim()>>;
+
+/// @brief Print (as string) a Boundary object
+template <typename Spline>
+inline std::ostream &operator<<(std::ostream &os, const Boundary<Spline> &obj) {
+  obj.pretty_print(os);
+  return os;
+}
+
+} // namespace iganet