--- conflicted
+++ resolved
@@ -1,7771 +1,3979 @@
-<<<<<<< HEAD
-/**
-   @file include/functionspace.hpp
-
-   @brief Function spaces
-
-   @author Matthias Moller
-
-   @copyright This file is part of the IgANet project
-
-   This Source Code Form is subject to the terms of the Mozilla Public
-   License, v. 2.0. If a copy of the MPL was not distributed with this
-   file, You can obtain one at http://mozilla.org/MPL/2.0/.
-*/
-
-#pragma once
-
-#include <boost/preprocessor/seq/for_each.hpp>
-
-#include <bspline.hpp>
-#include <utils/container.hpp>
-#include <utils/type_traits.hpp>
-#include <utils/zip.hpp>
-
-namespace iganet {
-
-using namespace literals;
-using utils::operator+;
-using utils::operator-;
-
-/// @brief Enumerator for the function space component
-enum class functionspace : short_t {
-  interior = 0, /*!< interior component */
-  boundary = 1  /*!< boundary component */
-};
-
-/// @brief Macro: Wraps the given function space in a std::tuple
-#define IGANET_FUNCTIONSPACE_TUPLE_WRAPPER(FunctionSpace)                      \
-  namespace detail {                                                           \
-  template <typename T> struct tuple<FunctionSpace<T>> {                       \
-    using type = typename tuple<typename FunctionSpace<T>::Base>::type;        \
-  };                                                                           \
-  }
-
-/// @brief Macro: Implements the default methods of a function space
-#define IGANET_FUNCTIONSPACE_DEFAULT_OPS(FunctionSpace)                        \
-  FunctionSpace() = default;                                                   \
-  FunctionSpace(FunctionSpace &&) = default;                                   \
-  FunctionSpace(const FunctionSpace &) = default;                              \
-  FunctionSpace clone() const { return FunctionSpace(*this); }
-
-namespace detail {
-
-// Forward declaration
-template <typename... Splines> class FunctionSpace;
-
-/// @brief Tuple wrapper
-/// @{
-template <typename... Ts> struct tuple {
-  using type = std::tuple<Ts...>;
-};
-
-template <typename... Ts> struct tuple<std::tuple<Ts...>> {
-  using type = typename tuple<Ts...>::type;
-};
-
-template <typename... Ts> struct tuple<FunctionSpace<Ts...>> {
-  using type = typename tuple<Ts...>::type;
-};
-/// @}
-
-/// @brief Function space type dispatcher
-/// @{
-template <typename... Ts> struct FunctionSpace_dispatch;
-
-template <typename... Ts> struct FunctionSpace_dispatch<std::tuple<Ts...>> {
-  using type = FunctionSpace<Ts...>;
-};
-/// @}
-
-/// @brief Function space type
-template <typename... Ts>
-using FunctionSpace_type =
-    typename FunctionSpace_dispatch<decltype(std::tuple_cat(
-        std::declval<typename tuple<Ts>::type>()...))>::type;
-
-/// @brief Tensor-product function space
-///
-/// @note This class is not meant for direct use in
-/// applications. Instead use S, TH, NE, or RT.
-template <typename... Splines>
-class FunctionSpace : public std::tuple<Splines...>,
-                      public utils::Serializable,
-                      private utils::FullQualifiedName {
-public:
-  /// @brief Boundary spline objects type
-  using boundary_type = std::tuple<Boundary<Splines>...>;
-
-  /// @brief Boundary spline objects evaluation type
-  using boundary_eval_type =
-      std::tuple<typename Boundary<Splines>::eval_type...>;
-
-protected:
-  /// @brief Boundary spline objects
-  ///
-  /// @note: This is only a view on the primary spline object and does
-  /// not own the spline coefficients
-  boundary_type boundary_;
-
-public:
-  /// @brief Base class
-  using Base = std::tuple<Splines...>;
-
-  /// @brief Value type
-  using value_type =
-      typename std::common_type<typename Splines::value_type...>::type;
-
-  /// @brief Evaluation type
-  using eval_type = std::tuple<utils::TensorArray<Splines::parDim()>...>;
-
-  /// @brief Default constructor
-  FunctionSpace() = default;
-
-  /// @brief Copy constructor
-  FunctionSpace(const FunctionSpace &) = default;
-
-  /// @brief Move constructor
-  FunctionSpace(FunctionSpace &&) = default;
-
-  /// @brief Constructor
-  /// @{
-  FunctionSpace(const std::array<int64_t, Splines::parDim()> &...ncoeffs,
-                enum init init = init::zeros,
-                Options<value_type> options = iganet::Options<value_type>{})
-      : Base({ncoeffs, init, options}...),
-        boundary_({ncoeffs, init, options}...) {
-
-    auto from_full_tensor_ =
-        [this]<std::size_t... Is>(std::index_sequence<Is...>) {
-          (std::get<Is>(boundary_).from_full_tensor(
-               std::get<Is>(*this).as_tensor()),
-           ...);
-        };
-
-    from_full_tensor_(std::make_index_sequence<nspaces()>{});
-  }
-
-  FunctionSpace(const std::array<std::vector<typename Splines::value_type>,
-                                 Splines::parDim()> &...kv,
-                enum init init = init::zeros,
-                Options<value_type> options = iganet::Options<value_type>{})
-      : Base({kv, init, options}...), boundary_({kv, init, options}...) {
-
-    auto from_full_tensor_ =
-        [this]<std::size_t... Is>(std::index_sequence<Is...>) {
-          (std::get<Is>(boundary_).from_full_tensor(
-               std::get<Is>(*this).as_tensor()),
-           ...);
-        };
-
-    from_full_tensor_(std::make_index_sequence<nspaces()>{});
-  }
-
-  explicit FunctionSpace(const Splines &...splines)
-      : Base(std::tuple(splines...)),
-        boundary_({splines.ncoeffs(), init::zeros, splines.options()}...) {
-
-    auto from_full_tensor_ =
-        [this]<std::size_t... Is>(std::index_sequence<Is...>) {
-          (std::get<Is>(boundary_).from_full_tensor(
-               std::get<Is>(*this).as_tensor()),
-           ...);
-        };
-
-    from_full_tensor_(std::make_index_sequence<nspaces()>{});
-  }
-
-  explicit FunctionSpace(Splines &&...splines)
-      : Base(std::tuple(splines...)),
-        boundary_({splines.ncoeffs(), init::zeros, splines.options()}...) {
-
-    auto from_full_tensor_ =
-        [this]<std::size_t... Is>(std::index_sequence<Is...>) {
-          (std::get<Is>(boundary_).from_full_tensor(
-               std::get<Is>(*this).as_tensor()),
-           ...);
-        };
-
-    from_full_tensor_(std::make_index_sequence<nspaces()>{});
-  }
-  /// @}
-
-  /// @brief Returns the number of spaces
-  inline static constexpr short_t nspaces() { return sizeof...(Splines); }
-
-  /// @brief Returns constant reference to all spaces
-  inline constexpr Base &space() const { return *this; }
-
-  /// @brief Returns non-constant reference to all spaces
-  inline constexpr Base &space() { return *this; }
-
-  /// @brief Returns constant reference to the s-th space
-  template <short_t s> inline constexpr auto &space() const {
-    static_assert(s < nspaces());
-    return std::get<s>(*this);
-  }
-
-  /// @brief Returns non-constant reference to the s-th space
-  template <short_t s> inline constexpr auto &space() {
-    static_assert(s < nspaces());
-    return std::get<s>(*this);
-  }
-
-  /// @brief Returns a subset of all function spaces
-  template <short_t... s> inline constexpr auto space() const {
-    return FunctionSpace<std::tuple_element_t<s, Base>...>(
-        std::get<s>(*this)...);
-  }
-
-  /// @brief Returns a clone of the function space
-  inline FunctionSpace clone() const { return FunctionSpace(*this); }
-
-private:
-  /// @brief Returns the coefficients of all spaces as a single tensor
-  template <std::size_t... Is>
-  inline torch::Tensor as_tensor_(std::index_sequence<Is...>) const {
-    return torch::cat({std::get<Is>(*this).as_tensor()...});
-  }
-
-public:
-  /// @brief Returns the coefficients of all spaces as a single tensor
-  inline torch::Tensor as_tensor() const {
-    return as_tensor_(std::make_index_sequence<FunctionSpace::nspaces()>{});
-  }
-
-private:
-  /// @brief Returns the size of the single tensor representation of all spaces
-  template <std::size_t... Is>
-  inline int64_t as_tensor_size_(std::index_sequence<Is...>) const {
-    return std::apply([](auto... v) { return (v + ...); },
-                      std::make_tuple(std::get<Is>(*this).as_tensor_size()...));
-  }
-
-public:
-  /// @brief Returns the size of the single tensor representation of all spaces
-  inline int64_t as_tensor_size() const {
-    return as_tensor_size_(
-        std::make_index_sequence<FunctionSpace::nspaces()>{});
-  }
-
-private:
-  /// @brief Sets the coefficients of all spaces from a single tensor
-  template <std::size_t... Is>
-  inline auto &from_tensor_(std::index_sequence<Is...>,
-                            const torch::Tensor &tensor) {
-
-    // Compute the partial sums of all function spaces
-    std::array<int64_t, sizeof...(Is)> partialSums{0};
-    auto partial_sums = [&partialSums,
-                         this]<std::size_t... Js>(std::index_sequence<Js...>) {
-      ((std::get<Js + 1>(partialSums) =
-            std::get<Js>(partialSums) + std::get<Js>(*this).as_tensor_size()),
-       ...);
-    };
-    partial_sums(std::make_index_sequence<FunctionSpace::nspaces() - 1>{});
-
-    // Call from_tensor for all function spaces
-    ((std::get<Is>(*this).from_tensor(tensor.index(
-         {torch::indexing::Slice(partialSums[Is],
-                                 partialSums[Is] +
-                                     std::get<Is>(*this).as_tensor_size()),
-          "..."}))),
-     ...);
-
-    return *this;
-  }
-
-public:
-  /// @brief Sets the coefficients of all spaces from a single tensor
-  inline auto &from_tensor(const torch::Tensor &tensor) {
-    return from_tensor_(std::make_index_sequence<FunctionSpace::nspaces()>{},
-                        tensor);
-  }
-
-  /// @brief Returns a constant reference to the boundary spline object
-  inline const auto &boundary() const { return boundary_; }
-
-  /// @brief Returns a non-constant reference to the boundary spline object
-  inline auto &boundary() { return boundary_; }
-
-  /// @brief Returns a constant reference to the s-th space's boundary spline
-  /// object
-  template <short_t s> inline const auto &boundary() const {
-    static_assert(s < nspaces());
-    return std::get<s>(boundary_);
-  }
-
-  /// @brief Returns a non-constant reference to the s-th space's boundary
-  /// spline object
-  template <short_t s> inline auto &boundary() {
-    static_assert(s < nspaces());
-    return std::get<s>(boundary_);
-  }
-
-private:
-  /// @brief Returns the dimension of all bases
-  template <functionspace comp = functionspace::interior, std::size_t... Is>
-  int64_t dim_(std::index_sequence<Is...>) const {
-    if constexpr (comp == functionspace::interior)
-      return (std::get<Is>(*this).ncumcoeffs() + ...);
-    else if constexpr (comp == functionspace::boundary)
-      return (std::get<Is>(boundary_).ncumcoeffs() + ...);
-  }
-
-public:
-  /// @brief Returns the dimension of all bases
-  template <functionspace comp = functionspace::interior> int64_t dim() const {
-    return dim_<comp>(std::make_index_sequence<FunctionSpace::nspaces()>{});
-  }
-
-private:
-  /// @brief Returns the function space object as XML node
-  template <std::size_t... Is>
-  inline pugi::xml_node &to_xml_(std::index_sequence<Is...>,
-                                 pugi::xml_node &root, int id = 0,
-                                 std::string label = "") const {
-
-    (std::get<Is>(*this).to_xml(root, id, label, Is), ...);
-    return root;
-  }
-
-public:
-  /// @brief Returns the function space object as XML object
-  inline pugi::xml_document to_xml(int id = 0, std::string label = "") const {
-    pugi::xml_document doc;
-    pugi::xml_node root = doc.append_child("xml");
-    to_xml(root, id, label);
-
-    return doc;
-  }
-
-  /// @brief Returns the function space object as XML node
-  inline pugi::xml_node &to_xml(pugi::xml_node &root, int id = 0,
-                                std::string label = "") const {
-    return to_xml_(std::make_index_sequence<FunctionSpace::nspaces()>{}, root,
-                   id, label);
-  }
-
-private:
-  /// @brief Updates the function space object from XML object
-  template <std::size_t... Is>
-  inline FunctionSpace &from_xml_(std::index_sequence<Is...>,
-                                  const pugi::xml_node &root, int id = 0,
-                                  std::string label = "") {
-
-    (std::get<Is>(*this).from_xml(root, id, label, Is), ...);
-    return *this;
-  }
-
-public:
-  /// @brief Updates the function space object from XML object
-  inline FunctionSpace &from_xml(const pugi::xml_document &doc, int id = 0,
-                                 std::string label = "") {
-    return from_xml(doc.child("xml"), id, label);
-  }
-
-  /// @brief Updates the function space object from XML node
-  inline FunctionSpace &from_xml(const pugi::xml_node &root, int id = 0,
-                                 std::string label = "") {
-    return from_xml_(std::make_index_sequence<FunctionSpace::nspaces()>{}, root,
-                     id, label);
-  }
-
-private:
-  /// @brief Serialization to JSON
-  template <std::size_t... Is>
-  nlohmann::json to_json_(std::index_sequence<Is...>) const {
-    auto json_this = nlohmann::json::array();
-    auto json_boundary = nlohmann::json::array();
-    (json_this.push_back(std::get<Is>(*this).to_json()), ...);
-    (json_boundary.push_back(std::get<Is>(boundary_).to_json()), ...);
-
-    auto json = nlohmann::json::array();
-    for (auto [t, b] : utils::zip(json_this, json_boundary)) {
-      auto json_inner = nlohmann::json::array();
-      json_inner.push_back(t);
-      json_inner.push_back(b);
-      json.push_back(json_inner);
-    }
-
-    return json;
-  }
-
-public:
-  /// @brief Serialization to JSON
-  nlohmann::json to_json() const override {
-    return to_json_(std::make_index_sequence<FunctionSpace::nspaces()>{});
-  }
-
-private:
-  /// @brief Returns the values of the spline objects in the points `xi`
-  /// @{
-  template <functionspace comp = functionspace::interior,
-            deriv deriv = deriv::func, bool memory_optimized = false,
-            std::size_t... Is, typename... Xi>
-  inline auto eval_(std::index_sequence<Is...>,
-                    const std::tuple<Xi...> &xi) const {
-    if constexpr (comp == functionspace::interior)
-      return std::tuple(
-          std::get<Is>(*this).template eval<deriv, memory_optimized>(
-              std::get<Is>(xi))...);
-    else if constexpr (comp == functionspace::boundary)
-      return std::tuple(
-          std::get<Is>(boundary_).template eval<deriv, memory_optimized>(
-              std::get<Is>(xi))...);
-  }
-
-  template <functionspace comp = functionspace::interior,
-            deriv deriv = deriv::func, bool memory_optimized = false,
-            std::size_t... Is, typename... Xi, typename... Knot_Indices>
-  inline auto eval_(std::index_sequence<Is...>, const std::tuple<Xi...> &xi,
-                    const std::tuple<Knot_Indices...> &knot_indices) const {
-    if constexpr (comp == functionspace::interior)
-      return std::tuple(
-          std::get<Is>(*this).template eval<deriv, memory_optimized>(
-              std::get<Is>(xi), std::get<Is>(knot_indices))...);
-    else if constexpr (comp == functionspace::boundary)
-      return std::tuple(
-          std::get<Is>(boundary_).template eval<deriv, memory_optimized>(
-              std::get<Is>(xi), std::get<Is>(knot_indices))...);
-  }
-
-  template <functionspace comp = functionspace::interior,
-            deriv deriv = deriv::func, bool memory_optimized = false,
-            std::size_t... Is, typename... Xi, typename... Knot_Indices,
-            typename... Coeff_Indices>
-  inline auto eval_(std::index_sequence<Is...>, const std::tuple<Xi...> &xi,
-                    const std::tuple<Knot_Indices...> &knot_indices,
-                    const std::tuple<Coeff_Indices...> &coeff_indices) const {
-    if constexpr (comp == functionspace::interior)
-      return std::tuple(
-          std::get<Is>(*this).template eval<deriv, memory_optimized>(
-              std::get<Is>(xi), std::get<Is>(knot_indices),
-              std::get<Is>(coeff_indices))...);
-    else if constexpr (comp == functionspace::boundary)
-      return std::tuple(
-          std::get<Is>(boundary_).template eval<deriv, memory_optimized>(
-              std::get<Is>(xi), std::get<Is>(knot_indices),
-              std::get<Is>(coeff_indices))...);
-  }
-  /// @}
-
-public:
-  /// @brief Returns the values of the spline objects in the points `xi`
-  /// @{
-  template <functionspace comp = functionspace::interior,
-            deriv deriv = deriv::func, bool memory_optimized = false,
-            typename... Xi>
-  inline auto eval(const std::tuple<Xi...> &xi) const {
-    static_assert(FunctionSpace::nspaces() == sizeof...(Xi),
-                  "Size of Xi mismatches functionspace dimension");
-    return eval_<comp, deriv, memory_optimized>(
-        std::make_index_sequence<FunctionSpace::nspaces()>{}, xi);
-  }
-
-  template <functionspace comp = functionspace::interior,
-            deriv deriv = deriv::func, bool memory_optimized = false,
-            typename... Xi, typename... Knot_Indices>
-  inline auto eval(const std::tuple<Xi...> &xi,
-                   const std::tuple<Knot_Indices...> &knot_indices) const {
-    static_assert(
-        (FunctionSpace::nspaces() == sizeof...(Xi)) &&
-            (FunctionSpace::nspaces() == sizeof...(Knot_Indices)),
-        "Sizes of Xi and Knot_Indices mismatch functionspace dimension");
-    return eval_<comp, deriv, memory_optimized>(
-        std::make_index_sequence<FunctionSpace::nspaces()>{}, xi, knot_indices);
-  }
-
-  template <functionspace comp = functionspace::interior,
-            deriv deriv = deriv::func, bool memory_optimized = false,
-            typename... Xi, typename... Knot_Indices, typename... Coeff_Indices>
-  inline auto eval(const std::tuple<Xi...> &xi,
-                   const std::tuple<Knot_Indices...> &knot_indices,
-                   const std::tuple<Coeff_Indices...> &coeff_indices) const {
-    static_assert((FunctionSpace::nspaces() == sizeof...(Xi)) &&
-                      (FunctionSpace::nspaces() == sizeof...(Knot_Indices)) &&
-                      (FunctionSpace::nspaces() == sizeof...(Coeff_Indices)),
-                  "Sizes of Xi, Knot_Indices and Coeff_Indices mismatch "
-                  "functionspace dimension");
-    return eval_<comp, deriv, memory_optimized>(
-        std::make_index_sequence<FunctionSpace::nspaces()>{}, xi, knot_indices,
-        coeff_indices);
-  }
-  /// @}
-
-private:
-  /// @brief Returns the value of the spline objects from
-  /// precomputed basis function
-  /// @{
-  template <functionspace comp = functionspace::interior, std::size_t... Is,
-            typename... Basfunc, typename... Coeff_Indices, typename... Numeval,
-            typename... Sizes>
-  inline auto
-  eval_from_precomputed_(std::index_sequence<Is...>,
-                         const std::tuple<Basfunc...> &basfunc,
-                         const std::tuple<Coeff_Indices...> &coeff_indices,
-                         const std::tuple<Numeval...> &numeval,
-                         const std::tuple<Sizes...> &sizes) const {
-    if constexpr (comp == functionspace::interior)
-      return std::tuple(std::get<Is>(*this).eval_from_precomputed(
-          std::get<Is>(basfunc), std::get<Is>(coeff_indices),
-          std::get<Is>(numeval), std::get<Is>(sizes))...);
-    else if constexpr (comp == functionspace::boundary)
-      return std::tuple(std::get<Is>(boundary_).eval_from_precomputed(
-          std::get<Is>(basfunc), std::get<Is>(coeff_indices),
-          std::get<Is>(numeval), std::get<Is>(sizes))...);
-  }
-
-  template <functionspace comp = functionspace::interior, std::size_t... Is,
-            typename... Basfunc, typename... Coeff_Indices, typename... Xi>
-  inline auto
-  eval_from_precomputed_(std::index_sequence<Is...>,
-                         const std::tuple<Basfunc...> &basfunc,
-                         const std::tuple<Coeff_Indices...> &coeff_indices,
-                         const std::tuple<Xi...> &xi) const {
-    if constexpr (comp == functionspace::interior)
-      return std::tuple(std::get<Is>(*this).eval_from_precomputed(
-          std::get<Is>(basfunc), std::get<Is>(coeff_indices),
-          std::get<Is>(xi)[0].numel(), std::get<Is>(xi)[0].sizes())...);
-    else if constexpr (comp == functionspace::boundary)
-      return std::tuple(std::get<Is>(boundary_).eval_from_precomputed(
-          std::get<Is>(basfunc), std::get<Is>(coeff_indices),
-          std::get<Is>(xi))...);
-  }
-  /// @}
-
-public:
-  /// @brief Returns the value of the spline objects from
-  /// precomputed basis function
-  /// @{
-  template <functionspace comp = functionspace::interior, typename... Basfunc,
-            typename... Coeff_Indices, typename... Numeval, typename... Sizes>
-  inline auto
-  eval_from_precomputed(const std::tuple<Basfunc...> &basfunc,
-                        const std::tuple<Coeff_Indices...> &coeff_indices,
-                        const std::tuple<Numeval...> &numeval,
-                        const std::tuple<Sizes...> &sizes) const {
-    return eval_from_precomputed_<comp>(
-        std::make_index_sequence<FunctionSpace::nspaces()>{}, basfunc,
-        coeff_indices, numeval, sizes);
-  }
-
-  template <functionspace comp = functionspace::interior, typename... Basfunc,
-            typename... Coeff_Indices, typename... Xi>
-  inline auto
-  eval_from_precomputed(const std::tuple<Basfunc...> &basfunc,
-                        const std::tuple<Coeff_Indices...> &coeff_indices,
-                        const std::tuple<Xi...> &xi) const {
-    return eval_from_precomputed_<comp>(
-        std::make_index_sequence<FunctionSpace::nspaces()>{}, basfunc,
-        coeff_indices, xi);
-  }
-  /// @}
-
-private:
-  /// @brief Returns the knot indicies of knot spans containing `xi`
-  template <functionspace comp = functionspace::interior, std::size_t... Is,
-            typename... Xi>
-  inline auto find_knot_indices_(std::index_sequence<Is...>,
-                                 const std::tuple<Xi...> &xi) const {
-    if constexpr (comp == functionspace::interior)
-      return std::tuple(
-          std::get<Is>(*this).find_knot_indices(std::get<Is>(xi))...);
-    else if constexpr (comp == functionspace::boundary)
-      return std::tuple(
-          std::get<Is>(boundary_).find_knot_indices(std::get<Is>(xi))...);
-  }
-
-public:
-  /// @brief Returns the knot indicies of knot spans containing `xi`
-  template <functionspace comp = functionspace::interior, typename... Xi>
-  inline auto find_knot_indices(const std::tuple<Xi...> &xi) const {
-    return find_knot_indices_<comp>(
-        std::make_index_sequence<FunctionSpace::nspaces()>{}, xi);
-  }
-
-private:
-  /// @brief Returns the values of the spline objects' basis functions in the
-  /// points `xi`
-  /// @{
-  template <functionspace comp = functionspace::interior,
-            deriv deriv = deriv::func, bool memory_optimized = false,
-            std::size_t... Is, typename... Xi>
-  inline auto eval_basfunc_(std::index_sequence<Is...>,
-                            const std::tuple<Xi...> &xi) const {
-    if constexpr (comp == functionspace::interior)
-      return std::tuple(
-          std::get<Is>(*this).template eval_basfunc<deriv, memory_optimized>(
-              std::get<Is>(xi))...);
-    else if constexpr (comp == functionspace::boundary)
-      return std::tuple(std::get<Is>(boundary_)
-                            .template eval_basfunc<deriv, memory_optimized>(
-                                std::get<Is>(xi))...);
-  }
-
-  template <functionspace comp = functionspace::interior,
-            deriv deriv = deriv::func, bool memory_optimized = false,
-            std::size_t... Is, typename... Xi, typename... Knot_Indices>
-  inline auto
-  eval_basfunc_(std::index_sequence<Is...>, const std::tuple<Xi...> &xi,
-                const std::tuple<Knot_Indices...> &knot_indices) const {
-    if constexpr (comp == functionspace::interior)
-      return std::tuple(
-          std::get<Is>(*this).template eval_basfunc<deriv, memory_optimized>(
-              std::get<Is>(xi), std::get<Is>(knot_indices))...);
-    else if constexpr (comp == functionspace::boundary)
-      return std::tuple(
-          std::get<Is>(boundary_)
-              .template eval_basfunc<deriv, memory_optimized>(
-                  std::get<Is>(xi), std::get<Is>(knot_indices))...);
-  }
-  /// @}
-
-public:
-  /// @brief Returns the values of the spline objects' basis
-  /// functions in the points `xi` @{
-  template <functionspace comp = functionspace::interior,
-            deriv deriv = deriv::func, bool memory_optimized = false,
-            typename... Xi>
-  inline auto eval_basfunc(const std::tuple<Xi...> &xi) const {
-    return eval_basfunc_<comp, deriv, memory_optimized>(
-        std::make_index_sequence<FunctionSpace::nspaces()>{}, xi);
-  }
-
-  template <functionspace comp = functionspace::interior,
-            deriv deriv = deriv::func, bool memory_optimized = false,
-            typename... Xi, typename... Knot_Indices>
-  inline auto
-  eval_basfunc(const std::tuple<Xi...> &xi,
-               const std::tuple<Knot_Indices...> &knot_indices) const {
-    return eval_basfunc_<comp, deriv, memory_optimized>(
-        std::make_index_sequence<FunctionSpace::nspaces()>{}, xi, knot_indices);
-  }
-  /// @}
-
-private:
-  /// @brief Returns the indices of the spline objects'
-  /// coefficients corresponding to the knot indices `indices`
-  template <functionspace comp = functionspace::interior,
-            bool memory_optimized = false, std::size_t... Is,
-            typename... Knot_Indices>
-  inline auto
-  find_coeff_indices_(std::index_sequence<Is...>,
-                      const std::tuple<Knot_Indices...> &knot_indices) const {
-    if constexpr (comp == functionspace::interior)
-      return std::tuple(
-          std::get<Is>(*this).template find_coeff_indices<memory_optimized>(
-              std::get<Is>(knot_indices))...);
-    else if constexpr (comp == functionspace::boundary)
-      return std::tuple(
-          std::get<Is>(boundary_).template find_coeff_indices<memory_optimized>(
-              std::get<Is>(knot_indices))...);
-  }
-
-public:
-  /// @brief Returns the indices of the spline objects'
-  /// coefficients corresponding to the knot indices `indices`
-  template <functionspace comp = functionspace::interior,
-            bool memory_optimized = false, typename... Knot_Indices>
-  inline auto
-  find_coeff_indices(const std::tuple<Knot_Indices...> &knot_indices) const {
-    return find_coeff_indices_<comp, memory_optimized>(
-        std::make_index_sequence<FunctionSpace::nspaces()>{}, knot_indices);
-  }
-
-private:
-  /// @brief Returns the spline objects with uniformly refined
-  /// knot and coefficient vectors
-  template <std::size_t... Is>
-  inline auto &uniform_refine_(std::index_sequence<Is...>, int numRefine = 1,
-                               int dimRefine = -1) {
-    (std::get<Is>(*this).uniform_refine(numRefine, dimRefine), ...);
-    (std::get<Is>(boundary_).uniform_refine(numRefine, dimRefine), ...);
-    return *this;
-  }
-
-public:
-  /// @brief Returns the spline objects with uniformly refined
-  /// knot and coefficient vectors
-  inline auto &uniform_refine(int numRefine = 1, int dimRefine = -1) {
-    return uniform_refine_(std::make_index_sequence<FunctionSpace::nspaces()>{},
-                           numRefine, dimRefine);
-  }
-
-private:
-  /// @brief Returns a copy of the function space object with settings from
-  /// options
-  template <typename real_t, std::size_t... Is>
-  inline auto to_(std::index_sequence<Is...>, Options<real_t> options) const {
-    return FunctionSpace<
-        typename Splines::template real_derived_self_type<real_t>...>(
-        std::get<Is>(*this).to(options)...);
-  }
-
-public:
-  /// @brief Returns a copy of the function space object with settings from
-  /// options
-  template <typename real_t> inline auto to(Options<real_t> options) const {
-    return to_(std::make_index_sequence<FunctionSpace::nspaces()>{}, options);
-  }
-
-private:
-  /// @brief Returns a copy of the function space object with settings from
-  /// device
-  template <std::size_t... Is>
-  inline auto to_(std::index_sequence<Is...>, torch::Device device) const {
-    return FunctionSpace(std::get<Is>(*this).to(device)...);
-  }
-
-public:
-  /// @brief Returns a copy of the function space object with settings from
-  /// device
-  inline auto to(torch::Device device) const {
-    return to_(std::make_index_sequence<FunctionSpace::nspaces()>{}, device);
-  }
-
-private:
-  /// @brief Returns a copy of the function space object with real_t type
-  template <typename real_t, std::size_t... Is>
-  inline auto to_(std::index_sequence<Is...>) const {
-    return FunctionSpace<
-        typename Splines::template real_derived_self_type<real_t>...>(
-        std::get<Is>(*this).template to<real_t>()...);
-  }
-
-public:
-  /// @brief Returns a copy of the function space object with real_t type
-  template <typename real_t> inline auto to() const {
-    return to_<real_t>(std::make_index_sequence<FunctionSpace::nspaces()>{});
-  }
-
-private:
-  /// @brief Scales the function space object by a scalar
-  template <std::size_t... Is>
-  inline auto scale_(std::index_sequence<Is...>, value_type s, int dim = -1) {
-    (std::get<Is>(*this).scale(s, dim), ...);
-    (std::get<Is>(boundary_).from_full_tensor(std::get<Is>(*this).as_tensor()),
-     ...);
-    return *this;
-  }
-
-public:
-  /// @brief Scales the function space object by a scalar
-  inline auto scale(value_type s, int dim = -1) {
-    return scale_(std::make_index_sequence<FunctionSpace::nspaces()>{}, s, dim);
-  }
-
-private:
-  /// @brief Scales the function space object by a vector
-  template <std::size_t N, std::size_t... Is>
-  inline auto scale_(std::index_sequence<Is...>, std::array<value_type, N> v) {
-    (std::get<Is>(*this).scale(v), ...);
-    (std::get<Is>(boundary_).from_full_tensor(std::get<Is>(*this).as_tensor()),
-     ...);
-    return *this;
-  }
-
-public:
-  /// @brief Scales the function space object by a vector
-  template <size_t N> inline auto scale(std::array<value_type, N> v) {
-    return scale_(std::make_index_sequence<FunctionSpace::nspaces()>{}, v);
-  }
-
-private:
-  /// @brief Translates the function space object by a vector
-  template <std::size_t N, std::size_t... Is>
-  inline auto translate_(std::index_sequence<Is...>,
-                         std::array<value_type, N> v) {
-    (std::get<Is>(*this).translate(v), ...);
-    (std::get<Is>(boundary_).from_full_tensor(std::get<Is>(*this).as_tensor()),
-     ...);
-    return *this;
-  }
-
-public:
-  /// @brief Translates the function space object by a vector
-  template <size_t N> inline auto translate(std::array<value_type, N> v) {
-    return translate_(std::make_index_sequence<FunctionSpace::nspaces()>{}, v);
-  }
-
-private:
-  /// @brief Rotates the function space object by an angle in 2d
-  template <std::size_t... Is>
-  inline auto rotate_(std::index_sequence<Is...>, value_type angle) {
-    (std::get<Is>(*this).rotate(angle), ...);
-    (std::get<Is>(boundary_).from_full_tensor(std::get<Is>(*this).as_tensor()),
-     ...);
-    return *this;
-  }
-
-public:
-  /// @brief Rotates the function space object by an angle in 2d
-  inline auto rotate(value_type angle) {
-    return rotate_(std::make_index_sequence<FunctionSpace::nspaces()>{}, angle);
-  }
-
-private:
-  /// @brief Rotates the function space object by three angles in 3d
-  template <std::size_t... Is>
-  inline auto rotate_(std::index_sequence<Is...>,
-                      std::array<value_type, 3> angle) {
-    (std::get<Is>(*this).rotate(angle), ...);
-    (std::get<Is>(boundary_).from_full_tensor(std::get<Is>(*this).as_tensor()),
-     ...);
-    return *this;
-  }
-
-public:
-  /// @brief Rotates the function space object by three angles in 3d
-  inline auto rotate(std::array<value_type, 3> angle) {
-    return rotate_(std::make_index_sequence<FunctionSpace::nspaces()>{}, angle);
-  }
-
-private:
-  /// @brief Computes the bounding boxes of the function space object
-  template <std::size_t... Is>
-  inline auto boundingBox_(std::index_sequence<Is...>) const {
-    return std::tuple(std::get<Is>(*this).boundingBox()...);
-  }
-
-public:
-  /// @brief Computes the bounding boxes of the function space object
-  inline auto boundingBox() const {
-    return boundingBox_(std::make_index_sequence<FunctionSpace::nspaces()>{});
-  }
-
-private:
-  /// @brief Writes the function space object into a
-  /// torch::serialize::OutputArchive object
-  template <std::size_t... Is>
-  inline torch::serialize::OutputArchive &
-  write_(std::index_sequence<Is...>, torch::serialize::OutputArchive &archive,
-         const std::string &key = "functionspace") const {
-    (std::get<Is>(*this).write(archive, key + ".fspace[" + std::to_string(Is) +
-                                            "].interior"),
-     ...);
-    (std::get<Is>(boundary_).write(
-         archive, key + ".fspace[" + std::to_string(Is) + "].boundary"),
-     ...);
-    return archive;
-  }
-
-public:
-  /// @brief Writes the function space object into a
-  /// torch::serialize::OutputArchive object
-  inline torch::serialize::OutputArchive &
-  write(torch::serialize::OutputArchive &archive,
-        const std::string &key = "functionspace") const {
-    write_(std::make_index_sequence<FunctionSpace::nspaces()>{}, archive, key);
-    return archive;
-  }
-
-private:
-  /// @brief Loads the function space object from a
-  /// torch::serialize::InputArchive object
-  template <std::size_t... Is>
-  inline torch::serialize::InputArchive &
-  read_(std::index_sequence<Is...>, torch::serialize::InputArchive &archive,
-        const std::string &key = "functionspace") {
-    (std::get<Is>(*this).read(archive, key + ".fspace[" + std::to_string(Is) +
-                                           "].interior"),
-     ...);
-    (std::get<Is>(boundary_).read(
-         archive, key + ".fspace[" + std::to_string(Is) + "].boundary"),
-     ...);
-    return archive;
-  }
-
-public:
-  /// @brief Loads the function space object from a
-  /// torch::serialize::InputArchive object
-  inline torch::serialize::InputArchive &
-  read(torch::serialize::InputArchive &archive,
-       const std::string &key = "functionspace") {
-    read_(std::make_index_sequence<FunctionSpace::nspaces()>{}, archive, key);
-    return archive;
-  }
-
-  /// @brief Returns a string representation of the function space object
-  inline virtual void
-  pretty_print(std::ostream &os = Log(log::info)) const noexcept override {
-
-    auto pretty_print_ = [this,
-                          &os]<std::size_t... Is>(std::index_sequence<Is...>) {
-      ((os << "\ninterior = ", std::get<Is>(*this).pretty_print(os),
-        os << "\nboundary = ", std::get<Is>(boundary_).pretty_print(os)),
-       ...);
-    };
-
-    pretty_print_(std::make_index_sequence<nspaces()>{});
-  }
-
-  //  clang-format off
-  /// @brief Returns a block-tensor with the curl of the
-  /// function space object with respect to the parametric variables
-  ///
-  /// @param[in] xi Point(s) where to evaluate the curl
-  ///
-  /// @result Block-tensor with the curl with respect to the
-  /// parametric variables `xi`
-  /// \f[
-  ///     \nabla_{\boldsymbol{\xi}} \times \mathbf{u}
-  ///        =
-  ///     \begin{bmatrix}
-  ///        \mathbf{i}_0 & \cdots & \mathbf{i}_{d_\text{par}} \\
-  ///        \frac{\partial}{\partial\xi_0} & \cdots &
-  ///        \frac{\partial}{\partial\xi_{d_\text{par}}} \\
-  ///        u_0 & \cdots & u_{d_\text{par}}
-  ///     \end{bmatrix}
-  /// \f]
-  //  clang-format off
-  ///
-  /// @{
-  template <functionspace comp = functionspace::interior,
-            bool memory_optimized = false>
-  inline auto curl(const utils::TensorArray1 &xi,
-                   const std::tuple<utils::TensorArray1> &knot_indices,
-                   const std::tuple<torch::Tensor> &coeff_indices) const {
-
-    assert(xi[0].sizes() == std::get<0>(knot_indices)[0].sizes());
-
-    throw std::runtime_error("Unsupported parametric/geometric dimension");
-
-    return utils::BlockTensor<torch::Tensor, 1, 1>{};
-  }
-
-  template <functionspace comp = functionspace::interior,
-            bool memory_optimized = false>
-  inline auto
-  curl(const utils::TensorArray2 &xi,
-       const std::tuple<utils::TensorArray2, utils::TensorArray2> &knot_indices,
-       const std::tuple<torch::Tensor, torch::Tensor> &coeff_indices) const {
-
-    assert(xi[0].sizes() == std::get<0>(knot_indices)[0].sizes() &&
-           xi[1].sizes() == std::get<1>(knot_indices)[0].sizes() &&
-           xi[0].sizes() == xi[1].sizes());
-
-    /// curl = 0,
-    ///        0,
-    ///        du_y / dx - du_x / dy
-    ///
-    /// Only the third component is returned
-    return utils::BlockTensor<torch::Tensor, 1, 1>(
-        *std::get<1>(*this).template eval<deriv::dx, memory_optimized>(
-            xi, std::get<1>(knot_indices), std::get<1>(coeff_indices))[0] -
-        *std::get<0>(*this).template eval<deriv::dx, memory_optimized>(
-            xi, std::get<0>(knot_indices), std::get<0>(coeff_indices))[0]);
-  }
-
-  template <functionspace comp = functionspace::interior,
-            bool memory_optimized = false>
-  inline auto curl(const utils::TensorArray3 &xi,
-                   const std::tuple<utils::TensorArray3, utils::TensorArray3,
-                                    utils::TensorArray3> &knot_indices,
-                   const std::tuple<torch::Tensor, torch::Tensor, torch::Tensor>
-                       &coeff_indices) const {
-
-    assert(xi[0].sizes() == std::get<0>(knot_indices)[0].sizes() &&
-           xi[1].sizes() == std::get<1>(knot_indices)[0].sizes() &&
-           xi[2].sizes() == std::get<2>(knot_indices)[0].sizes() &&
-           xi[0].sizes() == xi[1].sizes() && xi[1].sizes() == xi[2].sizes());
-
-    /// curl = du_z / dy - du_y / dz,
-    ///        du_x / dz - du_z / dx,
-    ///        du_y / dx - du_x / dy
-    return utils::BlockTensor<torch::Tensor, 1, 3>(
-        *std::get<2>(*this).template eval<deriv::dy, memory_optimized>(
-            xi, std::get<2>(knot_indices), std::get<2>(coeff_indices))[0] -
-            *std::get<1>(*this).template eval<deriv::dz, memory_optimized>(
-                xi, std::get<1>(knot_indices), std::get<1>(coeff_indices))[0],
-        *std::get<0>(*this).template eval<deriv::dz, memory_optimized>(
-            xi, std::get<0>(knot_indices), std::get<0>(coeff_indices))[0] -
-            *std::get<2>(*this).template eval<deriv::dx, memory_optimized>(
-                xi, std::get<2>(knot_indices), std::get<2>(coeff_indices))[0],
-        *std::get<1>(*this).template eval<deriv::dx, memory_optimized>(
-            xi, std::get<1>(knot_indices), std::get<1>(coeff_indices))[0] -
-            *std::get<0>(*this).template eval<deriv::dy, memory_optimized>(
-                xi, std::get<0>(knot_indices), std::get<0>(coeff_indices))[0]);
-  }
-
-  template <functionspace comp = functionspace::interior,
-            bool memory_optimized = false>
-  inline auto
-  curl(const utils::TensorArray4 &xi,
-       const std::tuple<utils::TensorArray4, utils::TensorArray4,
-                        utils::TensorArray4, utils::TensorArray4> &knot_indices,
-       const std::tuple<torch::Tensor, torch::Tensor, torch::Tensor,
-                        torch::Tensor> &coeff_indices) const {
-
-    assert(xi[0].sizes() == std::get<0>(knot_indices)[0].sizes() &&
-           xi[1].sizes() == std::get<1>(knot_indices)[0].sizes() &&
-           xi[2].sizes() == std::get<2>(knot_indices)[0].sizes() &&
-           xi[3].sizes() == std::get<3>(knot_indices)[0].sizes() &&
-           xi[0].sizes() == xi[1].sizes() && xi[1].sizes() == xi[2].sizes() &&
-           xi[2].sizes() == xi[3].sizes());
-
-    throw std::runtime_error("Unsupported parametric/geometric dimension");
-
-    return utils::BlockTensor<torch::Tensor, 1, 3>{};
-  }
-  /// @}
-
-  /// @brief Returns a block-tensor with the divergence of the
-  /// function space object with respect to the parametric variables
-  ///
-  /// @param[in] xi Point(s) where to evaluate the divergence
-  ///
-  /// @param[in] knot_indices Knot indices where to evaluate the divergence
-  ///
-  /// @param[in] coeff_indices Coefficient indices where to evaluate the
-  /// divergence
-  ///
-  /// @result Block-tensor with the divergence of the function space with
-  /// respect to the parametric variables
-  /// \f[
-  ///     \nabla_{\boldsymbol{\xi}} \cdot \mathbf{u}
-  ///        =
-  ///     \text{trace} ( J_{\boldsymbol{\xi}}(u) )
-  ///        =
-  ///     \frac{\partial u_0}{\partial \xi_0} +
-  ///     \frac{\partial u_1}{\partial \xi_1} +
-  ///        \dots
-  ///     \frac{\partial u_{d_\text{geo}}}{\partial \xi_{d_\text{par}}}
-  /// \f]
-  ///
-  /// @{
-  template <functionspace comp = functionspace::interior,
-            bool memory_optimized = false>
-  inline auto div(const utils::TensorArray1 &xi,
-                  const std::tuple<utils::TensorArray1> &knot_indices,
-                  const std::tuple<torch::Tensor> &coeff_indices) const {
-
-    assert(xi[0].sizes() == std::get<0>(knot_indices)[0].sizes());
-
-    if constexpr (comp == functionspace::interior) {
-      static_assert(std::tuple_element_t<0, Base>::geoDim() == 1,
-                    "div(.) for vector-valued spaces requires 1D variables");
-
-      return utils::BlockTensor<torch::Tensor, 1, 1>(
-          std::get<0>(*this).template eval<deriv::dx, memory_optimized>(
-              xi, std::get<0>(knot_indices), std::get<0>(coeff_indices))[0]);
-    }
-  }
-
-  template <functionspace comp = functionspace::interior,
-            bool memory_optimized = false>
-  inline auto
-  div(const utils::TensorArray2 &xi,
-      const std::tuple<utils::TensorArray2, utils::TensorArray2> &knot_indices,
-      const std::tuple<torch::Tensor, torch::Tensor> &coeff_indices) const {
-
-    assert(xi[0].sizes() == std::get<0>(knot_indices)[0].sizes() &&
-           xi[1].sizes() == std::get<1>(knot_indices)[0].sizes() &&
-           xi[0].sizes() == xi[1].sizes());
-
-    if constexpr (comp == functionspace::interior) {
-      static_assert(std::tuple_element_t<0, Base>::geoDim() == 1 &&
-                        std::tuple_element_t<1, Base>::geoDim() == 1,
-                    "div(.) for vector-valued spaces requires 1D variables");
-
-      return utils::BlockTensor<torch::Tensor, 1, 1>(
-          *std::get<0>(*this).template eval<deriv::dx, memory_optimized>(
-              xi, std::get<0>(knot_indices), std::get<0>(coeff_indices))[0] +
-          *std::get<1>(*this).template eval<deriv::dy, memory_optimized>(
-              xi, std::get<1>(knot_indices), std::get<1>(coeff_indices))[0]);
-    }
-  }
-
-  template <functionspace comp = functionspace::interior,
-            bool memory_optimized = false>
-  inline auto div(const utils::TensorArray3 &xi,
-                  const std::tuple<utils::TensorArray3, utils::TensorArray3,
-                                   utils::TensorArray3> &knot_indices,
-                  const std::tuple<torch::Tensor, torch::Tensor, torch::Tensor>
-                      &coeff_indices) const {
-
-    assert(xi[0].sizes() == std::get<0>(knot_indices)[0].sizes() &&
-           xi[1].sizes() == std::get<1>(knot_indices)[0].sizes() &&
-           xi[2].sizes() == std::get<2>(knot_indices)[0].sizes() &&
-           xi[0].sizes() == xi[1].sizes() && xi[1].sizes() == xi[2].sizes());
-
-    if constexpr (comp == functionspace::interior) {
-      static_assert(std::tuple_element_t<0, Base>::geoDim() == 1 &&
-                        std::tuple_element_t<1, Base>::geoDim() == 1 &&
-                        std::tuple_element_t<2, Base>::geoDim() == 1,
-                    "div(.) for vector-valued spaces requires 1D variables");
-
-      return utils::BlockTensor<torch::Tensor, 1, 1>(
-          *std::get<0>(*this).template eval<deriv::dx, memory_optimized>(
-              xi, std::get<0>(knot_indices), std::get<0>(coeff_indices))[0] +
-          *std::get<1>(*this).template eval<deriv::dy, memory_optimized>(
-              xi, std::get<1>(knot_indices), std::get<1>(coeff_indices))[0] +
-          *std::get<2>(*this).template eval<deriv::dz, memory_optimized>(
-              xi, std::get<2>(knot_indices), std::get<2>(coeff_indices))[0]);
-    }
-  }
-
-  template <functionspace comp = functionspace::interior,
-            bool memory_optimized = false>
-  inline auto
-  div(const utils::TensorArray4 &xi,
-      const std::tuple<utils::TensorArray4, utils::TensorArray4,
-                       utils::TensorArray4, utils::TensorArray4> &knot_indices,
-      const std::tuple<torch::Tensor, torch::Tensor, torch::Tensor,
-                       torch::Tensor> &coeff_indices) const {
-
-    assert(xi[0].sizes() == std::get<0>(knot_indices)[0].sizes() &&
-           xi[1].sizes() == std::get<1>(knot_indices)[0].sizes() &&
-           xi[2].sizes() == std::get<2>(knot_indices)[0].sizes() &&
-           xi[3].sizes() == std::get<3>(knot_indices)[0].sizes() &&
-           xi[0].sizes() == xi[1].sizes() && xi[1].sizes() == xi[2].sizes() &&
-           xi[2].sizes() == xi[3].sizes());
-
-    if constexpr (comp == functionspace::interior) {
-      static_assert(std::tuple_element_t<0, Base>::geoDim() == 1 &&
-                        std::tuple_element_t<1, Base>::geoDim() == 1 &&
-                        std::tuple_element_t<2, Base>::geoDim() == 1 &&
-                        std::tuple_element_t<3, Base>::geoDim() == 1,
-                    "div(.) for vector-valued spaces requires 1D variables");
-
-      return utils::BlockTensor<torch::Tensor, 1, 1>(
-          *std::get<0>(*this).template eval<deriv::dx, memory_optimized>(
-              xi, std::get<0>(knot_indices), std::get<0>(coeff_indices))[0] +
-          *std::get<1>(*this).template eval<deriv::dy, memory_optimized>(
-              xi, std::get<1>(knot_indices), std::get<1>(coeff_indices))[0] +
-          *std::get<2>(*this).template eval<deriv::dz, memory_optimized>(
-              xi, std::get<2>(knot_indices), std::get<2>(coeff_indices))[0] +
-          *std::get<3>(*this).template eval<deriv::dt, memory_optimized>(
-              xi, std::get<3>(knot_indices), std::get<3>(coeff_indices))[0]);
-    }
-  }
-  /// @}
-
-  /// @brief Returns a block-tensor with the gradient of the function space
-  /// object in the points `xi` with respect to the parametric variables
-  ///
-  /// @param[in] xi Point(s) where to evaluate the gradient
-  ///
-  /// @result Block-tensor with the gradient with respect to the
-  /// parametric variables `xi`
-  /// \f[
-  ///     \nabla_{\boldsymbol{\xi}}u
-  ///        =
-  ///     \left(\frac{\partial u_0}{\partial \xi_0},
-  ///           \frac{\partial u_1}{\partial \xi_1},
-  ///           \dots
-  ///           \frac{\partial u_d}{\partial \xi_{d_\text{par}}}\right)
-  /// \f]
-  ///
-  /// @{
-  template <functionspace comp = functionspace::interior,
-            bool memory_optimized = false>
-  inline auto grad(const utils::TensorArray1 &xi,
-                   const std::tuple<utils::TensorArray1> &knot_indices,
-                   const std::tuple<torch::Tensor> &coeff_indices) const {
-
-    assert(xi[0].sizes() == std::get<0>(knot_indices)[0].sizes());
-
-    if constexpr (comp == functionspace::interior) {
-      static_assert(std::tuple_element_t<0, Base>::geoDim() == 1,
-                    "grid(.) for vector-valued spaces requires 1D variables");
-
-      return utils::BlockTensor<torch::Tensor, 1, 1>(
-          std::get<0>(*this).template eval<deriv::dx, memory_optimized>(
-              xi, std::get<0>(knot_indices), std::get<0>(coeff_indices))[0]);
-    }
-  }
-
-  template <functionspace comp = functionspace::interior,
-            bool memory_optimized = false>
-  inline auto
-  grad(const utils::TensorArray2 &xi,
-       const std::tuple<utils::TensorArray2, utils::TensorArray2> &knot_indices,
-       const std::tuple<torch::Tensor, torch::Tensor> &coeff_indices) const {
-
-    assert(xi[0].sizes() == std::get<0>(knot_indices)[0].sizes() &&
-           xi[1].sizes() == std::get<1>(knot_indices)[0].sizes() &&
-           xi[0].sizes() == xi[1].sizes());
-
-    if constexpr (comp == functionspace::interior) {
-      static_assert(std::tuple_element_t<0, Base>::geoDim() == 1 &&
-                        std::tuple_element_t<1, Base>::geoDim() == 1,
-                    "grad(.) for vector-valued spaces requires 1D variables");
-
-      return utils::BlockTensor<torch::Tensor, 1, 2>(
-          std::get<0>(*this).template eval<deriv::dx, memory_optimized>(
-              xi, std::get<0>(knot_indices), std::get<0>(coeff_indices))[0],
-          std::get<1>(*this).template eval<deriv::dy, memory_optimized>(
-              xi, std::get<1>(knot_indices), std::get<1>(coeff_indices))[0]);
-    }
-  }
-
-  template <functionspace comp = functionspace::interior,
-            bool memory_optimized = false>
-  inline auto grad(const utils::TensorArray3 &xi,
-                   const std::tuple<utils::TensorArray3, utils::TensorArray3,
-                                    utils::TensorArray3> &knot_indices,
-                   const std::tuple<torch::Tensor, torch::Tensor, torch::Tensor>
-                       &coeff_indices) const {
-
-    assert(xi[0].sizes() == std::get<0>(knot_indices)[0].sizes() &&
-           xi[1].sizes() == std::get<1>(knot_indices)[0].sizes() &&
-           xi[2].sizes() == std::get<2>(knot_indices)[0].sizes() &&
-           xi[0].sizes() == xi[1].sizes() && xi[1].sizes() == xi[2].sizes());
-
-    if constexpr (comp == functionspace::interior) {
-      static_assert(std::tuple_element_t<0, Base>::geoDim() == 1 &&
-                        std::tuple_element_t<1, Base>::geoDim() == 1 &&
-                        std::tuple_element_t<2, Base>::geoDim() == 1,
-                    "div(.) for vector-valued spaces requires 1D variables");
-
-      return utils::BlockTensor<torch::Tensor, 1, 3>(
-          std::get<0>(*this).template eval<deriv::dx, memory_optimized>(
-              xi, std::get<0>(knot_indices), std::get<0>(coeff_indices))[0],
-          std::get<1>(*this).template eval<deriv::dy, memory_optimized>(
-              xi, std::get<1>(knot_indices), std::get<1>(coeff_indices))[0],
-          std::get<2>(*this).template eval<deriv::dz, memory_optimized>(
-              xi, std::get<2>(knot_indices), std::get<2>(coeff_indices))[0]);
-    }
-  }
-
-  template <functionspace comp = functionspace::interior,
-            bool memory_optimized = false>
-  inline auto
-  grad(const utils::TensorArray4 &xi,
-       const std::tuple<utils::TensorArray4, utils::TensorArray4,
-                        utils::TensorArray4, utils::TensorArray4> &knot_indices,
-       const std::tuple<torch::Tensor, torch::Tensor, torch::Tensor,
-                        torch::Tensor> &coeff_indices) const {
-
-    assert(xi[0].sizes() == std::get<0>(knot_indices)[0].sizes() &&
-           xi[1].sizes() == std::get<1>(knot_indices)[0].sizes() &&
-           xi[2].sizes() == std::get<2>(knot_indices)[0].sizes() &&
-           xi[3].sizes() == std::get<3>(knot_indices)[0].sizes() &&
-           xi[0].sizes() == xi[1].sizes() && xi[1].sizes() == xi[2].sizes() &&
-           xi[2].sizes() == xi[3].sizes());
-
-    if constexpr (comp == functionspace::interior) {
-      static_assert(std::tuple_element_t<0, Base>::geoDim() == 1 &&
-                        std::tuple_element_t<1, Base>::geoDim() == 1 &&
-                        std::tuple_element_t<2, Base>::geoDim() == 1 &&
-                        std::tuple_element_t<3, Base>::geoDim() == 1,
-                    "grad(.) for vector-valued spaces requires 1D variables");
-
-      return utils::BlockTensor<torch::Tensor, 1, 4>(
-          std::get<0>(*this).template eval<deriv::dx, memory_optimized>(
-              xi, std::get<0>(knot_indices), std::get<0>(coeff_indices))[0],
-          std::get<1>(*this).template eval<deriv::dy, memory_optimized>(
-              xi, std::get<1>(knot_indices), std::get<1>(coeff_indices))[0],
-          std::get<2>(*this).template eval<deriv::dz, memory_optimized>(
-              xi, std::get<2>(knot_indices), std::get<2>(coeff_indices))[0],
-          std::get<3>(*this).template eval<deriv::dt, memory_optimized>(
-              xi, std::get<3>(knot_indices), std::get<3>(coeff_indices))[0]);
-    }
-  }
-  /// @}
-
-  //  clang-format off
-  /// @brief Returns a block-tensor with the Hessian of the function space
-  /// object in the points `xi` with respect to the parametric
-  /// variables
-  ///
-  /// @param[in] xi Point(s) where to evaluate the Hessian
-  ///
-  /// @result Block-tensor with the Hessian with respect to the
-  /// parametric variables `xi`
-  /// \f[
-  ///     H_{\boldsymbol{\xi}}(u)
-  ///        =
-  ///     \begin{bmatrix}
-  ///           \frac{\partial^2 u}{\partial^2 \xi_0}&
-  ///           \frac{\partial^2 u}{\partial \xi_0\partial \xi_1}&
-  ///           \dots&
-  ///           \frac{\partial^2 u}{\partial \xi_0\partial \xi_{d_\text{par}}}
-  ///           \\ \frac{\partial^2 u}{\partial \xi_1\partial \xi_0}&
-  ///           \frac{\partial^2 u}{\partial^2 \xi_1}&
-  ///           \dots&
-  ///           \frac{\partial^2 u}{\partial \xi_1\partial \xi_{d_\text{par}}}
-  ///           \\
-  ///           \vdots& \vdots & \ddots & \vdots \\
-  ///           \frac{\partial^2 u}{\partial \xi_{d_\text{par}}\partial \xi_0}&
-  ///           \frac{\partial^2 u}{\partial \xi_{d_\text{par}}\partial \xi_1}&
-  ///           \dots&
-  ///           \frac{\partial^2 u}{\partial^2 \xi_{d_\text{par}}}
-  ///     \end{bmatrix}
-  /// \f]
-  ///
-  /// @note If the function space object has geometric dimension larger
-  /// then one then all Hessian matrices are returned as slices of a
-  /// rank-3 tensor.
-  //  clang-format on
-  ///
-  /// @{
-  template <functionspace comp = functionspace::interior,
-            bool memory_optimized = false>
-  inline auto hess(const utils::TensorArray1 &xi,
-                   const std::tuple<utils::TensorArray1> &knot_indices,
-                   const std::tuple<torch::Tensor> &coeff_indices) const {
-
-    assert(xi[0].sizes() == std::get<0>(knot_indices)[0].sizes());
-
-    if constexpr (comp == functionspace::interior) {
-      static_assert(std::tuple_element_t<0, Base>::geoDim() == 1,
-                    "hess(.) for vector-valued spaces requires 1D variables");
-
-      return utils::BlockTensor<torch::Tensor, 1, 1>(
-          std::get<0>(*this).template eval<deriv::dx ^ 2, memory_optimized>(
-              xi, std::get<0>(knot_indices), std::get<0>(coeff_indices)));
-    }
-  }
-
-  template <functionspace comp = functionspace::interior,
-            bool memory_optimized = false>
-  inline auto
-  hess(const utils::TensorArray2 &xi,
-       const std::tuple<utils::TensorArray2, utils::TensorArray2> &knot_indices,
-       const std::tuple<torch::Tensor, torch::Tensor> &coeff_indices) const {
-
-    assert(xi[0].sizes() == std::get<0>(knot_indices)[0].sizes() &&
-           xi[1].sizes() == std::get<1>(knot_indices)[0].sizes() &&
-           xi[0].sizes() == xi[1].sizes());
-
-    if constexpr (comp == functionspace::interior) {
-      static_assert(std::tuple_element_t<0, Base>::geoDim() == 1 &&
-                        std::tuple_element_t<1, Base>::geoDim() == 1,
-                    "hess(.) for vector-valued spaces requires 1D variables");
-
-      return utils::BlockTensor<torch::Tensor, 2, 2, 2>(
-          std::get<0>(*this).template eval<deriv::dx ^ 2, memory_optimized>(
-              xi, std::get<0>(knot_indices), std::get<0>(coeff_indices)),
-          std::get<0>(*this)
-              .template eval<deriv::dx + deriv::dy, memory_optimized>(
-                  xi, std::get<0>(knot_indices), std::get<0>(coeff_indices)),
-          std::get<0>(*this)
-              .template eval<deriv::dy + deriv::dx, memory_optimized>(
-                  xi, std::get<0>(knot_indices), std::get<0>(coeff_indices)),
-          std::get<0>(*this).template eval<deriv::dy ^ 2, memory_optimized>(
-              xi, std::get<0>(knot_indices), std::get<0>(coeff_indices)),
-
-          std::get<1>(*this).template eval<deriv::dx ^ 2, memory_optimized>(
-              xi, std::get<1>(knot_indices), std::get<1>(coeff_indices)),
-          std::get<1>(*this)
-              .template eval<deriv::dx + deriv::dy, memory_optimized>(
-                  xi, std::get<1>(knot_indices), std::get<1>(coeff_indices)),
-          std::get<1>(*this)
-              .template eval<deriv::dy + deriv::dx, memory_optimized>(
-                  xi, std::get<1>(knot_indices), std::get<1>(coeff_indices)),
-          std::get<1>(*this).template eval<deriv::dy ^ 2, memory_optimized>(
-              xi, std::get<1>(knot_indices), std::get<1>(coeff_indices)));
-    }
-  }
-
-  template <functionspace comp = functionspace::interior,
-            bool memory_optimized = false>
-  inline auto hess(const utils::TensorArray3 &xi,
-                   const std::tuple<utils::TensorArray3, utils::TensorArray3,
-                                    utils::TensorArray3> &knot_indices,
-                   const std::tuple<torch::Tensor, torch::Tensor, torch::Tensor>
-                       &coeff_indices) const {
-
-    assert(xi[0].sizes() == std::get<0>(knot_indices)[0].sizes() &&
-           xi[1].sizes() == std::get<1>(knot_indices)[0].sizes() &&
-           xi[2].sizes() == std::get<2>(knot_indices)[0].sizes() &&
-           xi[0].sizes() == xi[1].sizes() && xi[1].sizes() == xi[2].sizes());
-
-    if constexpr (comp == functionspace::interior) {
-      static_assert(std::tuple_element_t<0, Base>::geoDim() == 1 &&
-                        std::tuple_element_t<1, Base>::geoDim() == 1 &&
-                        std::tuple_element_t<2, Base>::geoDim() == 1,
-                    "hess(.) for vector-valued spaces requires 1D variables");
-
-      return utils::BlockTensor<torch::Tensor, 3, 3, 3>(
-          std::get<0>(*this).template eval<deriv::dx ^ 2, memory_optimized>(
-              xi, std::get<0>(knot_indices), std::get<0>(coeff_indices)),
-          std::get<0>(*this)
-              .template eval<deriv::dx + deriv::dy, memory_optimized>(
-                  xi, std::get<0>(knot_indices), std::get<0>(coeff_indices)),
-          std::get<0>(*this)
-              .template eval<deriv::dx + deriv::dz, memory_optimized>(
-                  xi, std::get<0>(knot_indices), std::get<0>(coeff_indices)),
-          std::get<0>(*this)
-              .template eval<deriv::dy + deriv::dx, memory_optimized>(
-                  xi, std::get<0>(knot_indices), std::get<0>(coeff_indices)),
-          std::get<0>(*this).template eval<deriv::dy ^ 2, memory_optimized>(
-              xi, std::get<0>(knot_indices), std::get<0>(coeff_indices)),
-          std::get<0>(*this)
-              .template eval<deriv::dy + deriv::dz, memory_optimized>(
-                  xi, std::get<0>(knot_indices), std::get<0>(coeff_indices)),
-          std::get<0>(*this)
-              .template eval<deriv::dz + deriv::dx, memory_optimized>(
-                  xi, std::get<0>(knot_indices), std::get<0>(coeff_indices)),
-          std::get<0>(*this)
-              .template eval<deriv::dz + deriv::dy, memory_optimized>(
-                  xi, std::get<0>(knot_indices), std::get<0>(coeff_indices)),
-          std::get<0>(*this).template eval<deriv::dz ^ 2, memory_optimized>(
-              xi, std::get<0>(knot_indices), std::get<0>(coeff_indices)),
-
-          std::get<1>(*this).template eval<deriv::dx ^ 2, memory_optimized>(
-              xi, std::get<1>(knot_indices), std::get<1>(coeff_indices)),
-          std::get<1>(*this)
-              .template eval<deriv::dx + deriv::dy, memory_optimized>(
-                  xi, std::get<1>(knot_indices), std::get<1>(coeff_indices)),
-          std::get<1>(*this)
-              .template eval<deriv::dx + deriv::dz, memory_optimized>(
-                  xi, std::get<1>(knot_indices), std::get<1>(coeff_indices)),
-          std::get<1>(*this)
-              .template eval<deriv::dy + deriv::dx, memory_optimized>(
-                  xi, std::get<1>(knot_indices), std::get<1>(coeff_indices)),
-          std::get<1>(*this).template eval<deriv::dy ^ 2, memory_optimized>(
-              xi, std::get<1>(knot_indices), std::get<1>(coeff_indices)),
-          std::get<1>(*this)
-              .template eval<deriv::dy + deriv::dz, memory_optimized>(
-                  xi, std::get<1>(knot_indices), std::get<1>(coeff_indices)),
-          std::get<1>(*this)
-              .template eval<deriv::dz + deriv::dx, memory_optimized>(
-                  xi, std::get<1>(knot_indices), std::get<1>(coeff_indices)),
-          std::get<1>(*this)
-              .template eval<deriv::dz + deriv::dy, memory_optimized>(
-                  xi, std::get<1>(knot_indices), std::get<1>(coeff_indices)),
-          std::get<1>(*this).template eval<deriv::dz ^ 2, memory_optimized>(
-              xi, std::get<1>(knot_indices), std::get<1>(coeff_indices)),
-
-          std::get<2>(*this).template eval<deriv::dx ^ 2, memory_optimized>(
-              xi, std::get<2>(knot_indices), std::get<2>(coeff_indices)),
-          std::get<2>(*this)
-              .template eval<deriv::dx + deriv::dy, memory_optimized>(
-                  xi, std::get<2>(knot_indices), std::get<2>(coeff_indices)),
-          std::get<2>(*this)
-              .template eval<deriv::dx + deriv::dz, memory_optimized>(
-                  xi, std::get<2>(knot_indices), std::get<2>(coeff_indices)),
-          std::get<2>(*this)
-              .template eval<deriv::dy + deriv::dx, memory_optimized>(
-                  xi, std::get<2>(knot_indices), std::get<2>(coeff_indices)),
-          std::get<2>(*this).template eval<deriv::dy ^ 2, memory_optimized>(
-              xi, std::get<2>(knot_indices), std::get<2>(coeff_indices)),
-          std::get<2>(*this)
-              .template eval<deriv::dy + deriv::dz, memory_optimized>(
-                  xi, std::get<2>(knot_indices), std::get<2>(coeff_indices)),
-          std::get<2>(*this)
-              .template eval<deriv::dz + deriv::dx, memory_optimized>(
-                  xi, std::get<2>(knot_indices), std::get<2>(coeff_indices)),
-          std::get<2>(*this)
-              .template eval<deriv::dz + deriv::dy, memory_optimized>(
-                  xi, std::get<2>(knot_indices), std::get<2>(coeff_indices)),
-          std::get<2>(*this).template eval<deriv::dz ^ 2, memory_optimized>(
-              xi, std::get<2>(knot_indices), std::get<2>(coeff_indices)));
-    }
-  }
-
-  template <functionspace comp = functionspace::interior,
-            bool memory_optimized = false>
-  inline auto
-  hess(const utils::TensorArray4 &xi,
-       const std::tuple<utils::TensorArray4, utils::TensorArray4,
-                        utils::TensorArray4, utils::TensorArray4> &knot_indices,
-       const std::tuple<torch::Tensor, torch::Tensor, torch::Tensor,
-                        torch::Tensor> &coeff_indices) const {
-
-    assert(xi[0].sizes() == std::get<0>(knot_indices)[0].sizes() &&
-           xi[1].sizes() == std::get<1>(knot_indices)[0].sizes() &&
-           xi[2].sizes() == std::get<2>(knot_indices)[0].sizes() &&
-           xi[3].sizes() == std::get<3>(knot_indices)[0].sizes() &&
-           xi[0].sizes() == xi[1].sizes() && xi[1].sizes() == xi[2].sizes() &&
-           xi[2].sizes() == xi[3].sizes());
-
-    if constexpr (comp == functionspace::interior) {
-      static_assert(std::tuple_element_t<0, Base>::geoDim() == 1 &&
-                        std::tuple_element_t<1, Base>::geoDim() == 1 &&
-                        std::tuple_element_t<2, Base>::geoDim() == 1 &&
-                        std::tuple_element_t<3, Base>::geoDim() == 1,
-                    "hess(.) for vector-valued spaces requires 1D variables");
-
-      return utils::BlockTensor<torch::Tensor, 4, 4, 4>(
-          std::get<0>(*this).template eval<deriv::dx ^ 2, memory_optimized>(
-              xi, std::get<0>(knot_indices), std::get<0>(coeff_indices)),
-          std::get<0>(*this)
-              .template eval<deriv::dx + deriv::dy, memory_optimized>(
-                  xi, std::get<0>(knot_indices), std::get<0>(coeff_indices)),
-          std::get<0>(*this)
-              .template eval<deriv::dx + deriv::dz, memory_optimized>(
-                  xi, std::get<0>(knot_indices), std::get<0>(coeff_indices)),
-          std::get<0>(*this)
-              .template eval<deriv::dx + deriv::dt, memory_optimized>(
-                  xi, std::get<0>(knot_indices), std::get<0>(coeff_indices)),
-          std::get<0>(*this)
-              .template eval<deriv::dy + deriv::dx, memory_optimized>(
-                  xi, std::get<0>(knot_indices), std::get<0>(coeff_indices)),
-          std::get<0>(*this).template eval<deriv::dy ^ 2, memory_optimized>(
-              xi, std::get<0>(knot_indices), std::get<0>(coeff_indices)),
-          std::get<0>(*this)
-              .template eval<deriv::dy + deriv::dz, memory_optimized>(
-                  xi, std::get<0>(knot_indices), std::get<0>(coeff_indices)),
-          std::get<0>(*this)
-              .template eval<deriv::dy + deriv::dt, memory_optimized>(
-                  xi, std::get<0>(knot_indices), std::get<0>(coeff_indices)),
-          std::get<0>(*this)
-              .template eval<deriv::dz + deriv::dx, memory_optimized>(
-                  xi, std::get<0>(knot_indices), std::get<0>(coeff_indices)),
-          std::get<0>(*this)
-              .template eval<deriv::dz + deriv::dy, memory_optimized>(
-                  xi, std::get<0>(knot_indices), std::get<0>(coeff_indices)),
-          std::get<0>(*this).template eval<deriv::dz ^ 2, memory_optimized>(
-              xi, std::get<0>(knot_indices), std::get<0>(coeff_indices)),
-          std::get<0>(*this)
-              .template eval<deriv::dz + deriv::dt, memory_optimized>(
-                  xi, std::get<0>(knot_indices), std::get<0>(coeff_indices)),
-          std::get<0>(*this)
-              .template eval<deriv::dt + deriv::dx, memory_optimized>(
-                  xi, std::get<0>(knot_indices), std::get<0>(coeff_indices)),
-          std::get<0>(*this)
-              .template eval<deriv::dt + deriv::dy, memory_optimized>(
-                  xi, std::get<0>(knot_indices), std::get<0>(coeff_indices)),
-          std::get<0>(*this)
-              .template eval<deriv::dt + deriv::dz, memory_optimized>(
-                  xi, std::get<0>(knot_indices), std::get<0>(coeff_indices)),
-          std::get<0>(*this).template eval<deriv::dt ^ 2, memory_optimized>(
-              xi, std::get<0>(knot_indices), std::get<0>(coeff_indices)),
-
-          std::get<1>(*this).template eval<deriv::dx ^ 2, memory_optimized>(
-              xi, std::get<1>(knot_indices), std::get<1>(coeff_indices)),
-          std::get<1>(*this)
-              .template eval<deriv::dx + deriv::dy, memory_optimized>(
-                  xi, std::get<1>(knot_indices), std::get<1>(coeff_indices)),
-          std::get<1>(*this)
-              .template eval<deriv::dx + deriv::dz, memory_optimized>(
-                  xi, std::get<1>(knot_indices), std::get<1>(coeff_indices)),
-          std::get<1>(*this)
-              .template eval<deriv::dx + deriv::dt, memory_optimized>(
-                  xi, std::get<1>(knot_indices), std::get<1>(coeff_indices)),
-          std::get<1>(*this)
-              .template eval<deriv::dy + deriv::dx, memory_optimized>(
-                  xi, std::get<1>(knot_indices), std::get<1>(coeff_indices)),
-          std::get<1>(*this).template eval<deriv::dy ^ 2, memory_optimized>(
-              xi, std::get<1>(knot_indices), std::get<1>(coeff_indices)),
-          std::get<1>(*this)
-              .template eval<deriv::dy + deriv::dz, memory_optimized>(
-                  xi, std::get<1>(knot_indices), std::get<1>(coeff_indices)),
-          std::get<1>(*this)
-              .template eval<deriv::dy + deriv::dt, memory_optimized>(
-                  xi, std::get<1>(knot_indices), std::get<1>(coeff_indices)),
-          std::get<1>(*this)
-              .template eval<deriv::dz + deriv::dx, memory_optimized>(
-                  xi, std::get<1>(knot_indices), std::get<1>(coeff_indices)),
-          std::get<1>(*this)
-              .template eval<deriv::dz + deriv::dy, memory_optimized>(
-                  xi, std::get<1>(knot_indices), std::get<1>(coeff_indices)),
-          std::get<1>(*this).template eval<deriv::dz ^ 2, memory_optimized>(
-              xi, std::get<1>(knot_indices), std::get<1>(coeff_indices)),
-          std::get<1>(*this)
-              .template eval<deriv::dz + deriv::dt, memory_optimized>(
-                  xi, std::get<1>(knot_indices), std::get<1>(coeff_indices)),
-          std::get<1>(*this)
-              .template eval<deriv::dt + deriv::dx, memory_optimized>(
-                  xi, std::get<1>(knot_indices), std::get<1>(coeff_indices)),
-          std::get<1>(*this)
-              .template eval<deriv::dt + deriv::dy, memory_optimized>(
-                  xi, std::get<1>(knot_indices), std::get<1>(coeff_indices)),
-          std::get<1>(*this)
-              .template eval<deriv::dt + deriv::dz, memory_optimized>(
-                  xi, std::get<1>(knot_indices), std::get<1>(coeff_indices)),
-          std::get<1>(*this).template eval<deriv::dt ^ 2, memory_optimized>(
-              xi, std::get<1>(knot_indices), std::get<1>(coeff_indices)),
-
-          std::get<2>(*this).template eval<deriv::dx ^ 2, memory_optimized>(
-              xi, std::get<2>(knot_indices), std::get<2>(coeff_indices)),
-          std::get<2>(*this)
-              .template eval<deriv::dx + deriv::dy, memory_optimized>(
-                  xi, std::get<2>(knot_indices), std::get<2>(coeff_indices)),
-          std::get<2>(*this)
-              .template eval<deriv::dx + deriv::dz, memory_optimized>(
-                  xi, std::get<2>(knot_indices), std::get<2>(coeff_indices)),
-          std::get<2>(*this)
-              .template eval<deriv::dx + deriv::dt, memory_optimized>(
-                  xi, std::get<2>(knot_indices), std::get<2>(coeff_indices)),
-          std::get<2>(*this)
-              .template eval<deriv::dy + deriv::dx, memory_optimized>(
-                  xi, std::get<2>(knot_indices), std::get<2>(coeff_indices)),
-          std::get<2>(*this).template eval<deriv::dy ^ 2, memory_optimized>(
-              xi, std::get<2>(knot_indices), std::get<2>(coeff_indices)),
-          std::get<2>(*this)
-              .template eval<deriv::dy + deriv::dz, memory_optimized>(
-                  xi, std::get<2>(knot_indices), std::get<2>(coeff_indices)),
-          std::get<2>(*this)
-              .template eval<deriv::dy + deriv::dt, memory_optimized>(
-                  xi, std::get<2>(knot_indices), std::get<2>(coeff_indices)),
-          std::get<2>(*this)
-              .template eval<deriv::dz + deriv::dx, memory_optimized>(
-                  xi, std::get<2>(knot_indices), std::get<2>(coeff_indices)),
-          std::get<2>(*this)
-              .template eval<deriv::dz + deriv::dy, memory_optimized>(
-                  xi, std::get<2>(knot_indices), std::get<2>(coeff_indices)),
-          std::get<2>(*this).template eval<deriv::dz ^ 2, memory_optimized>(
-              xi, std::get<2>(knot_indices), std::get<2>(coeff_indices)),
-          std::get<2>(*this)
-              .template eval<deriv::dz + deriv::dt, memory_optimized>(
-                  xi, std::get<2>(knot_indices), std::get<2>(coeff_indices)),
-          std::get<2>(*this)
-              .template eval<deriv::dt + deriv::dx, memory_optimized>(
-                  xi, std::get<2>(knot_indices), std::get<2>(coeff_indices)),
-          std::get<2>(*this)
-              .template eval<deriv::dt + deriv::dy, memory_optimized>(
-                  xi, std::get<2>(knot_indices), std::get<2>(coeff_indices)),
-          std::get<2>(*this)
-              .template eval<deriv::dt + deriv::dz, memory_optimized>(
-                  xi, std::get<2>(knot_indices), std::get<2>(coeff_indices)),
-          std::get<2>(*this).template eval<deriv::dt ^ 2, memory_optimized>(
-              xi, std::get<2>(knot_indices), std::get<2>(coeff_indices)),
-
-          std::get<3>(*this).template eval<deriv::dx ^ 2, memory_optimized>(
-              xi, std::get<3>(knot_indices), std::get<3>(coeff_indices)),
-          std::get<3>(*this)
-              .template eval<deriv::dx + deriv::dy, memory_optimized>(
-                  xi, std::get<3>(knot_indices), std::get<3>(coeff_indices)),
-          std::get<3>(*this)
-              .template eval<deriv::dx + deriv::dz, memory_optimized>(
-                  xi, std::get<3>(knot_indices), std::get<3>(coeff_indices)),
-          std::get<3>(*this)
-              .template eval<deriv::dx + deriv::dt, memory_optimized>(
-                  xi, std::get<3>(knot_indices), std::get<3>(coeff_indices)),
-          std::get<3>(*this)
-              .template eval<deriv::dy + deriv::dx, memory_optimized>(
-                  xi, std::get<3>(knot_indices), std::get<3>(coeff_indices)),
-          std::get<3>(*this).template eval<deriv::dy ^ 2, memory_optimized>(
-              xi, std::get<3>(knot_indices), std::get<3>(coeff_indices)),
-          std::get<3>(*this)
-              .template eval<deriv::dy + deriv::dz, memory_optimized>(
-                  xi, std::get<3>(knot_indices), std::get<3>(coeff_indices)),
-          std::get<3>(*this)
-              .template eval<deriv::dy + deriv::dt, memory_optimized>(
-                  xi, std::get<3>(knot_indices), std::get<3>(coeff_indices)),
-          std::get<3>(*this)
-              .template eval<deriv::dz + deriv::dx, memory_optimized>(
-                  xi, std::get<3>(knot_indices), std::get<3>(coeff_indices)),
-          std::get<3>(*this)
-              .template eval<deriv::dz + deriv::dy, memory_optimized>(
-                  xi, std::get<3>(knot_indices), std::get<3>(coeff_indices)),
-          std::get<3>(*this).template eval<deriv::dz ^ 2, memory_optimized>(
-              xi, std::get<3>(knot_indices), std::get<3>(coeff_indices)),
-          std::get<3>(*this)
-              .template eval<deriv::dz + deriv::dt, memory_optimized>(
-                  xi, std::get<3>(knot_indices), std::get<3>(coeff_indices)),
-          std::get<3>(*this)
-              .template eval<deriv::dt + deriv::dx, memory_optimized>(
-                  xi, std::get<3>(knot_indices), std::get<3>(coeff_indices)),
-          std::get<3>(*this)
-              .template eval<deriv::dt + deriv::dy, memory_optimized>(
-                  xi, std::get<3>(knot_indices), std::get<3>(coeff_indices)),
-          std::get<3>(*this)
-              .template eval<deriv::dt + deriv::dz, memory_optimized>(
-                  xi, std::get<3>(knot_indices), std::get<3>(coeff_indices)),
-          std::get<3>(*this).template eval<deriv::dt ^ 2, memory_optimized>(
-              xi, std::get<3>(knot_indices), std::get<3>(coeff_indices)));
-    }
-  }
-  /// @}
-
-  //  clang-format off
-  /// @brief Returns a block-tensor with the Jacobian of the function
-  /// space object in the points `xi` with respect to the parametric
-  /// variables
-  ///
-  /// @param[in] xi Point(s) where to evaluate the Jacobian
-  ///
-  /// @param[in] knot_indices Knot indices where to evaluate the Jacobian
-  ///
-  /// @param[in] coeff_indices Coefficient indices where to evaluate the
-  /// Jacobian
-  ///
-  /// @result Block-tensor with the Jacobian with respect to the
-  /// parametric variables
-  /// \f[
-  ///     J_{\boldsymbol{\xi}}(u)
-  ///        =
-  ///     \begin{bmatrix}
-  ///           \frac{\partial u_0}{\partial \xi_0}&
-  ///           \frac{\partial u_0}{\partial \xi_1}&
-  ///           \dots&
-  ///           \frac{\partial u_0}{\partial \xi_{d_\text{par}}} \\
-  ///           \frac{\partial u_1}{\partial \xi_0}&
-  ///           \frac{\partial u_1}{\partial \xi_1}&
-  ///           \dots&
-  ///           \frac{\partial u_1}{\partial \xi_{d_\text{par}}} \\
-  ///           \vdots& \vdots & \ddots & \vdots \\
-  ///           \frac{\partial u_{d_\text{geo}}}{\partial \xi_0}&
-  ///           \frac{\partial u_{d_\text{geo}}}{\partial \xi_1}&
-  ///           \dots&
-  ///           \frac{\partial u_{d_\text{geo}}}{\partial \xi_{d_\text{par}}}
-  ///     \end{bmatrix}
-  /// \f]
-  ///
-  //  clang-format on
-  /// @{
-  template <functionspace comp = functionspace::interior,
-            bool memory_optimized = false>
-  inline auto jac(const utils::TensorArray1 &xi,
-                  const std::tuple<utils::TensorArray1> &knot_indices,
-                  const std::tuple<torch::Tensor> &coeff_indices) const {
-
-    assert(xi[0].sizes() == std::get<0>(knot_indices)[0].sizes());
-
-    if constexpr (comp == functionspace::interior) {
-      static_assert(std::tuple_element_t<0, Base>::geoDim() == 1,
-                    "jac(.) for vector-valued spaces requires 1D variables");
-
-      return utils::BlockTensor<torch::Tensor, 1, 1>(
-          std::get<0>(*this).template eval<deriv::dx, memory_optimized>(
-              xi, std::get<0>(knot_indices), std::get<0>(coeff_indices))[0]);
-    }
-  }
-
-  template <functionspace comp = functionspace::interior,
-            bool memory_optimized = false>
-  inline auto
-  jac(const utils::TensorArray2 &xi,
-      const std::tuple<utils::TensorArray2, utils::TensorArray2> &knot_indices,
-      const std::tuple<torch::Tensor, torch::Tensor> &coeff_indices) const {
-
-    assert(xi[0].sizes() == std::get<0>(knot_indices)[0].sizes() &&
-           xi[1].sizes() == std::get<1>(knot_indices)[0].sizes() &&
-           xi[0].sizes() == xi[1].sizes());
-
-    if constexpr (comp == functionspace::interior) {
-      static_assert(std::tuple_element_t<0, Base>::geoDim() == 1 &&
-                        std::tuple_element_t<1, Base>::geoDim() == 1,
-                    "jac(.) for vector-valued spaces requires 1D variables");
-
-      return utils::BlockTensor<torch::Tensor, 2, 2>(
-          std::get<0>(*this).template eval<deriv::dx, memory_optimized>(
-              xi, std::get<0>(knot_indices), std::get<0>(coeff_indices))[0],
-          std::get<0>(*this).template eval<deriv::dy, memory_optimized>(
-              xi, std::get<0>(knot_indices), std::get<0>(coeff_indices))[0],
-
-          std::get<1>(*this).template eval<deriv::dx, memory_optimized>(
-              xi, std::get<1>(knot_indices), std::get<1>(coeff_indices))[0],
-          std::get<1>(*this).template eval<deriv::dy, memory_optimized>(
-              xi, std::get<1>(knot_indices), std::get<1>(coeff_indices))[0]);
-    }
-  }
-
-  template <functionspace comp = functionspace::interior,
-            bool memory_optimized = false>
-  inline auto jac(const utils::TensorArray3 &xi,
-                  const std::tuple<utils::TensorArray3, utils::TensorArray3,
-                                   utils::TensorArray3> &knot_indices,
-                  const std::tuple<torch::Tensor, torch::Tensor, torch::Tensor>
-                      &coeff_indices) const {
-
-    assert(xi[0].sizes() == std::get<0>(knot_indices)[0].sizes() &&
-           xi[1].sizes() == std::get<1>(knot_indices)[0].sizes() &&
-           xi[2].sizes() == std::get<2>(knot_indices)[0].sizes() &&
-           xi[0].sizes() == xi[1].sizes() && xi[1].sizes() == xi[2].sizes());
-
-    if constexpr (comp == functionspace::interior) {
-      static_assert(std::tuple_element_t<0, Base>::geoDim() == 1 &&
-                        std::tuple_element_t<1, Base>::geoDim() == 1 &&
-                        std::tuple_element_t<2, Base>::geoDim() == 1,
-                    "jac(.) for vector-valued spaces requires 1D variables");
-
-      return utils::BlockTensor<torch::Tensor, 3, 3>(
-          std::get<0>(*this).template eval<deriv::dx, memory_optimized>(
-              xi, std::get<0>(knot_indices), std::get<0>(coeff_indices))[0],
-          std::get<0>(*this).template eval<deriv::dy, memory_optimized>(
-              xi, std::get<0>(knot_indices), std::get<0>(coeff_indices))[0],
-          std::get<0>(*this).template eval<deriv::dz, memory_optimized>(
-              xi, std::get<0>(knot_indices), std::get<0>(coeff_indices))[0],
-
-          std::get<1>(*this).template eval<deriv::dx, memory_optimized>(
-              xi, std::get<1>(knot_indices), std::get<1>(coeff_indices))[0],
-          std::get<1>(*this).template eval<deriv::dy, memory_optimized>(
-              xi, std::get<1>(knot_indices), std::get<1>(coeff_indices))[0],
-          std::get<1>(*this).template eval<deriv::dz, memory_optimized>(
-              xi, std::get<1>(knot_indices), std::get<1>(coeff_indices))[0],
-
-          std::get<2>(*this).template eval<deriv::dx, memory_optimized>(
-              xi, std::get<2>(knot_indices), std::get<2>(coeff_indices))[0],
-          std::get<2>(*this).template eval<deriv::dy, memory_optimized>(
-              xi, std::get<2>(knot_indices), std::get<2>(coeff_indices))[0],
-          std::get<2>(*this).template eval<deriv::dz, memory_optimized>(
-              xi, std::get<2>(knot_indices), std::get<2>(coeff_indices))[0]);
-    }
-  }
-
-  template <functionspace comp = functionspace::interior,
-            bool memory_optimized = false>
-  inline auto
-  jac(const utils::TensorArray4 &xi,
-      const std::tuple<utils::TensorArray4, utils::TensorArray4,
-                       utils::TensorArray4, utils::TensorArray4> &knot_indices,
-      const std::tuple<torch::Tensor, torch::Tensor, torch::Tensor,
-                       torch::Tensor> &coeff_indices) const {
-
-    assert(xi[0].sizes() == std::get<0>(knot_indices)[0].sizes() &&
-           xi[1].sizes() == std::get<1>(knot_indices)[0].sizes() &&
-           xi[2].sizes() == std::get<2>(knot_indices)[0].sizes() &&
-           xi[3].sizes() == std::get<3>(knot_indices)[0].sizes() &&
-           xi[0].sizes() == xi[1].sizes() && xi[1].sizes() == xi[2].sizes() &&
-           xi[2].sizes() == xi[3].sizes());
-
-    if constexpr (comp == functionspace::interior) {
-      static_assert(std::tuple_element_t<0, Base>::geoDim() == 1 &&
-                        std::tuple_element_t<1, Base>::geoDim() == 1 &&
-                        std::tuple_element_t<2, Base>::geoDim() == 1,
-                    "jac(.) for vector-valued spaces requires 1D variables");
-
-      return utils::BlockTensor<torch::Tensor, 4, 4>(
-          std::get<0>(*this).template eval<deriv::dx, memory_optimized>(
-              xi, std::get<0>(knot_indices), std::get<0>(coeff_indices))[0],
-          std::get<0>(*this).template eval<deriv::dy, memory_optimized>(
-              xi, std::get<0>(knot_indices), std::get<0>(coeff_indices))[0],
-          std::get<0>(*this).template eval<deriv::dz, memory_optimized>(
-              xi, std::get<0>(knot_indices), std::get<0>(coeff_indices))[0],
-          std::get<0>(*this).template eval<deriv::dt, memory_optimized>(
-              xi, std::get<0>(knot_indices), std::get<0>(coeff_indices))[0],
-
-          std::get<1>(*this).template eval<deriv::dx, memory_optimized>(
-              xi, std::get<1>(knot_indices), std::get<1>(coeff_indices))[0],
-          std::get<1>(*this).template eval<deriv::dy, memory_optimized>(
-              xi, std::get<1>(knot_indices), std::get<1>(coeff_indices))[0],
-          std::get<1>(*this).template eval<deriv::dz, memory_optimized>(
-              xi, std::get<1>(knot_indices), std::get<1>(coeff_indices))[0],
-          std::get<1>(*this).template eval<deriv::dt, memory_optimized>(
-              xi, std::get<1>(knot_indices), std::get<1>(coeff_indices))[0],
-
-          std::get<2>(*this).template eval<deriv::dx, memory_optimized>(
-              xi, std::get<2>(knot_indices), std::get<2>(coeff_indices))[0],
-          std::get<2>(*this).template eval<deriv::dy, memory_optimized>(
-              xi, std::get<2>(knot_indices), std::get<2>(coeff_indices))[0],
-          std::get<2>(*this).template eval<deriv::dz, memory_optimized>(
-              xi, std::get<2>(knot_indices), std::get<2>(coeff_indices))[0],
-          std::get<2>(*this).template eval<deriv::dt, memory_optimized>(
-              xi, std::get<2>(knot_indices), std::get<2>(coeff_indices))[0],
-
-          std::get<3>(*this).template eval<deriv::dx, memory_optimized>(
-              xi, std::get<3>(knot_indices), std::get<3>(coeff_indices))[0],
-          std::get<3>(*this).template eval<deriv::dy, memory_optimized>(
-              xi, std::get<3>(knot_indices), std::get<3>(coeff_indices))[0],
-          std::get<3>(*this).template eval<deriv::dz, memory_optimized>(
-              xi, std::get<3>(knot_indices), std::get<3>(coeff_indices))[0],
-          std::get<3>(*this).template eval<deriv::dt, memory_optimized>(
-              xi, std::get<3>(knot_indices), std::get<3>(coeff_indices))[0]);
-    }
-  }
-  /// @}
-
-  //  clang-format off
-  /// @brief Returns a block-tensor with the Laplacian of the function space
-  /// object in the points `xi` with respect to the parametric variables
-  ///
-  /// @param[in] xi Point(s) where to evaluate the Laplacian
-  ///
-  /// @result Block-tensor with the Laplacian with respect to the
-  /// parametric variables `xi`
-  /// \f[
-  ///     L_{\boldsymbol{\xi}}(u)
-  ///        =
-  ///     \sum_{i,j=0\atop|i+j|=2}^2
-  ///     \frac{\partial^2 u}{\partial \xi_i\partial \xi_{j}}
-  /// \f]
-  ///
-  /// @note If the function space object has geometric dimension larger
-  /// then one then all Laplacians are returned as a vector.
-  //  clang-format on
-  ///
-  /// @{
-  template <functionspace comp = functionspace::interior,
-            bool memory_optimized = false>
-  inline auto lapl(const utils::TensorArray1 &xi,
-                   const std::tuple<utils::TensorArray1> &knot_indices,
-                   const std::tuple<torch::Tensor> &coeff_indices) const {
-
-    assert(xi[0].sizes() == std::get<0>(knot_indices)[0].sizes());
-
-    if constexpr (comp == functionspace::interior) {
-      static_assert(std::tuple_element_t<0, Base>::geoDim() == 1,
-                    "lapl(.) for vector-valued spaces requires 1D variables");
-
-      return utils::BlockTensor<torch::Tensor, 1, 1>(
-          std::get<0>(*this).template eval<deriv::dx ^ 2, memory_optimized>(
-              xi, std::get<0>(knot_indices), std::get<0>(coeff_indices))[0]);
-    }
-  }
-
-  template <functionspace comp = functionspace::interior,
-            bool memory_optimized = false>
-  inline auto
-  lapl(const utils::TensorArray2 &xi,
-       const std::tuple<utils::TensorArray2, utils::TensorArray2> &knot_indices,
-       const std::tuple<torch::Tensor, torch::Tensor> &coeff_indices) const {
-
-    assert(xi[0].sizes() == std::get<0>(knot_indices)[0].sizes() &&
-           xi[1].sizes() == std::get<1>(knot_indices)[0].sizes() &&
-           xi[0].sizes() == xi[1].sizes());
-
-    if constexpr (comp == functionspace::interior) {
-      static_assert(std::tuple_element_t<0, Base>::geoDim() == 1 &&
-                        std::tuple_element_t<1, Base>::geoDim() == 1,
-                    "lapl(.) for vector-valued spaces requires 1D variables");
-
-      return utils::BlockTensor<torch::Tensor, 1, 1>(
-          *std::get<0>(*this).template eval<deriv::dx ^ 2, memory_optimized>(
-              xi, std::get<0>(knot_indices), std::get<0>(coeff_indices))[0] +
-          *std::get<1>(*this).template eval<deriv::dy ^ 2, memory_optimized>(
-              xi, std::get<1>(knot_indices), std::get<1>(coeff_indices))[0]);
-    }
-  }
-
-  template <functionspace comp = functionspace::interior,
-            bool memory_optimized = false>
-  inline auto lapl(const utils::TensorArray3 &xi,
-                   const std::tuple<utils::TensorArray3, utils::TensorArray3,
-                                    utils::TensorArray3> &knot_indices,
-                   const std::tuple<torch::Tensor, torch::Tensor, torch::Tensor>
-                       &coeff_indices) const {
-
-    assert(xi[0].sizes() == std::get<0>(knot_indices)[0].sizes() &&
-           xi[1].sizes() == std::get<1>(knot_indices)[0].sizes() &&
-           xi[2].sizes() == std::get<2>(knot_indices)[0].sizes() &&
-           xi[0].sizes() == xi[1].sizes() && xi[1].sizes() == xi[2].sizes());
-
-    if constexpr (comp == functionspace::interior) {
-      static_assert(std::tuple_element_t<0, Base>::geoDim() == 1 &&
-                        std::tuple_element_t<1, Base>::geoDim() == 1 &&
-                        std::tuple_element_t<2, Base>::geoDim() == 1,
-                    "div(.) for vector-valued spaces requires 1D variables");
-
-      return utils::BlockTensor<torch::Tensor, 1, 1>(
-          *std::get<0>(*this).template eval<deriv::dx ^ 2, memory_optimized>(
-              xi, std::get<0>(knot_indices), std::get<0>(coeff_indices))[0] +
-          *std::get<1>(*this).template eval<deriv::dy ^ 2, memory_optimized>(
-              xi, std::get<1>(knot_indices), std::get<1>(coeff_indices))[0] +
-          *std::get<2>(*this).template eval<deriv::dz ^ 2, memory_optimized>(
-              xi, std::get<2>(knot_indices), std::get<2>(coeff_indices))[0]);
-    }
-  }
-
-  template <functionspace comp = functionspace::interior,
-            bool memory_optimized = false>
-  inline auto
-  lapl(const utils::TensorArray4 &xi,
-       const std::tuple<utils::TensorArray4, utils::TensorArray4,
-                        utils::TensorArray4, utils::TensorArray4> &knot_indices,
-       const std::tuple<torch::Tensor, torch::Tensor, torch::Tensor,
-                        torch::Tensor> &coeff_indices) const {
-
-    assert(xi[0].sizes() == std::get<0>(knot_indices)[0].sizes() &&
-           xi[1].sizes() == std::get<1>(knot_indices)[0].sizes() &&
-           xi[2].sizes() == std::get<2>(knot_indices)[0].sizes() &&
-           xi[3].sizes() == std::get<3>(knot_indices)[0].sizes() &&
-           xi[0].sizes() == xi[1].sizes() && xi[1].sizes() == xi[2].sizes() &&
-           xi[2].sizes() == xi[3].sizes());
-
-    if constexpr (comp == functionspace::interior) {
-      static_assert(std::tuple_element_t<0, Base>::geoDim() == 1 &&
-                        std::tuple_element_t<1, Base>::geoDim() == 1 &&
-                        std::tuple_element_t<2, Base>::geoDim() == 1 &&
-                        std::tuple_element_t<3, Base>::geoDim() == 1,
-                    "div(.) for vector-valued spaces requires 1D variables");
-
-      return utils::BlockTensor<torch::Tensor, 1, 1>(
-          *std::get<0>(*this).template eval<deriv::dx ^ 2, memory_optimized>(
-              xi, std::get<0>(knot_indices), std::get<0>(coeff_indices))[0] +
-          *std::get<1>(*this).template eval<deriv::dy ^ 2, memory_optimized>(
-              xi, std::get<1>(knot_indices), std::get<1>(coeff_indices))[0] +
-          *std::get<2>(*this).template eval<deriv::dz ^ 2, memory_optimized>(
-              xi, std::get<2>(knot_indices), std::get<2>(coeff_indices))[0] +
-          *std::get<3>(*this).template eval<deriv::dt ^ 2, memory_optimized>(
-              xi, std::get<3>(knot_indices), std::get<3>(coeff_indices))[0]);
-    }
-  }
-  /// @}
-
-#define GENERATE_EXPR_MACRO(r, data, name)                                     \
-private:                                                                       \
-  template <functionspace comp = functionspace::interior,                      \
-            bool memory_optimized = false, std::size_t... Is, typename... Xi>  \
-  inline auto BOOST_PP_CAT(name, _all_)(std::index_sequence<Is...>,            \
-                                        const std::tuple<Xi...> &xi) const {   \
-    if constexpr (comp == functionspace::interior)                             \
-      return std::tuple(std::get<Is>(*this).template name<memory_optimized>(   \
-          std::get<Is>(xi))...);                                               \
-    else if constexpr (comp == functionspace::boundary)                        \
-      return std::tuple(                                                       \
-          std::get<Is>(boundary_).template name<memory_optimized>(             \
-              std::get<Is>(xi))...);                                           \
-  }                                                                            \
-                                                                               \
-  template <functionspace comp = functionspace::interior,                      \
-            bool memory_optimized = false, std::size_t... Is, typename... Xi,  \
-            typename... Knot_Indices>                                          \
-  inline auto BOOST_PP_CAT(name, _all_)(                                       \
-      std::index_sequence<Is...>, const std::tuple<Xi...> &xi,                 \
-      const std::tuple<Knot_Indices...> &knot_indices) const {                 \
-    if constexpr (comp == functionspace::interior)                             \
-      return std::tuple(std::get<Is>(*this).template name<memory_optimized>(   \
-          std::get<Is>(xi), std::get<Is>(knot_indices))...);                   \
-    else if constexpr (comp == functionspace::boundary)                        \
-      return std::tuple(                                                       \
-          std::get<Is>(boundary_).template name<memory_optimized>(             \
-              std::get<Is>(xi), std::get<Is>(knot_indices))...);               \
-  }                                                                            \
-                                                                               \
-  template <functionspace comp = functionspace::interior,                      \
-            bool memory_optimized = false, std::size_t... Is, typename... Xi,  \
-            typename... Knot_Indices, typename... Coeff_Indices>               \
-  inline auto BOOST_PP_CAT(name, _all_)(                                       \
-      std::index_sequence<Is...>, const std::tuple<Xi...> &xi,                 \
-      const std::tuple<Knot_Indices...> &knot_indices,                         \
-      const std::tuple<Coeff_Indices...> &coeff_indices) const {               \
-    if constexpr (comp == functionspace::interior)                             \
-      return std::tuple(std::get<Is>(*this).template name<memory_optimized>(   \
-          std::get<Is>(xi), std::get<Is>(knot_indices),                        \
-          std::get<Is>(coeff_indices))...);                                    \
-    else if constexpr (comp == functionspace::boundary)                        \
-      return std::tuple(                                                       \
-          std::get<Is>(boundary_).template name<memory_optimized>(             \
-              std::get<Is>(xi), std::get<Is>(knot_indices),                    \
-              std::get<Is>(coeff_indices))...);                                \
-  }                                                                            \
-                                                                               \
-  template <functionspace comp = functionspace::interior,                      \
-            bool memory_optimized = false, std::size_t... Is, std::size_t N>   \
-  inline auto BOOST_PP_CAT(name, _)(std::index_sequence<Is...>,                \
-                                    const utils::TensorArray<N> &xi) const {   \
-    if constexpr (comp == functionspace::interior)                             \
-      return name<comp, memory_optimized>(                                     \
-          xi, std::tuple(std::get<Is>(*this).find_knot_indices(xi)...));       \
-    else if constexpr (comp == functionspace::boundary)                        \
-      return name<comp, memory_optimized>(                                     \
-          xi, std::tuple(std::get<Is>(boundary_).find_knot_indices(xi)...));   \
-  }                                                                            \
-                                                                               \
-  template <functionspace comp = functionspace::interior,                      \
-            bool memory_optimized = false, std::size_t... Is, std::size_t N,   \
-            typename... Knot_Indices>                                          \
-  inline auto BOOST_PP_CAT(name, _)(                                           \
-      std::index_sequence<Is...>, const utils::TensorArray<N> &xi,             \
-      const std::tuple<Knot_Indices...> &knot_indices) const {                 \
-    if constexpr (comp == functionspace::interior)                             \
-      return name<comp, memory_optimized>(                                     \
-          xi, knot_indices,                                                    \
-          std::tuple(std::get<Is>(*this).find_coeff_indices(                   \
-              std::get<Is>(knot_indices))...));                                \
-    else if constexpr (comp == functionspace::boundary)                        \
-      return name<comp, memory_optimized>(                                     \
-          xi, knot_indices,                                                    \
-          std::tuple(std::get<Is>(boundary_).find_coeff_indices(               \
-              std::get<Is>(knot_indices))...));                                \
-  }                                                                            \
-                                                                               \
-public:                                                                        \
-  template <functionspace comp = functionspace::interior,                      \
-            bool memory_optimized = false, typename... Args>                   \
-  inline auto BOOST_PP_CAT(name, _all)(const Args &...args) const {            \
-    return BOOST_PP_CAT(name, _all_)<comp, memory_optimized>(                  \
-        std::make_index_sequence<FunctionSpace::nspaces()>{}, args...);        \
-  }                                                                            \
-                                                                               \
-  template <functionspace comp = functionspace::interior,                      \
-            bool memory_optimized = false>                                     \
-  inline auto name(const torch::Tensor &xi) const {                            \
-    return name<comp, memory_optimized>(utils::TensorArray1({xi}));            \
-  }                                                                            \
-                                                                               \
-  template <functionspace comp = functionspace::interior,                      \
-            bool memory_optimized = false, std::size_t N>                      \
-  inline auto name(const utils::TensorArray<N> &xi) const {                    \
-    return BOOST_PP_CAT(name, _)<comp, memory_optimized>(                      \
-        std::make_index_sequence<FunctionSpace::nspaces()>{}, xi);             \
-  }                                                                            \
-                                                                               \
-  template <functionspace comp = functionspace::interior,                      \
-            bool memory_optimized = false, std::size_t N,                      \
-            typename... Knot_Indices>                                          \
-  inline auto name(const utils::TensorArray<N> &xi,                            \
-                   const std::tuple<Knot_Indices...> &knot_indices) const {    \
-    return BOOST_PP_CAT(name, _)<comp, memory_optimized>(                      \
-        std::make_index_sequence<FunctionSpace::nspaces()>{}, xi,              \
-        knot_indices);                                                         \
-  }
-
-  /// @brief Auto-generated functions
-  /// @{
-  BOOST_PP_SEQ_FOR_EACH(GENERATE_EXPR_MACRO, _, GENERATE_EXPR_SEQ)
-/// @}
-#undef GENERATE_EXPR_MACRO
-
-#define GENERATE_IEXPR_MACRO(r, data, name)                                    \
-private:                                                                       \
-  template <functionspace comp = functionspace::interior,                      \
-            bool memory_optimized = false, std::size_t... Is,                  \
-            typename Geometry, typename... Xi>                                 \
-  inline auto BOOST_PP_CAT(name, _all_)(std::index_sequence<Is...>,            \
-                                        const Geometry &G,                     \
-                                        const std::tuple<Xi...> &xi) const {   \
-    if constexpr (comp == functionspace::interior) {                           \
-      if constexpr (Geometry::nspaces() == 1)                                  \
-        return std::tuple(std::get<Is>(*this).template name<memory_optimized>( \
-            static_cast<typename Geometry::Base::Base>(G),                     \
-            std::get<Is>(xi))...);                                             \
-      else                                                                     \
-        return std::tuple(std::get<Is>(*this).template name<memory_optimized>( \
-            std::get<Is>(G), std::get<Is>(xi))...);                            \
-    } else if constexpr (comp == functionspace::boundary) {                    \
-      if constexpr (Geometry::nspaces() == 1)                                  \
-        return std::tuple(                                                     \
-            std::get<Is>(boundary_).template name<memory_optimized>(           \
-                static_cast<typename Geometry::boundary_type::boundary_type>(  \
-                    G.boundary().coeffs()),                                    \
-                std::get<Is>(xi))...);                                         \
-      else                                                                     \
-        return std::tuple(                                                     \
-            std::get<Is>(boundary_).template name<memory_optimized>(           \
-                std::get<Is>(G).boundary().coeffs(), std::get<Is>(xi))...);    \
-    }                                                                          \
-  }                                                                            \
-                                                                               \
-  template <functionspace comp = functionspace::interior,                      \
-            bool memory_optimized = false, std::size_t... Is,                  \
-            typename Geometry, typename... Xi, typename... Knot_Indices,       \
-            typename... Knot_Indices_G>                                        \
-  inline auto BOOST_PP_CAT(name, _all_)(                                       \
-      std::index_sequence<Is...>, const Geometry &G,                           \
-      const std::tuple<Xi...> &xi,                                             \
-      const std::tuple<Knot_Indices...> &knot_indices,                         \
-      const std::tuple<Knot_Indices_G...> &knot_indices_G) const {             \
-    if constexpr (comp == functionspace::interior) {                           \
-      if constexpr (Geometry::nspaces() == 1)                                  \
-        return std::tuple(std::get<Is>(*this).template name<memory_optimized>( \
-            static_cast<typename Geometry::Base::Base>(G), std::get<Is>(xi),   \
-            std::get<Is>(knot_indices), std::get<Is>(knot_indices_G))...);     \
-      else                                                                     \
-        return std::tuple(std::get<Is>(*this).template name<memory_optimized>( \
-            std::get<Is>(G), std::get<Is>(xi), std::get<Is>(knot_indices),     \
-            std::get<Is>(knot_indices_G))...);                                 \
-    } else if constexpr (comp == functionspace::boundary) {                    \
-      if constexpr (Geometry::nspaces() == 1)                                  \
-        return std::tuple(                                                     \
-            std::get<Is>(boundary_).template name<memory_optimized>(           \
-                static_cast<typename Geometry::boundary_type::boundary_type>(  \
-                    G.boundary().coeffs()),                                    \
-                std::get<Is>(xi), std::get<Is>(knot_indices),                  \
-                std::get<Is>(knot_indices_G))...);                             \
-      else                                                                     \
-        return std::tuple(                                                     \
-            std::get<Is>(boundary_).template name<memory_optimized>(           \
-                std::get<Is>(G).boundary().coeffs(), std::get<Is>(xi),         \
-                std::get<Is>(knot_indices), std::get<Is>(knot_indices_G))...); \
-    }                                                                          \
-  }                                                                            \
-                                                                               \
-  template <functionspace comp = functionspace::interior,                      \
-            bool memory_optimized = false, std::size_t... Is,                  \
-            typename Geometry, typename... Xi, typename... Knot_Indices,       \
-            typename... Coeff_Indices, typename... Knot_Indices_G,             \
-            typename... Coeff_Indices_G>                                       \
-  inline auto BOOST_PP_CAT(name, _all_)(                                       \
-      std::index_sequence<Is...>, const Geometry &G,                           \
-      const std::tuple<Xi...> &xi,                                             \
-      const std::tuple<Knot_Indices...> &knot_indices,                         \
-      const std::tuple<Coeff_Indices...> &coeff_indices,                       \
-      const std::tuple<Knot_Indices_G...> &knot_indices_G,                     \
-      const std::tuple<Coeff_Indices_G...> &coeff_indices_G) const {           \
-    if constexpr (comp == functionspace::interior) {                           \
-      if constexpr (Geometry::nspaces() == 1)                                  \
-        return std::tuple(std::get<Is>(*this).template name<memory_optimized>( \
-            static_cast<typename Geometry::Base::Base>(G), std::get<Is>(xi),   \
-            std::get<Is>(knot_indices), std::get<Is>(coeff_indices),           \
-            std::get<Is>(knot_indices_G), std::get<Is>(coeff_indices_G))...);  \
-      else                                                                     \
-        return std::tuple(std::get<Is>(*this).template name<memory_optimized>( \
-            std::get<Is>(G), std::get<Is>(xi), std::get<Is>(knot_indices),     \
-            std::get<Is>(coeff_indices), std::get<Is>(knot_indices_G),         \
-            std::get<Is>(coeff_indices_G))...);                                \
-    } else if constexpr (comp == functionspace::boundary) {                    \
-      if constexpr (Geometry::nspaces() == 1)                                  \
-        return std::tuple(                                                     \
-            std::get<Is>(boundary_).template name<memory_optimized>(           \
-                static_cast<typename Geometry::boundary_type::boundary_type>(  \
-                    G.boundary().coeffs()),                                    \
-                std::get<Is>(xi), std::get<Is>(knot_indices),                  \
-                std::get<Is>(coeff_indices), std::get<Is>(knot_indices_G),     \
-                std::get<Is>(coeff_indices_G))...);                            \
-      else                                                                     \
-        return std::tuple(                                                     \
-            std::get<Is>(boundary_).template name<memory_optimized>(           \
-                std::get<Is>(G).boundary().coeffs(), std::get<Is>(xi),         \
-                std::get<Is>(knot_indices), std::get<Is>(coeff_indices),       \
-                std::get<Is>(knot_indices_G),                                  \
-                std::get<Is>(coeff_indices_G))...);                            \
-    }                                                                          \
-  }                                                                            \
-                                                                               \
-public:                                                                        \
-  template <functionspace comp = functionspace::interior,                      \
-            bool memory_optimized = false, typename... Args>                   \
-  inline auto BOOST_PP_CAT(name, _all)(const Args &...args) const {            \
-    return BOOST_PP_CAT(name, _all_)<comp, memory_optimized>(                  \
-        std::make_index_sequence<FunctionSpace::nspaces()>{}, args...);        \
-  }
-
-  /// @brief Auto-generated functions
-  /// @{
-  BOOST_PP_SEQ_FOR_EACH(GENERATE_IEXPR_MACRO, _, GENERATE_IEXPR_SEQ)
-/// @}
-#undef GENERATE_IEXPR_MACRO
-};
-
-/// @brief Print (as string) a function space object
-template <typename... Splines>
-inline std::ostream &operator<<(std::ostream &os,
-                                const FunctionSpace<Splines...> &obj) {
-  obj.pretty_print(os);
-  return os;
-}
-
-/// @brief Function space
-///
-/// @note This class is not meant for direct use in
-/// applications. Instead use S, TH, NE, or RT.
-template <typename Spline> class FunctionSpace<Spline> : public Spline {
-public:
-  /// @brief Boundary spline objects type
-  using boundary_type = Boundary<Spline>;
-
-  /// @brief Boundary spline objects evaluation type
-  using boundary_eval_type = typename Boundary<Spline>::eval_type;
-
-protected:
-  /// @brief Boundary spline objects
-  boundary_type boundary_;
-
-  /// @brief Boundary condition
-
-public:
-  /// @brief Base class
-  using Base = Spline;
-
-  /// @brief Value type
-  using value_type = typename Base::value_type;
-
-  /// @brief Evaluation type
-  using eval_type = utils::TensorArray<Base::parDim()>;
-
-  /// @brief Default constructor
-  FunctionSpace() = default;
-
-  /// @brief Copy constructor
-  FunctionSpace(const FunctionSpace &) = default;
-
-  /// @brief Move constructor
-  FunctionSpace(FunctionSpace &&) = default;
-
-  /// @brief Constructor
-  /// @{
-  FunctionSpace(const std::array<int64_t, Base::parDim()> &ncoeffs,
-                enum init init = init::zeros,
-                Options<value_type> options = iganet::Options<value_type>{})
-      : Base(ncoeffs, init, options), boundary_(ncoeffs, init, options) {
-    boundary_.from_full_tensor(Base::as_tensor());
-  }
-
-  FunctionSpace(std::array<std::vector<value_type>, Base::parDim()> kv,
-                enum init init = init::zeros,
-                Options<value_type> options = iganet::Options<value_type>{})
-      : Base(kv, init, options), boundary_(kv, init, options) {
-    boundary_.from_full_tensor(Base::as_tensor());
-  }
-
-  FunctionSpace(const Spline &spline)
-      : Base(spline),
-        boundary_(spline.ncoeffs(), init::zeros, spline.options()) {
-    boundary_.from_full_tensor(Base::as_tensor());
-  }
-
-  FunctionSpace(Spline &&spline)
-      : Base(spline),
-        boundary_(spline.ncoeffs(), init::zeros, spline.options()) {
-    boundary_.from_full_tensor(Base::as_tensor());
-  }
-  /// @}
-
-  /// @brief Returns the number of spaces
-  inline static constexpr short_t nspaces() { return 1; }
-
-  /// @brief Returns constant reference to the space
-  inline constexpr Base &space() const { return *this; }
-
-  /// @brief Returns non-constant reference to the space
-  inline constexpr Base &space() { return *this; }
-
-  /// @brief Returns constant reference to the s-th space
-  template <short_t s> inline constexpr Base &space() const {
-    static_assert(s < nspaces());
-    return *this;
-  }
-
-  /// @brief Returns non-constant reference to the s-th space
-  template <short_t s> inline constexpr Base &space() {
-    static_assert(s < nspaces());
-    return *this;
-  }
-
-  /// @brief Returns a clone of the space
-  inline FunctionSpace clone() const { return FunctionSpace(*this); }
-
-  /// @brief Returns the coefficients of the space as a single tensor
-  inline torch::Tensor as_tensor() const { return Base::as_tensor(); }
-
-  /// @brief Returns the size of the single tensor representation of the space
-  inline int64_t as_tensor_size() const { return Base::as_tensor_size(); }
-
-  /// @brief Sets the coefficients of the space from a single tensor
-  inline auto &from_tensor(const torch::Tensor &coeffs) {
-    Base::from_tensor(coeffs);
-    boundary_.from_full_tensor(coeffs);
-    return *this;
-  }
-
-  /// @brief Returns a constant reference to the boundary spline object
-  inline const auto &boundary() const { return boundary_; }
-
-  /// @brief Returns a non-constant reference to the boundary spline object
-  inline auto &boundary() { return boundary_; }
-
-  /// @brief Returns a constant reference to the s-th space's boundary spline
-  /// object
-  template <short_t s> inline const auto &boundary() const {
-    static_assert(s < nspaces());
-    return boundary_;
-  }
-
-  /// @brief Returns a non-constant reference to the s-th space's boundary
-  /// spline object
-  template <short_t s> inline auto &boundary() {
-    static_assert(s < nspaces());
-    return boundary_;
-  }
-
-  /// @brief Returns the dimension of the basis
-  template <functionspace comp = functionspace::interior> int64_t dim() const {
-    if constexpr (comp == functionspace::interior)
-      return Base::ncumcoeffs();
-    else if constexpr (comp == functionspace::boundary)
-      return boundary_.ncumcoeffs();
-  }
-
-  /// @brief Serialization to JSON
-  nlohmann::json to_json() const override {
-    auto json = nlohmann::json::array();
-    json.push_back(Base::to_json());
-    json.push_back(boundary_.to_json());
-    return json;
-  }
-
-private:
-  /// @brief Returns the values of the spline object in the points `xi`
-  /// @{
-  template <functionspace comp = functionspace::interior,
-            deriv deriv = deriv::func, bool memory_optimized = false,
-            std::size_t... Is, typename... Xi>
-  inline auto eval_(std::index_sequence<Is...>,
-                    const std::tuple<Xi...> &xi) const {
-    if constexpr (comp == functionspace::interior)
-      return std::tuple(
-          Base::template eval<deriv, memory_optimized>(std::get<Is>(xi))...);
-    else if constexpr (comp == functionspace::boundary)
-      return std::tuple(boundary_.template eval<deriv, memory_optimized>(
-          std::get<Is>(xi))...);
-  }
-
-  template <functionspace comp = functionspace::interior,
-            deriv deriv = deriv::func, bool memory_optimized = false,
-            std::size_t... Is, typename... Xi, typename... Knot_Indices>
-  inline auto eval_(std::index_sequence<Is...>, const std::tuple<Xi...> &xi,
-                    const std::tuple<Knot_Indices...> &knot_indices) const {
-    if constexpr (comp == functionspace::interior)
-      return std::tuple(Base::template eval<deriv, memory_optimized>(
-          std::get<Is>(xi), std::get<Is>(knot_indices))...);
-    else if constexpr (comp == functionspace::boundary)
-      return std::tuple(boundary_.template eval<deriv, memory_optimized>(
-          std::get<Is>(xi), std::get<Is>(knot_indices))...);
-  }
-
-  template <functionspace comp = functionspace::interior,
-            deriv deriv = deriv::func, bool memory_optimized = false,
-            std::size_t... Is, typename... Xi, typename... Knot_Indices,
-            typename... Coeff_Indices>
-  inline auto eval_(std::index_sequence<Is...>, const std::tuple<Xi...> &xi,
-                    const std::tuple<Knot_Indices...> &knot_indices,
-                    const std::tuple<Coeff_Indices...> &coeff_indices) const {
-    if constexpr (comp == functionspace::interior)
-      return std::tuple(Base::template eval<deriv, memory_optimized>(
-          std::get<Is>(xi), std::get<Is>(knot_indices),
-          std::get<Is>(coeff_indices))...);
-    else if constexpr (comp == functionspace::boundary)
-      return std::tuple(boundary_.template eval<deriv, memory_optimized>(
-          std::get<Is>(xi), std::get<Is>(knot_indices),
-          std::get<Is>(coeff_indices))...);
-  }
-  /// @}
-
-public:
-  /// @brief Returns the values of the spline object in the points `xi`
-  template <functionspace comp = functionspace::interior,
-            deriv deriv = deriv::func, bool memory_optimized = false,
-            typename Arg, typename... Args>
-  inline auto eval(const Arg &arg, const Args &...args) const {
-    if constexpr (comp == functionspace::interior)
-      if constexpr (utils::is_tuple_v<Arg>)
-        return eval_<comp, deriv, memory_optimized>(
-            std::make_index_sequence<std::tuple_size_v<Arg>>{}, arg, args...);
-      else
-        return Base::template eval<deriv, memory_optimized>(arg, args...);
-    else if constexpr (comp == functionspace::boundary) {
-      if constexpr (utils::is_tuple_of_tuples_v<Arg>)
-        return eval_<comp, deriv, memory_optimized>(
-            std::make_index_sequence<std::tuple_size_v<Arg>>{}, arg, args...);
-      else
-        return boundary_.template eval<deriv, memory_optimized>(arg, args...);
-    }
-  }
-
-  /// @brief Returns the value of the spline object from
-  /// precomputed basis function
-  template <functionspace comp = functionspace::interior, typename... Args>
-  inline auto eval_from_precomputed(const Args &...args) const {
-    if constexpr (comp == functionspace::interior)
-      return Base::eval_from_precomputed(args...);
-    else if constexpr (comp == functionspace::boundary)
-      return boundary_.eval_from_precomputed(args...);
-  }
-
-private:
-  /// @brief Returns the knot indicies of knot spans containing `xi`
-  template <functionspace comp = functionspace::interior, std::size_t... Is,
-            typename Xi>
-  inline auto find_knot_indices_(std::index_sequence<Is...>,
-                                 const Xi &xi) const {
-    if constexpr (comp == functionspace::interior)
-      return std::tuple(Base::find_knot_indices(std::get<Is>(xi))...);
-    else
-      return std::tuple(boundary_.find_knot_indices(std::get<Is>(xi))...);
-  }
-
-public:
-  /// @brief Returns the knot indicies of knot spans containing `xi`
-  template <functionspace comp = functionspace::interior, typename Xi>
-  inline auto find_knot_indices(const Xi &xi) const {
-    if constexpr (comp == functionspace::interior)
-      if constexpr (utils::is_tuple_v<Xi>)
-        return find_knot_indices_<comp>(
-            std::make_index_sequence<std::tuple_size_v<Xi>>{}, xi);
-      else
-        return Base::find_knot_indices(xi);
-    else if constexpr (comp == functionspace::boundary) {
-      if constexpr (utils::is_tuple_of_tuples_v<Xi>)
-        return find_knot_indices_<comp>(
-            std::make_index_sequence<std::tuple_size_v<Xi>>{}, xi);
-      else
-        return boundary_.find_knot_indices(xi);
-    }
-  }
-
-  /// @brief Returns the values of the spline objects' basis
-  /// functions in the points `xi`
-  template <functionspace comp = functionspace::interior,
-            deriv deriv = deriv::func, bool memory_optimized = false,
-            typename... Args>
-  inline auto eval_basfunc(const Args &...args) const {
-    if constexpr (comp == functionspace::interior)
-      return Base::template eval_basfunc<deriv, memory_optimized>(args...);
-    else if constexpr (comp == functionspace::boundary)
-      return boundary_.template eval_basfunc<deriv, memory_optimized>(args...);
-  }
-
-private:
-  /// @brief Returns the indices of the spline objects'
-  /// coefficients corresponding to the knot indices `indices`
-  template <functionspace comp = functionspace::interior,
-            bool memory_optimized = false, std::size_t... Is,
-            typename Knot_Indices>
-  inline auto find_coeff_indices_(std::index_sequence<Is...>,
-                                  const Knot_Indices &knot_indices) const {
-    if constexpr (comp == functionspace::interior)
-      return std::tuple(Base::template find_coeff_indices<memory_optimized>(
-          std::get<Is>(knot_indices))...);
-    else
-      return std::tuple(boundary_.template find_coeff_indices<memory_optimized>(
-          std::get<Is>(knot_indices))...);
-  }
-
-public:
-  /// @brief Returns the indices of the spline objects'
-  /// coefficients corresponding to the knot indices `indices`
-  template <functionspace comp = functionspace::interior,
-            bool memory_optimized = false, typename Knot_Indices>
-  inline auto find_coeff_indices(const Knot_Indices &knot_indices) const {
-    if constexpr (comp == functionspace::interior)
-      if constexpr (utils::is_tuple_v<Knot_Indices>)
-        return find_coeff_indices_<comp, memory_optimized>(
-            std::make_index_sequence<std::tuple_size_v<Knot_Indices>>{},
-            knot_indices);
-      else
-        return Base::template find_coeff_indices<memory_optimized>(
-            knot_indices);
-    else if constexpr (comp == functionspace::boundary) {
-      if constexpr (utils::is_tuple_of_tuples_v<Knot_Indices>)
-        return find_coeff_indices_<comp, memory_optimized>(
-            std::make_index_sequence<std::tuple_size_v<Knot_Indices>>{},
-            knot_indices);
-      else
-        return boundary_.template find_coeff_indices<memory_optimized>(
-            knot_indices);
-    }
-  }
-
-  /// @brief Returns the spline objects with uniformly refined
-  /// knot and coefficient vectors
-  inline auto &uniform_refine(int numRefine = 1, int dimRefine = -1) {
-    Base::uniform_refine(numRefine, dimRefine);
-    boundary_.uniform_refine(numRefine, dimRefine);
-    return *this;
-  }
-
-  /// @brief Returns a copy of the function space object with settings from
-  /// options
-  template <typename real_t> inline auto to(Options<real_t> options) const {
-    return FunctionSpace<
-        typename Base::template real_derived_self_type<real_t>>(
-        Base::to(options));
-  }
-
-  /// @brief Returns a copy of the function space object with settings from
-  /// device
-  inline auto to(torch::Device device) const {
-    return FunctionSpace(Base::to(device));
-  }
-
-  /// @brief Returns a copy of the function space object with real_t type
-  template <typename real_t> inline auto to() const {
-    return FunctionSpace<
-        typename Base::template real_derived_self_type<real_t>>(
-        Base::template to<real_t>());
-  }
-
-  /// @brief Scales the function space object by a scalar
-  inline auto scale(value_type s, int dim = -1) {
-    Base::scale(s, dim);
-    boundary_.from_full_tensor(Base::as_tensor());
-    return *this;
-  }
-
-  /// @brief Scales the function space object by a vector
-  template <size_t N> inline auto scale(std::array<value_type, N> v) {
-    Base::scale(v);
-    boundary_.from_full_tensor(Base::as_tensor());
-    return *this;
-  }
-
-  /// @brief Translates the function space object by a vector
-  template <size_t N> inline auto translate(std::array<value_type, N> v) {
-    Base::translate(v);
-    boundary_.from_full_tensor(Base::as_tensor());
-    return *this;
-  }
-
-  /// @brief Rotates the function space object by an angle in 2d
-  inline auto rotate(value_type angle) {
-    Base::rotate(angle);
-    boundary_.from_full_tensor(Base::as_tensor());
-    return *this;
-  }
-
-  /// @brief Rotates the function space object by three angles in 3d
-  inline auto rotate(std::array<value_type, 3> angle) {
-    Base::rotate(angle);
-    boundary_.from_full_tensor(Base::as_tensor());
-    return *this;
-  }
-
-  /// @brief Writes the function space object into a
-  /// torch::serialize::OutputArchive object
-  inline torch::serialize::OutputArchive &
-  write(torch::serialize::OutputArchive &archive,
-        const std::string &key = "functionspace") const {
-    Base::write(archive, key);
-    boundary_.write(archive, key);
-    return archive;
-  }
-
-  /// @brief Loads the function space object from a
-  /// torch::serialize::InputArchive object
-  inline torch::serialize::InputArchive &
-  read(torch::serialize::InputArchive &archive,
-       const std::string &key = "functionspace") {
-    Base::read(archive, key);
-    boundary_.read(archive, key);
-    return archive;
-  }
-
-  /// @brief Returns a string representation of the function space object
-  inline virtual void
-  pretty_print(std::ostream &os = Log(log::info)) const noexcept override {
-    os << Base::name() << "(\ninterior = ";
-    Base::pretty_print(os);
-    os << "\nboundary = ";
-    boundary_.pretty_print(os);
-    os << "\n)";
-  }
-
-#define GENERATE_EXPR_MACRO(r, data, name)                                     \
-private:                                                                       \
-  template <functionspace comp = functionspace::interior,                      \
-            bool memory_optimized = false, std::size_t... Is, typename... Xi>  \
-  inline auto BOOST_PP_CAT(name, _all_)(std::index_sequence<Is...>,            \
-                                        const std::tuple<Xi...> &xi) const {   \
-    if constexpr (comp == functionspace::interior)                             \
-      return std::tuple(                                                       \
-          Base::template name<memory_optimized>(std::get<Is>(xi))...);         \
-    else if constexpr (comp == functionspace::boundary)                        \
-      return std::tuple(                                                       \
-          boundary_.template name<memory_optimized>(std::get<Is>(xi))...);     \
-  }                                                                            \
-                                                                               \
-  template <functionspace comp = functionspace::interior,                      \
-            bool memory_optimized = false, std::size_t... Is, typename... Xi,  \
-            typename... Knot_Indices>                                          \
-  inline auto BOOST_PP_CAT(name, _all_)(                                       \
-      std::index_sequence<Is...>, const std::tuple<Xi...> &xi,                 \
-      const std::tuple<Knot_Indices...> &knot_indices) const {                 \
-    if constexpr (comp == functionspace::interior)                             \
-      return std::tuple(Base::template name<memory_optimized>(                 \
-          std::get<Is>(xi), std::get<Is>(knot_indices))...);                   \
-    else if constexpr (comp == functionspace::boundary)                        \
-      return std::tuple(boundary_.template name<memory_optimized>(             \
-          std::get<Is>(xi), std::get<Is>(knot_indices))...);                   \
-  }                                                                            \
-                                                                               \
-  template <functionspace comp = functionspace::interior,                      \
-            bool memory_optimized = false, std::size_t... Is, typename... Xi,  \
-            typename... Knot_Indices, typename... Coeff_Indices>               \
-  inline auto BOOST_PP_CAT(name, _all_)(                                       \
-      std::index_sequence<Is...>, const std::tuple<Xi...> &xi,                 \
-      const std::tuple<Knot_Indices...> &knot_indices,                         \
-      const std::tuple<Coeff_Indices...> &coeff_indices) const {               \
-    if constexpr (comp == functionspace::interior)                             \
-      return std::tuple(Base::template name<memory_optimized>(                 \
-          std::get<Is>(xi), std::get<Is>(knot_indices),                        \
-          std::get<Is>(coeff_indices))...);                                    \
-    else if constexpr (comp == functionspace::boundary)                        \
-      return std::tuple(boundary_.template name<memory_optimized>(             \
-          std::get<Is>(xi), std::get<Is>(knot_indices),                        \
-          std::get<Is>(coeff_indices))...);                                    \
-  }                                                                            \
-                                                                               \
-public:                                                                        \
-  template <functionspace comp = functionspace::interior,                      \
-            bool memory_optimized = false, typename Arg, typename... Args>     \
-  inline auto name(const Arg &arg, const Args &...args) const {                \
-    if constexpr (comp == functionspace::interior)                             \
-      if constexpr (utils::is_tuple_v<Arg>)                                    \
-        return BOOST_PP_CAT(name, _all_)<comp, memory_optimized>(              \
-            std::make_index_sequence<std::tuple_size_v<Arg>>{}, arg, args...); \
-      else                                                                     \
-        return Base::template name<memory_optimized>(arg, args...);            \
-    else if constexpr (comp == functionspace::boundary) {                      \
-      if constexpr (utils::is_tuple_of_tuples_v<Arg>)                          \
-        return BOOST_PP_CAT(name, _all_)<comp, memory_optimized>(              \
-            std::make_index_sequence<std::tuple_size_v<Arg>>{}, arg, args...); \
-      else                                                                     \
-        return boundary_.template name<memory_optimized>(arg, args...);        \
-    }                                                                          \
-  }
-
-  /// @brief Auto-generated functions
-  /// @{
-  BOOST_PP_SEQ_FOR_EACH(GENERATE_EXPR_MACRO, _, GENERATE_EXPR_SEQ)
-  /// @}
-#undef GENERATE_EXPR_MACRO
-
-#define GENERATE_IEXPR_MACRO(r, data, name)                                    \
-private:                                                                       \
-  template <functionspace comp = functionspace::interior,                      \
-            bool memory_optimized = false, std::size_t... Is,                  \
-            typename Geometry, typename... Xi>                                 \
-  inline auto BOOST_PP_CAT(name, _all_)(std::index_sequence<Is...>,            \
-                                        const Geometry &G,                     \
-                                        const std::tuple<Xi...> &xi) const {   \
-    if constexpr (comp == functionspace::interior)                             \
-      return std::tuple(Base::template name<memory_optimized>(                 \
-          static_cast<typename Geometry::Base::Base>(G),                       \
-          std::get<Is>(xi))...);                                               \
-    else if constexpr (comp == functionspace::boundary)                        \
-      return std::tuple(boundary_.template name<memory_optimized>(             \
-          static_cast<typename Geometry::boundary_type::boundary_type>(        \
-              G.boundary().coeffs()),                                          \
-          std::get<Is>(xi))...);                                               \
-  }                                                                            \
-                                                                               \
-  template <functionspace comp = functionspace::interior,                      \
-            bool memory_optimized = false, std::size_t... Is,                  \
-            typename Geometry, typename... Xi, typename... Knot_Indices,       \
-            typename... Knot_Indices_G>                                        \
-  inline auto BOOST_PP_CAT(name, _all_)(                                       \
-      std::index_sequence<Is...>, const Geometry &G,                           \
-      const std::tuple<Xi...> &xi,                                             \
-      const std::tuple<Knot_Indices...> &knot_indices,                         \
-      const std::tuple<Knot_Indices_G...> &knot_indices_G) const {             \
-    if constexpr (comp == functionspace::interior)                             \
-      return std::tuple(Base::template name<memory_optimized>(                 \
-          static_cast<typename Geometry::Base::Base>(G), std::get<Is>(xi),     \
-          std::get<Is>(knot_indices), std::get<Is>(knot_indices_G))...);       \
-    else if constexpr (comp == functionspace::boundary)                        \
-      return std::tuple(boundary_.template name<memory_optimized>(             \
-          static_cast<typename Geometry::boundary_type::boundary_type>(        \
-              G.boundary().coeffs()),                                          \
-          std::get<Is>(xi), std::get<Is>(knot_indices),                        \
-          std::get<Is>(knot_indices_G))...);                                   \
-  }                                                                            \
-                                                                               \
-  template <functionspace comp = functionspace::interior,                      \
-            bool memory_optimized = false, std::size_t... Is,                  \
-            typename Geometry, typename... Xi, typename... Knot_Indices,       \
-            typename... Coeff_Indices, typename... Knot_Indices_G,             \
-            typename... Coeff_Indices_G>                                       \
-  inline auto BOOST_PP_CAT(name, _all_)(                                       \
-      std::index_sequence<Is...>, const Geometry &G,                           \
-      const std::tuple<Xi...> &xi,                                             \
-      const std::tuple<Knot_Indices...> &knot_indices,                         \
-      const std::tuple<Coeff_Indices...> &coeff_indices,                       \
-      const std::tuple<Knot_Indices_G...> &knot_indices_G,                     \
-      const std::tuple<Coeff_Indices_G...> &coeff_indices_G) const {           \
-    if constexpr (comp == functionspace::interior)                             \
-      return std::tuple(Base::template name<memory_optimized>(                 \
-          static_cast<typename Geometry::Base::Base>(G), std::get<Is>(xi),     \
-          std::get<Is>(knot_indices), std::get<Is>(coeff_indices),             \
-          std::get<Is>(knot_indices_G), std::get<Is>(coeff_indices_G))...);    \
-    else if constexpr (comp == functionspace::boundary)                        \
-      return std::tuple(boundary_.template name<memory_optimized>(             \
-          static_cast<typename Geometry::boundary_type::boundary_type>(        \
-              G.boundary().coeffs()),                                          \
-          std::get<Is>(xi), std::get<Is>(knot_indices),                        \
-          std::get<Is>(coeff_indices), std::get<Is>(knot_indices_G),           \
-          std::get<Is>(coeff_indices_G))...);                                  \
-  }                                                                            \
-                                                                               \
-public:                                                                        \
-  template <functionspace comp = functionspace::interior,                      \
-            bool memory_optimized = false, typename Geometry, typename Arg,    \
-            typename... Args>                                                  \
-  inline auto name(const Geometry &G, const Arg &arg, const Args &...args)     \
-      const {                                                                  \
-    if constexpr (comp == functionspace::interior) {                           \
-      if constexpr (utils::is_tuple_v<Arg>)                                    \
-        return BOOST_PP_CAT(name, _all_)<comp, memory_optimized>(              \
-            std::make_index_sequence<std::tuple_size_v<Arg>>{}, G, arg,        \
-            args...);                                                          \
-      else                                                                     \
-        return Base::template name<memory_optimized>(                          \
-            static_cast<typename Geometry::Base::Base>(G), arg, args...);      \
-    } else if constexpr (comp == functionspace::boundary) {                    \
-      if constexpr (utils::is_tuple_of_tuples_v<Arg>)                          \
-        return BOOST_PP_CAT(name, _all_)<comp, memory_optimized>(              \
-            std::make_index_sequence<std::tuple_size_v<Arg>>{}, G, arg,        \
-            args...);                                                          \
-      else                                                                     \
-        return boundary_.template name<memory_optimized>(                      \
-            static_cast<typename Geometry::boundary_type::boundary_type>(      \
-                G.boundary().coeffs()),                                        \
-            arg, args...);                                                     \
-    }                                                                          \
-  }
-
-  /// @brief Auto-generated functions
-  /// @{
-  BOOST_PP_SEQ_FOR_EACH(GENERATE_IEXPR_MACRO, _, GENERATE_IEXPR_SEQ)
-/// @}
-#undef GENERATE_IEXPR_MACRO
-};
-} // namespace detail
-
-template <typename T, typename... Ts>
-using FunctionSpace = detail::FunctionSpace_type<T, Ts...>;
-
-/// @brief Print (as string) a function space object
-template <typename T, typename... Ts>
-inline std::ostream &operator<<(std::ostream &os,
-                                const FunctionSpace<T, Ts...> &obj) {
-  obj.pretty_print(os);
-  return os;
-}
-
-/// @brief Spline function space \f$ S^{\mathbf{p}}_{\mathbf{p}-1}
-/// \f$
-///
-/// This class implements the function space
-///
-/// \f[
-/// S^{\mathbf{p}}_{\mathbf{p}-1}
-/// =
-/// S^{p_1,\dots,p_{n_{d_\text{par}}}}_{p_1-1,\dots,p_{n_{d_\text{par}}}-1}
-/// \f]
-///
-/// where the superscript \f$ \mathbf{p} \f$ denotes the degrees of
-/// the B-spline basis functions and the subscript \f$ \mathbf{p-1}
-/// \f$ the regularity assuming that the knot vector does not contain
-/// any repeated knots.
-///
-/// @tparam Spline Type of the spline objects
-template <typename Spline> class S : public FunctionSpace<Spline> {
-public:
-  /// @brief Base type
-  using Base = FunctionSpace<Spline>;
-
-  /// @brief Constructor
-  /// @{
-  S(const std::array<int64_t, Spline::parDim()> &ncoeffs,
-    enum init init = init::zeros,
-    Options<typename Spline::value_type> options =
-        iganet::Options<typename Spline::value_type>{})
-      : Base(ncoeffs, init, options) {}
-
-  S(std::array<std::vector<typename Spline::value_type>, Spline::parDim()> kv,
-    enum init init = init::zeros,
-    Options<typename Spline::value_type> options =
-        iganet::Options<typename Spline::value_type>{})
-      : Base(kv, init, options) {
-    static_assert(Spline::is_nonuniform(),
-                  "Constructor only available for non-uniform splines");
-  }
-
-  IGANET_FUNCTIONSPACE_DEFAULT_OPS(S);
-  /// @}
-};
-
-IGANET_FUNCTIONSPACE_TUPLE_WRAPPER(S);
-
-/// @brief Taylor-Hood like function space
-template <typename Spline, short_t = Spline::parDim()> class TH;
-
-/// @brief Taylor-Hood like function space
-///
-/// This class implements the Taylor-Hood like function space
-///
-/// \f[
-/// S^{p+1}_{p-1} \otimes S^{p}_{p-1}
-/// \f]
-///
-/// in one spatial dimension \cite Buffa:2011.
-template <typename Spline>
-class TH<Spline, 1>
-    : public FunctionSpace<S<typename Spline::template derived_self_type<
-                               typename Spline::value_type, Spline::geoDim(),
-                               Spline::degree(0) + 1>>,
-                           S<typename Spline::template derived_self_type<
-                               typename Spline::value_type, Spline::geoDim(),
-                               Spline::degree(0)>>> {
-public:
-  /// @brief Base type
-  using Base = FunctionSpace<
-      S<typename Spline::template derived_self_type<typename Spline::value_type,
-                                                    Spline::geoDim(),
-                                                    Spline::degree(0) + 1>>,
-      S<typename Spline::template derived_self_type<
-          typename Spline::value_type, Spline::geoDim(), Spline::degree(0)>>>;
-
-  /// @brief Constructor
-  /// @{
-  TH(const std::array<int64_t, 1> &ncoeffs, enum init init = init::zeros,
-     Options<typename Spline::value_type> options =
-         iganet::Options<typename Spline::value_type>{})
-      : Base(ncoeffs + utils::to_array(1_i64), ncoeffs, init, options) {
-    static_assert(Spline::is_nonuniform(),
-                  "TH function space requires non-uniform splines");
-    std::get<0>(*this).reduce_continuity();
-  }
-
-  TH(const std::array<std::vector<typename Spline::value_type>, 1> &kv,
-     enum init init = init::zeros,
-     Options<typename Spline::value_type> options =
-         iganet::Options<typename Spline::value_type>{})
-      : Base({{kv[0].front + kv[0] + kv[0].back(), kv[1]}}, kv, init, options) {
-    static_assert(Spline::is_nonuniform(),
-                  "TH function space requires non-uniform splines");
-    std::get<0>(*this).reduce_continuity();
-  }
-  /// @}
-
-  IGANET_FUNCTIONSPACE_DEFAULT_OPS(TH);
-};
-
-/// @brief Taylor-Hood like function space
-///
-/// This class implements the Taylor-Hood like function space
-///
-/// \f[
-/// S^{p_1+1,p_2+1}_{p_1-1,p_2-1} \otimes
-/// S^{p_1+1,p_2+1}_{p_1-1,p_2-1} \otimes
-/// S^{p_1,p_2}_{p_1-1,p_2-1}
-/// \f]
-///
-/// in two spatial dimensions \cite Buffa:2011.
-template <typename Spline>
-class TH<Spline, 2>
-    : public FunctionSpace<S<typename Spline::template derived_self_type<
-                               typename Spline::value_type, Spline::geoDim(),
-                               Spline::degree(0) + 1, Spline::degree(1) + 1>>,
-                           S<typename Spline::template derived_self_type<
-                               typename Spline::value_type, Spline::geoDim(),
-                               Spline::degree(0) + 1, Spline::degree(1) + 1>>,
-                           S<typename Spline::template derived_self_type<
-                               typename Spline::value_type, Spline::geoDim(),
-                               Spline::degree(0), Spline::degree(1)>>> {
-public:
-  /// @brief Base type
-  using Base = FunctionSpace<S<typename Spline::template derived_self_type<
-                                 typename Spline::value_type, Spline::geoDim(),
-                                 Spline::degree(0) + 1, Spline::degree(1) + 1>>,
-                             S<typename Spline::template derived_self_type<
-                                 typename Spline::value_type, Spline::geoDim(),
-                                 Spline::degree(0) + 1, Spline::degree(1) + 1>>,
-                             S<typename Spline::template derived_self_type<
-                                 typename Spline::value_type, Spline::geoDim(),
-                                 Spline::degree(0), Spline::degree(1)>>>;
-
-  /// @brief Constructor
-  /// @{
-  TH(const std::array<int64_t, 2> &ncoeffs, enum init init = init::zeros,
-     Options<typename Spline::value_type> options =
-         iganet::Options<typename Spline::value_type>{})
-      : Base(ncoeffs + utils::to_array(1_i64, 1_i64),
-             ncoeffs + utils::to_array(1_i64, 1_i64), ncoeffs, init, options) {
-    static_assert(Spline::is_nonuniform(),
-                  "TH function space requires non-uniform splines");
-    std::get<0>(*this).reduce_continuity();
-    std::get<1>(*this).reduce_continuity();
-  }
-
-  TH(const std::array<std::vector<typename Spline::value_type>, 2> &kv,
-     enum init init = init::zeros,
-     Options<typename Spline::value_type> options =
-         iganet::Options<typename Spline::value_type>{})
-      : Base({{kv[0].front() + kv[0] + kv[0].back(),
-               kv[1].front() + kv[1] + kv[1].back()}},
-             {{kv[0].front() + kv[0] + kv[0].back(),
-               kv[1].front() + kv[1] + kv[1].back()}},
-             kv, init, options) {
-    static_assert(Spline::is_nonuniform(),
-                  "TH function space requires non-uniform splines");
-    std::get<0>(*this).reduce_continuity();
-    std::get<1>(*this).reduce_continuity();
-  }
-  /// @}
-
-  IGANET_FUNCTIONSPACE_DEFAULT_OPS(TH);
-};
-
-/// @brief Taylor-Hood like function space
-///
-/// This class implements the Taylor-Hood like function space
-///
-/// \f[
-/// S^{p+1,p+1,p+1}_{p-1,p-1,p-1} \otimes
-/// S^{p+1,p+1,p+1}_{p-1,p-1,p-1} \otimes
-/// S^{p+1,p+1,p+1}_{p-1,p-1,p-1} \otimes
-/// S^{p,p,p}_{p-1,p-1,p-1}
-/// \f]
-///
-/// in three spatial dimensions \cite Buffa:2011.
-template <typename Spline>
-class TH<Spline, 3>
-    : public FunctionSpace<
-          S<typename Spline::template derived_self_type<
-              typename Spline::value_type, Spline::geoDim(),
-              Spline::degree(0) + 1, Spline::degree(1) + 1,
-              Spline::degree(2) + 1>>,
-          S<typename Spline::template derived_self_type<
-              typename Spline::value_type, Spline::geoDim(),
-              Spline::degree(0) + 1, Spline::degree(1) + 1,
-              Spline::degree(2) + 1>>,
-          S<typename Spline::template derived_self_type<
-              typename Spline::value_type, Spline::geoDim(),
-              Spline::degree(0) + 1, Spline::degree(1) + 1,
-              Spline::degree(2) + 1>>,
-          S<typename Spline::template derived_self_type<
-              typename Spline::value_type, Spline::geoDim(), Spline::degree(0),
-              Spline::degree(1), Spline::degree(2)>>> {
-public:
-  /// @brief Base type
-  using Base = FunctionSpace<
-      S<typename Spline::template derived_self_type<
-          typename Spline::value_type, Spline::geoDim(), Spline::degree(0) + 1,
-          Spline::degree(1) + 1, Spline::degree(2) + 1>>,
-      S<typename Spline::template derived_self_type<
-          typename Spline::value_type, Spline::geoDim(), Spline::degree(0) + 1,
-          Spline::degree(1) + 1, Spline::degree(2) + 1>>,
-      S<typename Spline::template derived_self_type<
-          typename Spline::value_type, Spline::geoDim(), Spline::degree(0) + 1,
-          Spline::degree(1) + 1, Spline::degree(2) + 1>>,
-      S<typename Spline::template derived_self_type<
-          typename Spline::value_type, Spline::geoDim(), Spline::degree(0),
-          Spline::degree(1), Spline::degree(2)>>>;
-
-  /// @brief Constructor
-  /// @{
-  TH(const std::array<int64_t, 3> &ncoeffs, enum init init = init::zeros,
-     Options<typename Spline::value_type> options =
-         iganet::Options<typename Spline::value_type>{})
-      : Base(ncoeffs + utils::to_array(1_i64, 1_i64, 1_i64),
-             ncoeffs + utils::to_array(1_i64, 1_i64, 1_i64),
-             ncoeffs + utils::to_array(1_i64, 1_i64, 1_i64), ncoeffs, init,
-             options) {
-    static_assert(Spline::is_nonuniform(),
-                  "TH function space requires non-uniform splines");
-    std::get<0>(*this).reduce_continuity();
-    std::get<1>(*this).reduce_continuity();
-    std::get<2>(*this).reduce_continuity();
-  }
-
-  TH(const std::array<std::vector<typename Spline::value_type>, 3> &kv,
-     enum init init = init::zeros,
-     Options<typename Spline::value_type> options =
-         iganet::Options<typename Spline::value_type>{})
-      : Base({{kv[0].front() + kv[0] + kv[0].back(),
-               kv[1].front() + kv[1] + kv[1].back(),
-               kv[2].front() + kv[2] + kv[2].back()}},
-             {{kv[0].front() + kv[0] + kv[0].back(),
-               kv[1].front() + kv[1] + kv[1].back(),
-               kv[2].front() + kv[2] + kv[2].back()}},
-             {{kv[0].front() + kv[0] + kv[0].back(),
-               kv[1].front() + kv[1] + kv[1].back(),
-               kv[2].front() + kv[2] + kv[2].back()}},
-             kv, init, options) {
-    static_assert(Spline::is_nonuniform(),
-                  "TH function space requires non-uniform splines");
-    std::get<0>(*this).reduce_continuity();
-    std::get<1>(*this).reduce_continuity();
-    std::get<2>(*this).reduce_continuity();
-  }
-  /// @}
-
-  IGANET_FUNCTIONSPACE_DEFAULT_OPS(TH);
-};
-
-/// @brief Taylor-Hood like function space
-///
-/// This class implements the Taylor-Hood like function space
-///
-/// \f[
-/// S^{p+1,p+1,p+1,p+1}_{p-1,p-1,p-1,p-1} \otimes
-/// S^{p+1,p+1,p+1,p+1}_{p-1,p-1,p-1,p-1} \otimes
-/// S^{p+1,p+1,p+1,p+1}_{p-1,p-1,p-1,p-1} \otimes
-/// S^{p+1,p+1,p+1,p+1}_{p-1,p-1,p-1,p-1} \otimes
-/// S^{p,p,p,p}_{p-1,p-1,p-1,p-1}
-/// \f]
-///
-/// in four spatial dimensions \cite Buffa:2011.
-template <typename Spline>
-class TH<Spline, 4>
-    : public FunctionSpace<
-          S<typename Spline::template derived_self_type<
-              typename Spline::value_type, Spline::geoDim(),
-              Spline::degree(0) + 1, Spline::degree(1) + 1,
-              Spline::degree(2) + 1, Spline::degree(3) + 1>>,
-          S<typename Spline::template derived_self_type<
-              typename Spline::value_type, Spline::geoDim(),
-              Spline::degree(0) + 1, Spline::degree(1) + 1,
-              Spline::degree(2) + 1, Spline::degree(3) + 1>>,
-          S<typename Spline::template derived_self_type<
-              typename Spline::value_type, Spline::geoDim(),
-              Spline::degree(0) + 1, Spline::degree(1) + 1,
-              Spline::degree(2) + 1, Spline::degree(3) + 1>>,
-          S<typename Spline::template derived_self_type<
-              typename Spline::value_type, Spline::geoDim(),
-              Spline::degree(0) + 1, Spline::degree(1) + 1,
-              Spline::degree(2) + 1, Spline::degree(3) + 1>>,
-          S<typename Spline::template derived_self_type<
-              typename Spline::value_type, Spline::geoDim(), Spline::degree(0),
-              Spline::degree(1), Spline::degree(2), Spline::degree(3)>>> {
-public:
-  /// @brief Base type
-  using Base = FunctionSpace<
-      S<typename Spline::template derived_self_type<
-          typename Spline::value_type, Spline::geoDim(), Spline::degree(0) + 1,
-          Spline::degree(1) + 1, Spline::degree(2) + 1, Spline::degree(3) + 1>>,
-      S<typename Spline::template derived_self_type<
-          typename Spline::value_type, Spline::geoDim(), Spline::degree(0) + 1,
-          Spline::degree(1) + 1, Spline::degree(2) + 1, Spline::degree(3) + 1>>,
-      S<typename Spline::template derived_self_type<
-          typename Spline::value_type, Spline::geoDim(), Spline::degree(0) + 1,
-          Spline::degree(1) + 1, Spline::degree(2) + 1, Spline::degree(3) + 1>>,
-      S<typename Spline::template derived_self_type<
-          typename Spline::value_type, Spline::geoDim(), Spline::degree(0) + 1,
-          Spline::degree(1) + 1, Spline::degree(2) + 1, Spline::degree(3) + 1>>,
-      S<typename Spline::template derived_self_type<
-          typename Spline::value_type, Spline::geoDim(), Spline::degree(0),
-          Spline::degree(1), Spline::degree(2), Spline::degree(3)>>>;
-
-  /// @brief Constructor
-  /// @{
-  TH(const std::array<int64_t, 4> &ncoeffs, enum init init = init::zeros,
-     Options<typename Spline::value_type> options =
-         iganet::Options<typename Spline::value_type>{})
-      : Base(ncoeffs + utils::to_array(1_i64, 1_i64, 1_i64, 1_i64),
-             ncoeffs + utils::to_array(1_i64, 1_i64, 1_i64, 1_i64),
-             ncoeffs + utils::to_array(1_i64, 1_i64, 1_i64, 1_i64),
-             ncoeffs + utils::to_array(1_i64, 1_i64, 1_i64, 1_i64), ncoeffs,
-             init, options) {
-    static_assert(Spline::is_nonuniform(),
-                  "TH function space requires non-uniform splines");
-    std::get<0>(*this).reduce_continuity();
-    std::get<1>(*this).reduce_continuity();
-    std::get<2>(*this).reduce_continuity();
-    std::get<3>(*this).reduce_continuity();
-  }
-
-  TH(const std::array<std::vector<typename Spline::value_type>, 4> &kv,
-     enum init init = init::zeros,
-     Options<typename Spline::value_type> options =
-         iganet::Options<typename Spline::value_type>{})
-      : Base({{kv[0].front() + kv[0] + kv[0].back(),
-               kv[1].front() + kv[1] + kv[1].back(),
-               kv[2].front() + kv[2] + kv[2].back(),
-               kv[3].front() + kv[3] + kv[3].back()}},
-             {{kv[0].front() + kv[0] + kv[0].back(),
-               kv[1].front() + kv[1] + kv[1].back(),
-               kv[2].front() + kv[2] + kv[2].back(),
-               kv[3].front() + kv[3] + kv[3].back()}},
-             {{kv[0].front() + kv[0] + kv[0].back(),
-               kv[1].front() + kv[1] + kv[1].back(),
-               kv[2].front() + kv[2] + kv[2].back(),
-               kv[3].front() + kv[3] + kv[3].back()}},
-             {{kv[0].front() + kv[0] + kv[0].back(),
-               kv[1].front() + kv[1] + kv[1].back(),
-               kv[2].front() + kv[2] + kv[2].back(),
-               kv[3].front() + kv[3] + kv[3].back()}},
-             kv, init, options) {
-    static_assert(Spline::is_nonuniform(),
-                  "TH function space requires non-uniform splines");
-    std::get<0>(*this).reduce_continuity();
-    std::get<1>(*this).reduce_continuity();
-    std::get<2>(*this).reduce_continuity();
-    std::get<3>(*this).reduce_continuity();
-  }
-  /// @}
-
-  IGANET_FUNCTIONSPACE_DEFAULT_OPS(TH);
-};
-
-IGANET_FUNCTIONSPACE_TUPLE_WRAPPER(TH);
-
-/// @brief Nedelec like function space
-template <typename Spline, short_t = Spline::parDim()> class NE;
-
-/// @brief Nedelec like function space
-///
-/// This class implements the Nedelec like function space
-///
-/// \f[
-/// S^{p+1}_{p} \otimes S^{p}_{p-1}
-/// \f]
-///
-/// in one spatial dimension \cite Buffa:2011.
-template <typename Spline>
-class NE<Spline, 1>
-    : public FunctionSpace<S<typename Spline::template derived_self_type<
-                               typename Spline::value_type, Spline::geoDim(),
-                               Spline::degree(0) + 1>>,
-                           S<typename Spline::template derived_self_type<
-                               typename Spline::value_type, Spline::geoDim(),
-                               Spline::degree(0)>>> {
-public:
-  /// @brief Base type
-  using Base = FunctionSpace<
-      S<typename Spline::template derived_self_type<typename Spline::value_type,
-                                                    Spline::geoDim(),
-                                                    Spline::degree(0) + 1>>,
-      S<typename Spline::template derived_self_type<
-          typename Spline::value_type, Spline::geoDim(), Spline::degree(0)>>>;
-
-  /// @brief Constructor
-  /// @{
-  NE(const std::array<int64_t, 1> &ncoeffs, enum init init = init::zeros,
-     Options<typename Spline::value_type> options =
-         iganet::Options<typename Spline::value_type>{})
-      : Base(ncoeffs + utils::to_array(1_i64), ncoeffs, init, options) {}
-
-  NE(const std::array<std::vector<typename Spline::value_type>, 1> &kv,
-     enum init init = init::zeros,
-     Options<typename Spline::value_type> options =
-         iganet::Options<typename Spline::value_type>{})
-      : Base(kv, kv, init, options) {
-    static_assert(Spline::is_nonuniform(),
-                  "Constructor only available for non-uniform splines");
-  }
-  /// @}
-
-  IGANET_FUNCTIONSPACE_DEFAULT_OPS(NE);
-};
-
-/// @brief Nedelec like function space
-///
-/// This class implements the Nedelec like function space
-/// \f[
-/// S^{p+1,p+1}_{p,p-1} \otimes
-/// S^{p+1,p+1}_{p-1,p} \otimes
-/// S^{p,p}_{p-1,p-1}
-/// \f]
-///
-/// in two spatial dimensions \cite Buffa:2011.
-template <typename Spline>
-class NE<Spline, 2>
-    : public FunctionSpace<S<typename Spline::template derived_self_type<
-                               typename Spline::value_type, Spline::geoDim(),
-                               Spline::degree(0) + 1, Spline::degree(1) + 1>>,
-                           S<typename Spline::template derived_self_type<
-                               typename Spline::value_type, Spline::geoDim(),
-                               Spline::degree(0) + 1, Spline::degree(1) + 1>>,
-                           S<typename Spline::template derived_self_type<
-                               typename Spline::value_type, Spline::geoDim(),
-                               Spline::degree(0), Spline::degree(1)>>> {
-public:
-  /// @brief Base type
-  using Base = FunctionSpace<S<typename Spline::template derived_self_type<
-                                 typename Spline::value_type, Spline::geoDim(),
-                                 Spline::degree(0) + 1, Spline::degree(1) + 1>>,
-                             S<typename Spline::template derived_self_type<
-                                 typename Spline::value_type, Spline::geoDim(),
-                                 Spline::degree(0) + 1, Spline::degree(1) + 1>>,
-                             S<typename Spline::template derived_self_type<
-                                 typename Spline::value_type, Spline::geoDim(),
-                                 Spline::degree(0), Spline::degree(1)>>>;
-
-  /// @brief Constructor
-  /// @{
-  NE(const std::array<int64_t, 2> &ncoeffs, enum init init = init::zeros,
-     Options<typename Spline::value_type> options =
-         iganet::Options<typename Spline::value_type>{})
-      : Base(ncoeffs + utils::to_array(1_i64, 1_i64),
-             ncoeffs + utils::to_array(1_i64, 1_i64), ncoeffs, init, options) {
-    static_assert(Spline::is_nonuniform(),
-                  "NE function space requires non-uniform splines");
-    std::get<0>(*this).reduce_continuity(1, 1);
-    std::get<1>(*this).reduce_continuity(1, 0);
-  }
-
-  NE(const std::array<std::vector<typename Spline::value_type>, 2> &kv,
-     enum init init = init::zeros,
-     Options<typename Spline::value_type> options =
-         iganet::Options<typename Spline::value_type>{})
-      : Base(kv, kv, kv, init, options) {
-    static_assert(Spline::is_nonuniform(),
-                  "NE function space requires non-uniform splines");
-    std::get<0>(*this).reduce_continuity(1, 1);
-    std::get<1>(*this).reduce_continuity(1, 0);
-  }
-  /// @}
-
-  IGANET_FUNCTIONSPACE_DEFAULT_OPS(NE);
-};
-
-/// @brief Nedelec like function space
-///
-/// This class implements the Nedelec like function space
-///
-/// \f[
-/// S^{p+1,p+1,p+1}_{p,p-1,p-1} \otimes
-/// S^{p+1,p+1,p+1}_{p-1,p,p-1} \otimes
-/// S^{p+1,p+1,p+1}_{p-1,p-1,p} \otimes
-/// S^{p,p,p}_{p-1,p-1,p-1}
-/// \f]
-///
-/// in three spatial dimensions \cite Buffa:2011.
-template <typename Spline>
-class NE<Spline, 3>
-    : public FunctionSpace<
-          S<typename Spline::template derived_self_type<
-              typename Spline::value_type, Spline::geoDim(),
-              Spline::degree(0) + 1, Spline::degree(1) + 1,
-              Spline::degree(2) + 1>>,
-          S<typename Spline::template derived_self_type<
-              typename Spline::value_type, Spline::geoDim(),
-              Spline::degree(0) + 1, Spline::degree(1) + 1,
-              Spline::degree(2) + 1>>,
-          S<typename Spline::template derived_self_type<
-              typename Spline::value_type, Spline::geoDim(),
-              Spline::degree(0) + 1, Spline::degree(1) + 1,
-              Spline::degree(2) + 1>>,
-          S<typename Spline::template derived_self_type<
-              typename Spline::value_type, Spline::geoDim(), Spline::degree(0),
-              Spline::degree(1), Spline::degree(2)>>> {
-public:
-  /// @brief Base type
-  using Base = FunctionSpace<
-      S<typename Spline::template derived_self_type<
-          typename Spline::value_type, Spline::geoDim(), Spline::degree(0) + 1,
-          Spline::degree(1) + 1, Spline::degree(2) + 1>>,
-      S<typename Spline::template derived_self_type<
-          typename Spline::value_type, Spline::geoDim(), Spline::degree(0) + 1,
-          Spline::degree(1) + 1, Spline::degree(2) + 1>>,
-      S<typename Spline::template derived_self_type<
-          typename Spline::value_type, Spline::geoDim(), Spline::degree(0) + 1,
-          Spline::degree(1) + 1, Spline::degree(2) + 1>>,
-      S<typename Spline::template derived_self_type<
-          typename Spline::value_type, Spline::geoDim(), Spline::degree(0),
-          Spline::degree(1), Spline::degree(2)>>>;
-
-  /// @brief Constructor
-  /// @{
-  NE(const std::array<int64_t, 3> &ncoeffs, enum init init = init::zeros,
-     Options<typename Spline::value_type> options =
-         iganet::Options<typename Spline::value_type>{})
-      : Base(ncoeffs + utils::to_array(1_i64, 1_i64, 1_i64),
-             ncoeffs + utils::to_array(1_i64, 1_i64, 1_i64),
-             ncoeffs + utils::to_array(1_i64, 1_i64, 1_i64), ncoeffs, init,
-             options) {
-    static_assert(Spline::is_nonuniform(),
-                  "NE function space requires non-uniform splines");
-    std::get<0>(*this).reduce_continuity(1, 1).reduce_continuity(1, 2);
-    std::get<1>(*this).reduce_continuity(1, 0).reduce_continuity(1, 2);
-    std::get<2>(*this).reduce_continuity(1, 0).reduce_continuity(1, 1);
-  }
-
-  NE(const std::array<std::vector<typename Spline::value_type>, 3> &kv,
-     enum init init = init::zeros,
-     Options<typename Spline::value_type> options =
-         iganet::Options<typename Spline::value_type>{})
-      : Base(kv, kv, kv, kv, init, options) {
-    static_assert(Spline::is_nonuniform(),
-                  "NE function space requires non-uniform splines");
-    std::get<0>(*this).reduce_continuity(1, 1).reduce_continuity(1, 2);
-    std::get<1>(*this).reduce_continuity(1, 0).reduce_continuity(1, 2);
-    std::get<2>(*this).reduce_continuity(1, 0).reduce_continuity(1, 1);
-  }
-  /// @}
-
-  IGANET_FUNCTIONSPACE_DEFAULT_OPS(NE);
-};
-
-/// @brief Nedelec like function space
-///
-/// This class implements the Nedelec like function space
-///
-/// \f[
-/// S^{p+1,p+1,p+1,p+1}_{p,p-1,p-1,p-1} \otimes
-/// S^{p+1,p+1,p+1,p+1}_{p-1,p,p-1,p-1} \otimes
-/// S^{p+1,p+1,p+1,p+1}_{p-1,p-1,p,p-1} \otimes
-/// S^{p+1,p+1,p+1,p+1}_{p-1,p-1,p-1,p} \otimes
-/// S^{p,p,p,p}_{p-1,p-1,p-1,p-1}
-/// \f]
-///
-/// in four spatial dimensions \cite Buffa:2011.
-template <typename Spline>
-class NE<Spline, 4>
-    : public FunctionSpace<
-          S<typename Spline::template derived_self_type<
-              typename Spline::value_type, Spline::geoDim(),
-              Spline::degree(0) + 1, Spline::degree(1) + 1,
-              Spline::degree(2) + 1, Spline::degree(3) + 1>>,
-          S<typename Spline::template derived_self_type<
-              typename Spline::value_type, Spline::geoDim(),
-              Spline::degree(0) + 1, Spline::degree(1) + 1,
-              Spline::degree(2) + 1, Spline::degree(3) + 1>>,
-          S<typename Spline::template derived_self_type<
-              typename Spline::value_type, Spline::geoDim(),
-              Spline::degree(0) + 1, Spline::degree(1) + 1,
-              Spline::degree(2) + 1, Spline::degree(3) + 1>>,
-          S<typename Spline::template derived_self_type<
-              typename Spline::value_type, Spline::geoDim(),
-              Spline::degree(0) + 1, Spline::degree(1) + 1,
-              Spline::degree(2) + 1, Spline::degree(3) + 1>>,
-          S<typename Spline::template derived_self_type<
-              typename Spline::value_type, Spline::geoDim(), Spline::degree(0),
-              Spline::degree(1), Spline::degree(2), Spline::degree(3)>>> {
-public:
-  /// @brief Base type
-  using Base = FunctionSpace<
-      S<typename Spline::template derived_self_type<
-          typename Spline::value_type, Spline::geoDim(), Spline::degree(0) + 1,
-          Spline::degree(1) + 1, Spline::degree(2) + 1, Spline::degree(3) + 1>>,
-      S<typename Spline::template derived_self_type<
-          typename Spline::value_type, Spline::geoDim(), Spline::degree(0) + 1,
-          Spline::degree(1) + 1, Spline::degree(2) + 1, Spline::degree(3) + 1>>,
-      S<typename Spline::template derived_self_type<
-          typename Spline::value_type, Spline::geoDim(), Spline::degree(0) + 1,
-          Spline::degree(1) + 1, Spline::degree(2) + 1, Spline::degree(3) + 1>>,
-      S<typename Spline::template derived_self_type<
-          typename Spline::value_type, Spline::geoDim(), Spline::degree(0) + 1,
-          Spline::degree(1) + 1, Spline::degree(2) + 1, Spline::degree(3) + 1>>,
-      S<typename Spline::template derived_self_type<
-          typename Spline::value_type, Spline::geoDim(), Spline::degree(0),
-          Spline::degree(1), Spline::degree(2), Spline::degree(3)>>>;
-
-  /// @brief Constructor
-  /// @{
-  NE(const std::array<int64_t, 4> &ncoeffs, enum init init = init::zeros,
-     Options<typename Spline::value_type> options =
-         iganet::Options<typename Spline::value_type>{})
-      : Base(ncoeffs + utils::to_array(1_i64, 1_i64, 1_i64, 1_i64),
-             ncoeffs + utils::to_array(1_i64, 1_i64, 1_i64, 1_i64),
-             ncoeffs + utils::to_array(1_i64, 1_i64, 1_i64, 1_i64),
-             ncoeffs + utils::to_array(1_i64, 1_i64, 1_i64, 1_i64), ncoeffs,
-             init, options) {
-    static_assert(Spline::is_nonuniform(),
-                  "NE function space requires non-uniform splines");
-    std::get<0>(*this)
-        .reduce_continuity(1, 1)
-        .reduce_continuity(1, 2)
-        .reduce_continuity(1, 3);
-    std::get<1>(*this)
-        .reduce_continuity(1, 0)
-        .reduce_continuity(1, 2)
-        .reduce_continuity(1, 3);
-    std::get<2>(*this)
-        .reduce_continuity(1, 0)
-        .reduce_continuity(1, 1)
-        .reduce_continuity(1, 3);
-    std::get<3>(*this)
-        .reduce_continuity(1, 0)
-        .reduce_continuity(1, 1)
-        .reduce_continuity(1, 2);
-  }
-
-  NE(const std::array<std::vector<typename Spline::value_type>,
-                      Spline::parDim()> &kv,
-     enum init init = init::zeros,
-     Options<typename Spline::value_type> options =
-         iganet::Options<typename Spline::value_type>{})
-      : Base(kv, kv, kv, kv, kv, init, options) {
-    static_assert(Spline::is_nonuniform(),
-                  "NE function space requires non-uniform splines");
-    std::get<0>(*this)
-        .reduce_continuity(1, 1)
-        .reduce_continuity(1, 2)
-        .reduce_continuity(1, 3);
-    std::get<1>(*this)
-        .reduce_continuity(1, 0)
-        .reduce_continuity(1, 2)
-        .reduce_continuity(1, 3);
-    std::get<2>(*this)
-        .reduce_continuity(1, 0)
-        .reduce_continuity(1, 1)
-        .reduce_continuity(1, 3);
-    std::get<3>(*this)
-        .reduce_continuity(1, 0)
-        .reduce_continuity(1, 1)
-        .reduce_continuity(1, 2);
-  }
-  /// @}
-
-  IGANET_FUNCTIONSPACE_DEFAULT_OPS(NE);
-};
-
-IGANET_FUNCTIONSPACE_TUPLE_WRAPPER(NE);
-
-/// @brief Raviart-Thomas like function space
-template <typename Spline, short_t = Spline::parDim()> class RT;
-
-/// @brief Raviart-Thomas like function space
-///
-/// This class implements the Raviart-Thomas like function space
-///
-/// \f[
-/// S^{p+1}_{p} \otimes S^{p}_{p-1}
-/// \f]
-///
-/// in one spatial dimension \cite Buffa:2011.
-template <typename Spline>
-class RT<Spline, 1>
-    : public FunctionSpace<S<typename Spline::template derived_self_type<
-                               typename Spline::value_type, Spline::geoDim(),
-                               Spline::degree(0) + 1>>,
-                           S<typename Spline::template derived_self_type<
-                               typename Spline::value_type, Spline::geoDim(),
-                               Spline::degree(0)>>> {
-public:
-  /// @brief Base type
-  using Base = FunctionSpace<
-      S<typename Spline::template derived_self_type<typename Spline::value_type,
-                                                    Spline::geoDim(),
-                                                    Spline::degree(0) + 1>>,
-      S<typename Spline::template derived_self_type<
-          typename Spline::value_type, Spline::geoDim(), Spline::degree(0)>>>;
-
-  /// @brief Constructor
-  /// @{
-  RT(const std::array<int64_t, 1> &ncoeffs, enum init init = init::zeros,
-     Options<typename Spline::value_type> options =
-         iganet::Options<typename Spline::value_type>{})
-      : Base(ncoeffs + utils::to_array(1_i64), ncoeffs, init, options) {}
-
-  RT(const std::array<std::vector<typename Spline::value_type>, 1> &kv,
-     enum init init = init::zeros,
-     Options<typename Spline::value_type> options =
-         iganet::Options<typename Spline::value_type>{})
-      : Base({{kv[0].front() + kv[0] + kv[0].back(), kv[1]}}, kv, init,
-             options) {
-    static_assert(Spline::is_nonuniform(),
-                  "Constructor only available for non-uniform splines");
-  }
-  /// @}
-
-  IGANET_FUNCTIONSPACE_DEFAULT_OPS(RT);
-};
-
-/// @brief Raviart-Thomas like function space
-///
-/// This class implements the Raviart-Thomas like function space
-///
-/// \f[
-/// S^{p+1,p}_{p,p-1} \otimes
-/// S^{p,p+1}_{p-1,p} \otimes
-/// S^{p,p}_{p-1,p-1} \f$
-/// \f]
-///
-/// in two spatial dimensions \cite Buffa:2011.
-template <typename Spline>
-class RT<Spline, 2>
-    : public FunctionSpace<S<typename Spline::template derived_self_type<
-                               typename Spline::value_type, Spline::geoDim(),
-                               Spline::degree(0) + 1, Spline::degree(1)>>,
-                           S<typename Spline::template derived_self_type<
-                               typename Spline::value_type, Spline::geoDim(),
-                               Spline::degree(0), Spline::degree(1) + 1>>,
-                           S<typename Spline::template derived_self_type<
-                               typename Spline::value_type, Spline::geoDim(),
-                               Spline::degree(0), Spline::degree(1)>>> {
-public:
-  using Base = FunctionSpace<S<typename Spline::template derived_self_type<
-                                 typename Spline::value_type, Spline::geoDim(),
-                                 Spline::degree(0) + 1, Spline::degree(1)>>,
-                             S<typename Spline::template derived_self_type<
-                                 typename Spline::value_type, Spline::geoDim(),
-                                 Spline::degree(0), Spline::degree(1) + 1>>,
-                             S<typename Spline::template derived_self_type<
-                                 typename Spline::value_type, Spline::geoDim(),
-                                 Spline::degree(0), Spline::degree(1)>>>;
-
-  /// @brief Constructor
-  /// @{
-  RT(const std::array<int64_t, 2> &ncoeffs, enum init init = init::zeros,
-     Options<typename Spline::value_type> options =
-         iganet::Options<typename Spline::value_type>{})
-      : Base(ncoeffs + utils::to_array(1_i64, 0_i64),
-             ncoeffs + utils::to_array(0_i64, 1_i64), ncoeffs, init, options) {}
-
-  RT(const std::array<std::vector<typename Spline::value_type>, 2> &kv,
-     enum init init = init::zeros,
-     Options<typename Spline::value_type> options =
-         iganet::Options<typename Spline::value_type>{})
-      : Base({{kv[0].front() + kv[0] + kv[0].back(), kv[1]}},
-             {{kv[0], kv[1].front() + kv[1] + kv[1].back()}}, kv, init,
-             options) {
-    static_assert(Spline::is_nonuniform(),
-                  "Constructor only available for non-uniform splines");
-  }
-  /// @}
-
-  IGANET_FUNCTIONSPACE_DEFAULT_OPS(RT);
-};
-
-/// @brief Raviart-Thomas like function space
-///
-/// This class implements the Raviart-Thomas like function space
-///
-/// \f[
-/// S^{p+1,p,p}_{p,p-1,p-1} \otimes
-/// S^{p,p+1,p}_{p-1,p,p-1} \otimes
-/// S^{p,p,p+1}_{p-1,p-1,p} \otimes
-/// S^{p,p,p}_{p-1,p-1,p-1}
-/// \f]
-/// in three spatial dimensions \cite Buffa:2011.
-template <typename Spline>
-class RT<Spline, 3>
-    : public FunctionSpace<
-          S<typename Spline::template derived_self_type<
-              typename Spline::value_type, Spline::geoDim(),
-              Spline::degree(0) + 1, Spline::degree(1), Spline::degree(2)>>,
-          S<typename Spline::template derived_self_type<
-              typename Spline::value_type, Spline::geoDim(), Spline::degree(0),
-              Spline::degree(1) + 1, Spline::degree(2)>>,
-          S<typename Spline::template derived_self_type<
-              typename Spline::value_type, Spline::geoDim(), Spline::degree(0),
-              Spline::degree(1), Spline::degree(2) + 1>>,
-          S<typename Spline::template derived_self_type<
-              typename Spline::value_type, Spline::geoDim(), Spline::degree(0),
-              Spline::degree(1), Spline::degree(2)>>> {
-public:
-  /// @brief Base type
-  using Base = FunctionSpace<
-      S<typename Spline::template derived_self_type<
-          typename Spline::value_type, Spline::geoDim(), Spline::degree(0) + 1,
-          Spline::degree(1), Spline::degree(2)>>,
-      S<typename Spline::template derived_self_type<
-          typename Spline::value_type, Spline::geoDim(), Spline::degree(0),
-          Spline::degree(1) + 1, Spline::degree(2)>>,
-      S<typename Spline::template derived_self_type<
-          typename Spline::value_type, Spline::geoDim(), Spline::degree(0),
-          Spline::degree(1), Spline::degree(2) + 1>>,
-      S<typename Spline::template derived_self_type<
-          typename Spline::value_type, Spline::geoDim(), Spline::degree(0),
-          Spline::degree(1), Spline::degree(2)>>>;
-
-  /// @brief Constructor
-  /// @{
-  RT(const std::array<int64_t, 3> &ncoeffs, enum init init = init::zeros,
-     Options<typename Spline::value_type> options =
-         iganet::Options<typename Spline::value_type>{})
-      : Base(ncoeffs + utils::to_array(1_i64, 0_i64, 0_i64),
-             ncoeffs + utils::to_array(0_i64, 1_i64, 0_i64),
-             ncoeffs + utils::to_array(0_i64, 0_i64, 1_i64), ncoeffs, init,
-             options) {}
-
-  RT(const std::array<std::vector<typename Spline::value_type>, 3> &kv,
-     enum init init = init::zeros,
-     Options<typename Spline::value_type> options =
-         iganet::Options<typename Spline::value_type>{})
-      : Base({{kv[0].front() + kv[0] + kv[0].back(), kv[1], kv[2]}},
-             {{kv[0], kv[1].front() + kv[1] + kv[1].back(), kv[2]}},
-             {{kv[0], kv[1], kv[2].front() + kv[2] + kv[2].back()}}, kv, init,
-             options) {
-    static_assert(Spline::is_nonuniform(),
-                  "Constructor only available for non-uniform splines");
-  }
-  /// @}
-
-  IGANET_FUNCTIONSPACE_DEFAULT_OPS(RT);
-};
-
-/// @brief Raviart-Thomas like function space
-///
-/// This class implements the Raviart-Thomas like function space
-///
-/// \f[
-/// S^{p+1,p,p,p}_{p,p-1,p-1,p-1} \otimes
-/// S^{p,p+1,p,p}_{p-1,p,p-1,p-1} \otimes
-/// S^{p,p,p+1,p}_{p-1,p-1,p,p-1} \otimes
-/// S^{p,p,p,p+1}_{p-1,p-1,p-1,p} \otimes
-/// S^{p,p,p,p}_{p-1,p-1,p-1,p-1}
-/// \f]
-///
-/// in four spatial dimensions \cite Buffa:2011.
-template <typename Spline>
-class RT<Spline, 4>
-    : public FunctionSpace<
-          S<typename Spline::template derived_self_type<
-              typename Spline::value_type, Spline::geoDim(),
-              Spline::degree(0) + 1, Spline::degree(1), Spline::degree(2),
-              Spline::degree(3)>>,
-          S<typename Spline::template derived_self_type<
-              typename Spline::value_type, Spline::geoDim(), Spline::degree(0),
-              Spline::degree(1) + 1, Spline::degree(2), Spline::degree(3)>>,
-          S<typename Spline::template derived_self_type<
-              typename Spline::value_type, Spline::geoDim(), Spline::degree(0),
-              Spline::degree(1), Spline::degree(2) + 1, Spline::degree(3)>>,
-          S<typename Spline::template derived_self_type<
-              typename Spline::value_type, Spline::geoDim(), Spline::degree(0),
-              Spline::degree(1), Spline::degree(2), Spline::degree(3) + 1>>,
-          S<typename Spline::template derived_self_type<
-              typename Spline::value_type, Spline::geoDim(), Spline::degree(0),
-              Spline::degree(1), Spline::degree(2), Spline::degree(3)>>> {
-public:
-  /// @brief Base type
-  using Base = FunctionSpace<
-      S<typename Spline::template derived_self_type<
-          typename Spline::value_type, Spline::geoDim(), Spline::degree(0) + 1,
-          Spline::degree(1), Spline::degree(2), Spline::degree(3)>>,
-      S<typename Spline::template derived_self_type<
-          typename Spline::value_type, Spline::geoDim(), Spline::degree(0),
-          Spline::degree(1) + 1, Spline::degree(2), Spline::degree(3)>>,
-      S<typename Spline::template derived_self_type<
-          typename Spline::value_type, Spline::geoDim(), Spline::degree(0),
-          Spline::degree(1), Spline::degree(2) + 1, Spline::degree(3)>>,
-      S<typename Spline::template derived_self_type<
-          typename Spline::value_type, Spline::geoDim(), Spline::degree(0),
-          Spline::degree(1), Spline::degree(2), Spline::degree(3) + 1>>,
-      S<typename Spline::template derived_self_type<
-          typename Spline::value_type, Spline::geoDim(), Spline::degree(0),
-          Spline::degree(1), Spline::degree(2), Spline::degree(3)>>>;
-
-  /// @brief Constructor
-  /// @{
-  RT(const std::array<int64_t, 4> &ncoeffs, enum init init = init::zeros,
-     Options<typename Spline::value_type> options =
-         iganet::Options<typename Spline::value_type>{})
-      : Base(ncoeffs + utils::to_array(1_i64, 0_i64, 0_i64, 0_i64),
-             ncoeffs + utils::to_array(0_i64, 1_i64, 0_i64, 0_i64),
-             ncoeffs + utils::to_array(0_i64, 0_i64, 1_i64, 0_i64),
-             ncoeffs + utils::to_array(0_i64, 0_i64, 0_i64, 1_i64), ncoeffs,
-             init, options) {}
-
-  RT(const std::array<std::vector<typename Spline::value_type>, 4> &kv,
-     enum init init = init::zeros,
-     Options<typename Spline::value_type> options =
-         iganet::Options<typename Spline::value_type>{})
-      : Base({{kv[0].front() + kv[0] + kv[0].back(), kv[1], kv[2], kv[3]}},
-             {{kv[0], kv[1].front() + kv[1] + kv[1].back(), kv[2], kv[3]}},
-             {{kv[0], kv[1], kv[2].front() + kv[2] + kv[2].back(), kv[3]}},
-             {{kv[0], kv[1], kv[2], kv[3].front() + kv[3] + kv[3].back()}}, kv,
-             init, options) {
-    static_assert(Spline::is_nonuniform(),
-                  "Constructor only available for non-uniform splines");
-  }
-  /// @}
-
-  IGANET_FUNCTIONSPACE_DEFAULT_OPS(RT);
-};
-
-IGANET_FUNCTIONSPACE_TUPLE_WRAPPER(RT);
-
-/// @brief H(curl) function space
-template <typename Spline, short_t = Spline::parDim()> class Hcurl;
-
-/// @brief H(curl) function space
-///
-/// This class implements the H(curl) function space
-///
-/// \f[
-/// S_{p-1, p, p} \otimes
-/// S_{p, p-1, p} \otimes
-/// S_{p, p, p-1}
-/// \f]
-///
-/// in three spatial dimensions
-template <typename Spline>
-class Hcurl<Spline, 3>
-    : public FunctionSpace<
-          S<typename Spline::template derived_self_type<
-              typename Spline::value_type, Spline::geoDim(),
-              Spline::degree(0) - 1, Spline::degree(1), Spline::degree(2)>>,
-          S<typename Spline::template derived_self_type<
-              typename Spline::value_type, Spline::geoDim(), Spline::degree(0),
-              Spline::degree(1) - 1, Spline::degree(2)>>,
-          S<typename Spline::template derived_self_type<
-              typename Spline::value_type, Spline::geoDim(), Spline::degree(0),
-              Spline::degree(1), Spline::degree(2) - 1>>> {
-
-public:
-  /// @brief Base type
-  using Base = FunctionSpace<
-      S<typename Spline::template derived_self_type<
-          typename Spline::value_type, Spline::geoDim(), Spline::degree(0) - 1,
-          Spline::degree(1), Spline::degree(2)>>,
-      S<typename Spline::template derived_self_type<
-          typename Spline::value_type, Spline::geoDim(), Spline::degree(0),
-          Spline::degree(1) - 1, Spline::degree(2)>>,
-      S<typename Spline::template derived_self_type<
-          typename Spline::value_type, Spline::geoDim(), Spline::degree(0),
-          Spline::degree(1), Spline::degree(2) - 1>>>;
-  
-  /// @brief Constructor
-  /// @{
-  Hcurl(const std::array<int64_t, 3>& ncoeffs, enum init init = init::zeros,
-      Options<typename Spline::value_type> options =
-      iganet::Options<typename Spline::value_type>{})
-      : Base(ncoeffs + utils::to_array(1_i64, 0_i64, 0_i64),
-          ncoeffs - utils::to_array(0_i64, 1_i64, 0_i64),
-          ncoeffs - utils::to_array(0_i64, 0_i64, 1_i64),
-          init, options) {}
-
-  Hcurl(const std::array<std::vector<typename Spline::value_type>, 3>& kv,
-      enum init init = init::zeros,
-      Options<typename Spline::value_type> options =
-      iganet::Options<typename Spline::value_type>{})
-      : Base({ {kv[0].assign(kv[0].begin() + 1, kv[0].end() - 1), kv[1], kv[2]} },
-          { {kv[0], kv[1].assign(kv[1].begin() + 1, kv[1].end() - 1), kv[2]} },
-          { {kv[0], kv[1], kv[2].assign(kv[2].begin() + 1, kv[2].end() - 1)} },
-          init, options) {
-      static_assert(Spline::is_nonuniform(),
-          "Constructor only available for non-uniform splines");
-  }
-  /// @}
-
-  IGANET_FUNCTIONSPACE_DEFAULT_OPS(Hcurl);
-};
-
-IGANET_FUNCTIONSPACE_TUPLE_WRAPPER(Hcurl);
-
-#undef IGANET_FUNCTIONSPACE_TUPLE_WRAPPER
-#undef IGANET_FUNCTIONSPACE_DEFAULT_OPS
-
-} // namespace iganet
-=======
-/**
-   @file include/functionspace.hpp
-
-   @brief Function spaces
-
-   @author Matthias Moller
-
-   @copyright This file is part of the IgANet project
-
-   This Source Code Form is subject to the terms of the Mozilla Public
-   License, v. 2.0. If a copy of the MPL was not distributed with this
-   file, You can obtain one at http://mozilla.org/MPL/2.0/.
-*/
-
-#pragma once
-
-#include <boost/preprocessor/seq/for_each.hpp>
-
-#include <bspline.hpp>
-#include <utils/container.hpp>
-#include <utils/type_traits.hpp>
-#include <utils/zip.hpp>
-
-namespace iganet {
-
-using namespace literals;
-using utils::operator+;
-
-/// @brief Enumerator for the function space component
-enum class functionspace : short_t {
-  interior = 0, /*!< interior component */
-  boundary = 1  /*!< boundary component */
-};
-
-/// @brief Macro: Implements the default methods of a function space
-#define IGANET_FUNCTIONSPACE_DEFAULT_OPS(FunctionSpace)                        \
-  FunctionSpace() = default;                                                   \
-  FunctionSpace(FunctionSpace &&) = default;                                   \
-  FunctionSpace(const FunctionSpace &) = default;
-
-namespace detail {
-
-// Forward declaration
-template <typename, typename> class FunctionSpace;
-
-/// @brief Tensor-product function space
-///
-/// @note This class is not meant for direct use in
-/// applications. Instead use S, TH, NE, or RT.
-template <typename... Splines, typename... Boundaries>
-class FunctionSpace<std::tuple<Splines...>, std::tuple<Boundaries...>>
-    : public utils::Serializable, private utils::FullQualifiedName {
-
-  static_assert(is_SplineType_v<Splines...>,
-                "Splines must be valid SplineTypes");
-  static_assert(is_BoundaryType_v<Boundaries...>,
-                "Boundaries must be valid BoundaryTypes");
-
-public:
-  /// @brief Value type
-  using value_type = std::common_type_t<typename Splines::value_type...>;
-
-  /// @brief Spline type
-  using spline_type = std::tuple<Splines...>;
-
-  /// @brief Spline evaluation type
-  using eval_type = std::tuple<utils::TensorArray<Splines::parDim()>...>;
-
-  /// @brief Boundary type
-  using boundary_type = std::tuple<Boundaries...>;
-
-  /// @brief Boundary evaluation type
-  using boundary_eval_type = std::tuple<typename Boundaries::eval_type...>;
-
-protected:
-  /// @brief Splines
-  spline_type spline_;
-
-  /// @brief Boundaries
-  boundary_type boundary_;
-
-public:
-  /// @brief Default constructor
-  FunctionSpace() = default;
-
-  /// @brief Copy constructor
-  FunctionSpace(const FunctionSpace &) = default;
-
-  /// @brief Move constructor
-  FunctionSpace(FunctionSpace &&) = default;
-
-  /// @brief Constructor
-  /// @{
-  FunctionSpace(const std::array<int64_t, Splines::parDim()> &...ncoeffs,
-                enum init init = init::greville,
-                Options<value_type> options = iganet::Options<value_type>{})
-      : spline_({ncoeffs, init, options}...),
-        boundary_({ncoeffs, init::none, options}...) {
-    boundaries_from_full_tensor(this->as_tensor());
-  }
-
-  FunctionSpace(const std::array<std::vector<typename Splines::value_type>,
-                                 Splines::parDim()> &...kv,
-                enum init init = init::greville,
-                Options<value_type> options = iganet::Options<value_type>{})
-      : spline_({kv, init, options}...),
-        boundary_({kv, init::none, options}...) {
-
-    static_assert((Splines::is_nonuniform() && ... && true),
-                  "Constructor is only available for non-uniform splines");
-    boundaries_from_full_tensor(this->as_tensor());
-  }
-
-  explicit FunctionSpace(const std::tuple<Splines...> &splines)
-      : spline_(splines) { //,
-    //        boundary_({splines.ncoeffs(), init::none, splines.options()}...) {
-    boundaries_from_full_tensor(this->as_tensor());
-  }
-
-  explicit FunctionSpace(std::tuple<Splines...> &&splines)
-      : spline_(splines) { //,
-    //        boundary_({splines.ncoeffs(), init::none, splines.options()}...) {
-    boundaries_from_full_tensor(this->as_tensor());
-  }
-  /// @}
-
-  /// @brief Returns the number of function spaces
-  inline static constexpr short_t nspaces() noexcept {
-    return sizeof...(Splines);
-  }
-
-  /// @brief Returns the number of boundaries
-  inline static constexpr short_t nboundaries() noexcept {
-    return sizeof...(Boundaries);
-  }
-
-  /// @brief Returns a constant reference to the \f$s\f$-th function space
-  template <short_t s> inline const auto &space() const noexcept {
-    static_assert(s >= 0 && s < nspaces());
-    return std::get<s>(spline_);
-  }
-
-  /// @brief Returns a non-constant reference to the \f$s\f$-th space
-  template <short_t s> inline auto &space() noexcept {
-    static_assert(s >= 0 && s < nspaces());
-    return std::get<s>(spline_);
-  }
-
-  /// @brief Returns a constant reference to the \f$s\f$-th boundary object
-  template <short_t s> inline const auto &boundary() const noexcept {
-    static_assert(s >= 0 && s < nboundaries());
-    return std::get<s>(boundary_);
-  }
-
-  /// @brief Returns a non-constant reference to the \f$s\f$-th
-  /// boundary object
-  template <short_t s> inline auto &boundary() noexcept {
-    static_assert(s >= 0 && s < nboundaries());
-    return std::get<s>(boundary_);
-  }
-
-  /// @brief Returns a clone of the function space
-  inline FunctionSpace clone() const noexcept { return FunctionSpace(*this); }
-
-  /// @brief Returns a clone of a subset of the function space
-  template <short_t... s> inline auto clone() const noexcept {
-
-    static_assert(((s >= 0 && s < nspaces()) && ... && true));
-
-    return FunctionSpace<std::tuple<std::tuple_element_t<s, spline_type>...>,
-                         std::tuple<std::tuple_element_t<s, boundary_type>...>>(
-        std::get<s>(spline_)..., std::get<s>(boundary_)...);
-  }
-
-private:
-  /// @brief Returns a single-tensor representation of the
-  /// tuple of spaces
-  template <std::size_t... Is>
-  inline torch::Tensor
-  spaces_as_tensor_(std::index_sequence<Is...>) const noexcept {
-    return torch::cat({std::get<Is>(spline_).as_tensor()...});
-  }
-
-public:
-  /// @brief Returns a single-tensor representation of the
-  /// tuple of spaces
-  virtual inline torch::Tensor spaces_as_tensor() const noexcept {
-    return spaces_as_tensor_(
-        std::make_index_sequence<FunctionSpace::nspaces()>{});
-  }
-
-private:
-  /// @brief Returns a single-tensor representation of the
-  /// tuple of boundaries
-  template <std::size_t... Is>
-  inline torch::Tensor
-  boundaries_as_tensor_(std::index_sequence<Is...>) const noexcept {
-    return torch::cat({std::get<Is>(boundary_).as_tensor()...});
-  }
-
-public:
-  /// @brief Returns a single-tensor representation of the
-  /// tuple of boundaries
-  virtual inline torch::Tensor boundaries_as_tensor() const noexcept {
-    return boundaries_as_tensor_(
-        std::make_index_sequence<FunctionSpace::nboundaries()>{});
-  }
-
-  /// @brief Returns a single-tensor representation of the
-  /// function space object
-  ///
-  /// @note The default implementation behaves identical to
-  /// spaces_as_tensor() but can be overridden in a derived class
-  virtual inline torch::Tensor as_tensor() const noexcept {
-    return spaces_as_tensor();
-  }
-
-private:
-  /// @brief Returns the size of the single-tensor representation of
-  /// the tuple of function spaces
-  template <std::size_t... Is>
-  inline int64_t
-  spaces_as_tensor_size_(std::index_sequence<Is...>) const noexcept {
-    return std::apply(
-        [](auto... v) { return (v + ...); },
-        std::make_tuple(std::get<Is>(spline_).as_tensor_size()...));
-  }
-
-public:
-  /// @brief Returns the size of the single-tensor representation of
-  /// the tuple of function spaces
-  virtual inline int64_t spaces_as_tensor_size() const noexcept {
-    return spaces_as_tensor_size_(
-        std::make_index_sequence<FunctionSpace::nspaces()>{});
-  }
-
-private:
-  /// @brief Returns the size of the single-tensor representation of
-  /// the tuple of boundaries
-  template <std::size_t... Is>
-  inline int64_t
-  boundaries_as_tensor_size_(std::index_sequence<Is...>) const noexcept {
-    return std::apply(
-        [](auto... v) { return (v + ...); },
-        std::make_tuple(std::get<Is>(boundary_).as_tensor_size()...));
-  }
-
-public:
-  /// @brief Returns the size of the single-tensor representation of
-  /// the tuple of boundaries
-  virtual inline int64_t boundaries_as_tensor_size() const noexcept {
-    return boundaries_as_tensor_size_(
-        std::make_index_sequence<FunctionSpace::nboundaries()>{});
-  }
-
-  /// @brief Returns the size of the single-tensor representation of
-  /// the function space object
-  ///
-  /// @note The default implementation behaves identical to
-  /// spaces_as_tensor_size() but can be overridden in a derived class
-  virtual inline int64_t as_tensor_size() const noexcept {
-    return spaces_as_tensor_size();
-  }
-
-private:
-  /// @brief Sets the tuple of spaces from a single-tensor representation
-  template <std::size_t... Is>
-  inline FunctionSpace &spaces_from_tensor_(std::index_sequence<Is...>,
-                                            const torch::Tensor &tensor) {
-
-    // Compute the partial sums of all function spaces
-    std::array<int64_t, sizeof...(Is)> partialSums{0};
-    auto partial_sums = [&partialSums,
-                         this]<std::size_t... Js>(std::index_sequence<Js...>) {
-      ((std::get<Js + 1>(partialSums) =
-            std::get<Js>(partialSums) + std::get<Js>(spline_).as_tensor_size()),
-       ...);
-    };
-    partial_sums(std::make_index_sequence<FunctionSpace::nspaces() - 1>{});
-
-    // Call from_tensor for all function spaces
-    ((std::get<Is>(spline_).from_tensor(tensor.index(
-         {torch::indexing::Slice(partialSums[Is],
-                                 partialSums[Is] +
-                                     std::get<Is>(spline_).as_tensor_size()),
-          "..."}))),
-     ...);
-
-    return *this;
-  }
-
-public:
-  /// @brief Sets the tuple of spaces from a single-tensor representation
-  virtual inline FunctionSpace &
-  spaces_from_tensor(const torch::Tensor &tensor) {
-    return spaces_from_tensor_(
-        std::make_index_sequence<FunctionSpace::nspaces()>{}, tensor);
-  }
-
-private:
-  /// @brief Sets the tuple of boundaries from a single-tensor representation of
-  /// the boundaries only
-  template <std::size_t... Is>
-  inline FunctionSpace &boundaries_from_tensor_(std::index_sequence<Is...>,
-                                                const torch::Tensor &tensor) {
-    (std::get<Is>(boundary_).from_tensor(std::get<Is>(spline_).as_tensor()),
-     ...);
-
-    return *this;
-  }
-
-public:
-  /// @brief Sets the tuple of boundaries from a single-tensor representation of
-  /// the boundaries only
-  virtual inline FunctionSpace &
-  boundaries_from_tensor(const torch::Tensor &tensor) {
-    return boundaries_from_tensor_(
-        std::make_index_sequence<FunctionSpace::nboundaries()>{}, tensor);
-  }
-
-private:
-  /// @brief Sets the tuple of boundaries from a single-tensor representation
-  template <std::size_t... Is>
-  inline FunctionSpace &
-  boundaries_from_full_tensor_(std::index_sequence<Is...>,
-                               const torch::Tensor &tensor) {
-    (std::get<Is>(boundary_).from_full_tensor(
-         std::get<Is>(spline_).as_tensor()),
-     ...);
-
-    return *this;
-  }
-
-public:
-  /// @brief Sets the tuple of boundaries from a single-tensor representation
-  virtual inline FunctionSpace &
-  boundaries_from_full_tensor(const torch::Tensor &tensor) {
-    return boundaries_from_full_tensor_(
-        std::make_index_sequence<FunctionSpace::nboundaries()>{}, tensor);
-  }
-
-  /// @brief Sets the function space object from a single-tensor representation
-  virtual inline FunctionSpace &from_tensor(const torch::Tensor &tensor) {
-    spaces_from_tensor_(std::make_index_sequence<FunctionSpace::nspaces()>{},
-                        tensor);
-    boundaries_from_full_tensor_(
-        std::make_index_sequence<FunctionSpace::nboundaries()>{}, tensor);
-    return *this;
-  }
-
-private:
-  /// @brief Returns the function space object as XML node
-  template <std::size_t... Is>
-  inline pugi::xml_node &to_xml_(std::index_sequence<Is...>,
-                                 pugi::xml_node &root, int id = 0,
-                                 std::string label = "") const {
-
-    (std::get<Is>(spline_).to_xml(root, id, label, Is), ...);
-    return root;
-  }
-
-public:
-  /// @brief Returns the function space object as XML object
-  inline pugi::xml_document to_xml(int id = 0, std::string label = "") const {
-    pugi::xml_document doc;
-    pugi::xml_node root = doc.append_child("xml");
-    to_xml(root, id, label);
-
-    return doc;
-  }
-
-  /// @brief Returns the function space object as XML node
-  inline pugi::xml_node &to_xml(pugi::xml_node &root, int id = 0,
-                                std::string label = "") const {
-    return to_xml_(std::make_index_sequence<FunctionSpace::nspaces()>{}, root,
-                   id, label);
-  }
-
-private:
-  /// @brief Updates the function space object from XML object
-  template <std::size_t... Is>
-  inline FunctionSpace &from_xml_(std::index_sequence<Is...>,
-                                  const pugi::xml_node &root, int id = 0,
-                                  std::string label = "") {
-
-    (std::get<Is>(spline_).from_xml(root, id, label, Is), ...);
-    return *this;
-  }
-
-public:
-  /// @brief Updates the function space object from XML object
-  inline FunctionSpace &from_xml(const pugi::xml_document &doc, int id = 0,
-                                 std::string label = "") {
-    return from_xml(doc.child("xml"), id, label);
-  }
-
-  /// @brief Updates the function space object from XML node
-  inline FunctionSpace &from_xml(const pugi::xml_node &root, int id = 0,
-                                 std::string label = "") {
-    return from_xml_(std::make_index_sequence<FunctionSpace::nspaces()>{}, root,
-                     id, label);
-  }
-
-private:
-  /// @brief Serialization to JSON
-  template <std::size_t... Is>
-  nlohmann::json to_json_(std::index_sequence<Is...>) const {
-    auto json_this = nlohmann::json::array();
-    auto json_boundary = nlohmann::json::array();
-    (json_this.push_back(std::get<Is>(spline_).to_json()), ...);
-    (json_boundary.push_back(std::get<Is>(boundary_).to_json()), ...);
-
-    auto json = nlohmann::json::array();
-    for (auto [t, b] : utils::zip(json_this, json_boundary)) {
-      auto json_inner = nlohmann::json::array();
-      json_inner.push_back(t);
-      json_inner.push_back(b);
-      json.push_back(json_inner);
-    }
-
-    return json;
-  }
-
-public:
-  /// @brief Serialization to JSON
-  nlohmann::json to_json() const override {
-    return to_json_(std::make_index_sequence<FunctionSpace::nspaces()>{});
-  }
-
-private:
-  /// @brief Returns the values of the spline objects in the points `xi`
-  /// @{
-  template <functionspace comp = functionspace::interior,
-            deriv deriv = deriv::func, bool memory_optimized = false,
-            std::size_t... Is, typename... Xi>
-  inline auto eval_(std::index_sequence<Is...>,
-                    const std::tuple<Xi...> &xi) const {
-    if constexpr (comp == functionspace::interior)
-      return std::tuple(
-          std::get<Is>(spline_).template eval<deriv, memory_optimized>(
-              std::get<Is>(xi))...);
-    else if constexpr (comp == functionspace::boundary)
-      return std::tuple(
-          std::get<Is>(boundary_).template eval<deriv, memory_optimized>(
-              std::get<Is>(xi))...);
-  }
-
-  template <functionspace comp = functionspace::interior,
-            deriv deriv = deriv::func, bool memory_optimized = false,
-            std::size_t... Is, typename... Xi, typename... Knot_Indices>
-  inline auto eval_(std::index_sequence<Is...>, const std::tuple<Xi...> &xi,
-                    const std::tuple<Knot_Indices...> &knot_indices) const {
-    if constexpr (comp == functionspace::interior)
-      return std::tuple(
-          std::get<Is>(spline_).template eval<deriv, memory_optimized>(
-              std::get<Is>(xi), std::get<Is>(knot_indices))...);
-    else if constexpr (comp == functionspace::boundary)
-      return std::tuple(
-          std::get<Is>(boundary_).template eval<deriv, memory_optimized>(
-              std::get<Is>(xi), std::get<Is>(knot_indices))...);
-  }
-
-  template <functionspace comp = functionspace::interior,
-            deriv deriv = deriv::func, bool memory_optimized = false,
-            std::size_t... Is, typename... Xi, typename... Knot_Indices,
-            typename... Coeff_Indices>
-  inline auto eval_(std::index_sequence<Is...>, const std::tuple<Xi...> &xi,
-                    const std::tuple<Knot_Indices...> &knot_indices,
-                    const std::tuple<Coeff_Indices...> &coeff_indices) const {
-    if constexpr (comp == functionspace::interior)
-      return std::tuple(
-          std::get<Is>(spline_).template eval<deriv, memory_optimized>(
-              std::get<Is>(xi), std::get<Is>(knot_indices),
-              std::get<Is>(coeff_indices))...);
-    else if constexpr (comp == functionspace::boundary)
-      return std::tuple(
-          std::get<Is>(boundary_).template eval<deriv, memory_optimized>(
-              std::get<Is>(xi), std::get<Is>(knot_indices),
-              std::get<Is>(coeff_indices))...);
-  }
-  /// @}
-
-public:
-  /// @brief Returns the values of the spline objects in the points `xi`
-  /// @{
-  template <functionspace comp = functionspace::interior,
-            deriv deriv = deriv::func, bool memory_optimized = false,
-            typename... Xi>
-  inline auto eval(const std::tuple<Xi...> &xi) const {
-    static_assert(FunctionSpace::nspaces() == sizeof...(Xi),
-                  "Size of Xi mismatches functionspace dimension");
-    return eval_<comp, deriv, memory_optimized>(
-        std::make_index_sequence<FunctionSpace::nspaces()>{}, xi);
-  }
-
-  template <functionspace comp = functionspace::interior,
-            deriv deriv = deriv::func, bool memory_optimized = false,
-            typename... Xi, typename... Knot_Indices>
-  inline auto eval(const std::tuple<Xi...> &xi,
-                   const std::tuple<Knot_Indices...> &knot_indices) const {
-    static_assert(
-        (FunctionSpace::nspaces() == sizeof...(Xi)) &&
-            (FunctionSpace::nspaces() == sizeof...(Knot_Indices)),
-        "Sizes of Xi and Knot_Indices mismatch functionspace dimension");
-    return eval_<comp, deriv, memory_optimized>(
-        std::make_index_sequence<FunctionSpace::nspaces()>{}, xi, knot_indices);
-  }
-
-  template <functionspace comp = functionspace::interior,
-            deriv deriv = deriv::func, bool memory_optimized = false,
-            typename... Xi, typename... Knot_Indices, typename... Coeff_Indices>
-  inline auto eval(const std::tuple<Xi...> &xi,
-                   const std::tuple<Knot_Indices...> &knot_indices,
-                   const std::tuple<Coeff_Indices...> &coeff_indices) const {
-    static_assert((FunctionSpace::nspaces() == sizeof...(Xi)) &&
-                      (FunctionSpace::nspaces() == sizeof...(Knot_Indices)) &&
-                      (FunctionSpace::nspaces() == sizeof...(Coeff_Indices)),
-                  "Sizes of Xi, Knot_Indices and Coeff_Indices mismatch "
-                  "functionspace dimension");
-    return eval_<comp, deriv, memory_optimized>(
-        std::make_index_sequence<FunctionSpace::nspaces()>{}, xi, knot_indices,
-        coeff_indices);
-  }
-  /// @}
-
-private:
-  /// @brief Returns the value of the spline objects from
-  /// precomputed basis function
-  /// @{
-  template <functionspace comp = functionspace::interior, std::size_t... Is,
-            typename... Basfunc, typename... Coeff_Indices, typename... Numeval,
-            typename... Sizes>
-  inline auto
-  eval_from_precomputed_(std::index_sequence<Is...>,
-                         const std::tuple<Basfunc...> &basfunc,
-                         const std::tuple<Coeff_Indices...> &coeff_indices,
-                         const std::tuple<Numeval...> &numeval,
-                         const std::tuple<Sizes...> &sizes) const {
-    if constexpr (comp == functionspace::interior)
-      return std::tuple(std::get<Is>(spline_).eval_from_precomputed(
-          std::get<Is>(basfunc), std::get<Is>(coeff_indices),
-          std::get<Is>(numeval), std::get<Is>(sizes))...);
-    else if constexpr (comp == functionspace::boundary)
-      return std::tuple(std::get<Is>(boundary_).eval_from_precomputed(
-          std::get<Is>(basfunc), std::get<Is>(coeff_indices),
-          std::get<Is>(numeval), std::get<Is>(sizes))...);
-  }
-
-  template <functionspace comp = functionspace::interior, std::size_t... Is,
-            typename... Basfunc, typename... Coeff_Indices, typename... Xi>
-  inline auto
-  eval_from_precomputed_(std::index_sequence<Is...>,
-                         const std::tuple<Basfunc...> &basfunc,
-                         const std::tuple<Coeff_Indices...> &coeff_indices,
-                         const std::tuple<Xi...> &xi) const {
-    if constexpr (comp == functionspace::interior)
-      return std::tuple(std::get<Is>(spline_).eval_from_precomputed(
-          std::get<Is>(basfunc), std::get<Is>(coeff_indices),
-          std::get<Is>(xi)[0].numel(), std::get<Is>(xi)[0].sizes())...);
-    else if constexpr (comp == functionspace::boundary)
-      return std::tuple(std::get<Is>(boundary_).eval_from_precomputed(
-          std::get<Is>(basfunc), std::get<Is>(coeff_indices),
-          std::get<Is>(xi))...);
-  }
-  /// @}
-
-public:
-  /// @brief Returns the value of the spline objects from
-  /// precomputed basis function
-  /// @{
-  template <functionspace comp = functionspace::interior, typename... Basfunc,
-            typename... Coeff_Indices, typename... Numeval, typename... Sizes>
-  inline auto
-  eval_from_precomputed(const std::tuple<Basfunc...> &basfunc,
-                        const std::tuple<Coeff_Indices...> &coeff_indices,
-                        const std::tuple<Numeval...> &numeval,
-                        const std::tuple<Sizes...> &sizes) const {
-    return eval_from_precomputed_<comp>(
-        std::make_index_sequence<FunctionSpace::nspaces()>{}, basfunc,
-        coeff_indices, numeval, sizes);
-  }
-
-  template <functionspace comp = functionspace::interior, typename... Basfunc,
-            typename... Coeff_Indices, typename... Xi>
-  inline auto
-  eval_from_precomputed(const std::tuple<Basfunc...> &basfunc,
-                        const std::tuple<Coeff_Indices...> &coeff_indices,
-                        const std::tuple<Xi...> &xi) const {
-    return eval_from_precomputed_<comp>(
-        std::make_index_sequence<FunctionSpace::nspaces()>{}, basfunc,
-        coeff_indices, xi);
-  }
-  /// @}
-
-private:
-  /// @brief Returns the knot indicies of knot spans containing `xi`
-  template <functionspace comp = functionspace::interior, std::size_t... Is,
-            typename... Xi>
-  inline auto find_knot_indices_(std::index_sequence<Is...>,
-                                 const std::tuple<Xi...> &xi) const {
-    if constexpr (comp == functionspace::interior)
-      return std::tuple(
-          std::get<Is>(spline_).find_knot_indices(std::get<Is>(xi))...);
-    else if constexpr (comp == functionspace::boundary)
-      return std::tuple(
-          std::get<Is>(boundary_).find_knot_indices(std::get<Is>(xi))...);
-  }
-
-public:
-  /// @brief Returns the knot indicies of knot spans containing `xi`
-  template <functionspace comp = functionspace::interior, typename... Xi>
-  inline auto find_knot_indices(const std::tuple<Xi...> &xi) const {
-    return find_knot_indices_<comp>(
-        std::make_index_sequence<FunctionSpace::nspaces()>{}, xi);
-  }
-
-private:
-  /// @brief Returns the values of the spline objects' basis functions in the
-  /// points `xi`
-  /// @{
-  template <functionspace comp = functionspace::interior,
-            deriv deriv = deriv::func, bool memory_optimized = false,
-            std::size_t... Is, typename... Xi>
-  inline auto eval_basfunc_(std::index_sequence<Is...>,
-                            const std::tuple<Xi...> &xi) const {
-    if constexpr (comp == functionspace::interior)
-      return std::tuple(
-          std::get<Is>(spline_).template eval_basfunc<deriv, memory_optimized>(
-              std::get<Is>(xi))...);
-    else if constexpr (comp == functionspace::boundary)
-      return std::tuple(std::get<Is>(boundary_)
-                            .template eval_basfunc<deriv, memory_optimized>(
-                                std::get<Is>(xi))...);
-  }
-
-  template <functionspace comp = functionspace::interior,
-            deriv deriv = deriv::func, bool memory_optimized = false,
-            std::size_t... Is, typename... Xi, typename... Knot_Indices>
-  inline auto
-  eval_basfunc_(std::index_sequence<Is...>, const std::tuple<Xi...> &xi,
-                const std::tuple<Knot_Indices...> &knot_indices) const {
-    if constexpr (comp == functionspace::interior)
-      return std::tuple(
-          std::get<Is>(spline_).template eval_basfunc<deriv, memory_optimized>(
-              std::get<Is>(xi), std::get<Is>(knot_indices))...);
-    else if constexpr (comp == functionspace::boundary)
-      return std::tuple(
-          std::get<Is>(boundary_)
-              .template eval_basfunc<deriv, memory_optimized>(
-                  std::get<Is>(xi), std::get<Is>(knot_indices))...);
-  }
-  /// @}
-
-public:
-  /// @brief Returns the values of the spline objects' basis
-  /// functions in the points `xi` @{
-  template <functionspace comp = functionspace::interior,
-            deriv deriv = deriv::func, bool memory_optimized = false,
-            typename... Xi>
-  inline auto eval_basfunc(const std::tuple<Xi...> &xi) const {
-    return eval_basfunc_<comp, deriv, memory_optimized>(
-        std::make_index_sequence<FunctionSpace::nspaces()>{}, xi);
-  }
-
-  template <functionspace comp = functionspace::interior,
-            deriv deriv = deriv::func, bool memory_optimized = false,
-            typename... Xi, typename... Knot_Indices>
-  inline auto
-  eval_basfunc(const std::tuple<Xi...> &xi,
-               const std::tuple<Knot_Indices...> &knot_indices) const {
-    return eval_basfunc_<comp, deriv, memory_optimized>(
-        std::make_index_sequence<FunctionSpace::nspaces()>{}, xi, knot_indices);
-  }
-  /// @}
-
-private:
-  /// @brief Returns the indices of the spline objects'
-  /// coefficients corresponding to the knot indices `indices`
-  template <functionspace comp = functionspace::interior,
-            bool memory_optimized = false, std::size_t... Is,
-            typename... Knot_Indices>
-  inline auto
-  find_coeff_indices_(std::index_sequence<Is...>,
-                      const std::tuple<Knot_Indices...> &knot_indices) const {
-    if constexpr (comp == functionspace::interior)
-      return std::tuple(
-          std::get<Is>(spline_).template find_coeff_indices<memory_optimized>(
-              std::get<Is>(knot_indices))...);
-    else if constexpr (comp == functionspace::boundary)
-      return std::tuple(
-          std::get<Is>(boundary_).template find_coeff_indices<memory_optimized>(
-              std::get<Is>(knot_indices))...);
-  }
-
-public:
-  /// @brief Returns the indices of the spline objects'
-  /// coefficients corresponding to the knot indices `indices`
-  template <functionspace comp = functionspace::interior,
-            bool memory_optimized = false, typename... Knot_Indices>
-  inline auto
-  find_coeff_indices(const std::tuple<Knot_Indices...> &knot_indices) const {
-    return find_coeff_indices_<comp, memory_optimized>(
-        std::make_index_sequence<FunctionSpace::nspaces()>{}, knot_indices);
-  }
-
-private:
-  /// @brief Returns the spline objects with uniformly refined
-  /// knot and coefficient vectors
-  template <std::size_t... Is, std::size_t... Js>
-  inline auto &uniform_refine_(std::index_sequence<Is...>,
-                               std::index_sequence<Js...>, int numRefine = 1,
-                               int dimRefine = -1) {
-    (std::get<Is>(spline_).uniform_refine(numRefine, dimRefine), ...);
-    (std::get<Js>(boundary_).uniform_refine(numRefine, dimRefine), ...);
-    return *this;
-  }
-
-public:
-  /// @brief Returns the spline objects with uniformly refined
-  /// knot and coefficient vectors
-  inline auto &uniform_refine(int numRefine = 1, int dimRefine = -1) {
-    return uniform_refine_(
-        std::make_index_sequence<FunctionSpace::nspaces()>{},
-        std::make_index_sequence<FunctionSpace::nboundaries()>{}, numRefine,
-        dimRefine);
-  }
-
-private:
-  /// @brief Returns a copy of the function space object with settings from
-  /// options
-  template <typename real_t, std::size_t... Is, std::size_t... Js>
-  inline auto to_(std::index_sequence<Is...>, std::index_sequence<Js...>,
-                  Options<real_t> options) const {
-    return FunctionSpace<
-        typename Splines::template real_derived_self_type<real_t>...,
-        typename Boundaries::template real_derived_self_type<real_t>...>(
-        std::get<Is>(spline_).to(options)...,
-        std::get<Js>(boundary_).to(options)...);
-  }
-
-public:
-  /// @brief Returns a copy of the function space object with settings from
-  /// options
-  template <typename real_t> inline auto to(Options<real_t> options) const {
-    return to_(std::make_index_sequence<FunctionSpace::nspaces()>{},
-               std::make_index_sequence<FunctionSpace::nboundaries()>{},
-               options);
-  }
-
-private:
-  /// @brief Returns a copy of the function space object with settings from
-  /// device
-  template <std::size_t... Is, std::size_t... Js>
-  inline auto to_(std::index_sequence<Is...>, std::index_sequence<Js...>,
-                  torch::Device device) const {
-    return FunctionSpace(std::get<Is>(spline_).to(device)...,
-                         std::get<Js>(boundary_).to(device)...);
-  }
-
-public:
-  /// @brief Returns a copy of the function space object with settings from
-  /// device
-  inline auto to(torch::Device device) const {
-    return to_(std::make_index_sequence<FunctionSpace::nspaces()>{},
-               std::make_index_sequence<FunctionSpace::nboundaries()>{},
-               device);
-  }
-
-private:
-  /// @brief Returns a copy of the function space object with real_t type
-  template <typename real_t, std::size_t... Is, std::size_t... Js>
-  inline auto to_(std::index_sequence<Is...>,
-                  std::index_sequence<Js...>) const {
-    return FunctionSpace<
-        typename Splines::template real_derived_self_type<real_t>...,
-        typename Boundaries::template real_derived_self_type<real_t>...>(
-        std::get<Is>(spline_).template to<real_t>()...,
-        std::get<Js>(boundary_).template to<real_t>()...);
-  }
-
-public:
-  /// @brief Returns a copy of the function space object with real_t type
-  template <typename real_t> inline auto to() const {
-    return to_<real_t>(
-        std::make_index_sequence<FunctionSpace::nspaces()>{},
-        std::make_index_sequence<FunctionSpace::nboundaries()>{});
-  }
-
-private:
-  /// @brief Scales the function space object by a scalar
-  template <std::size_t... Is>
-  inline auto scale_(std::index_sequence<Is...>, value_type s, int dim = -1) {
-    (std::get<Is>(spline_).scale(s, dim), ...);
-    boundary_from_full_tensor(this->as_tensor());
-    return *this;
-  }
-
-public:
-  /// @brief Scales the function space object by a scalar
-  inline auto scale(value_type s, int dim = -1) {
-    return scale_(std::make_index_sequence<FunctionSpace::nspaces()>{}, s, dim);
-  }
-
-private:
-  /// @brief Scales the function space object by a vector
-  template <std::size_t N, std::size_t... Is>
-  inline auto scale_(std::index_sequence<Is...>, std::array<value_type, N> v) {
-    (std::get<Is>(spline_).scale(v), ...);
-    (std::get<Is>(boundary_).from_full_tensor(
-         std::get<Is>(spline_).as_tensor()),
-     ...);
-    return *this;
-  }
-
-public:
-  /// @brief Scales the function space object by a vector
-  template <size_t N> inline auto scale(std::array<value_type, N> v) {
-    return scale_(std::make_index_sequence<FunctionSpace::nspaces()>{}, v);
-  }
-
-private:
-  /// @brief Translates the function space object by a vector
-  template <std::size_t N, std::size_t... Is>
-  inline auto translate_(std::index_sequence<Is...>,
-                         std::array<value_type, N> v) {
-    (std::get<Is>(spline_).translate(v), ...);
-    (std::get<Is>(boundary_).from_full_tensor(
-         std::get<Is>(spline_).as_tensor()),
-     ...);
-    return *this;
-  }
-
-public:
-  /// @brief Translates the function space object by a vector
-  template <size_t N> inline auto translate(std::array<value_type, N> v) {
-    return translate_(std::make_index_sequence<FunctionSpace::nspaces()>{}, v);
-  }
-
-private:
-  /// @brief Rotates the function space object by an angle in 2d
-  template <std::size_t... Is>
-  inline auto rotate_(std::index_sequence<Is...>, value_type angle) {
-    (std::get<Is>(spline_).rotate(angle), ...);
-    (std::get<Is>(boundary_).from_full_tensor(
-         std::get<Is>(spline_).as_tensor()),
-     ...);
-    return *this;
-  }
-
-public:
-  /// @brief Rotates the function space object by an angle in 2d
-  inline auto rotate(value_type angle) {
-    return rotate_(std::make_index_sequence<FunctionSpace::nspaces()>{}, angle);
-  }
-
-private:
-  /// @brief Rotates the function space object by three angles in 3d
-  template <std::size_t... Is>
-  inline auto rotate_(std::index_sequence<Is...>,
-                      std::array<value_type, 3> angle) {
-    (std::get<Is>(spline_).rotate(angle), ...);
-    (std::get<Is>(boundary_).from_full_tensor(
-         std::get<Is>(spline_).as_tensor()),
-     ...);
-    return *this;
-  }
-
-public:
-  /// @brief Rotates the function space object by three angles in 3d
-  inline auto rotate(std::array<value_type, 3> angle) {
-    return rotate_(std::make_index_sequence<FunctionSpace::nspaces()>{}, angle);
-  }
-
-private:
-  /// @brief Computes the bounding boxes of the function space object
-  template <std::size_t... Is>
-  inline auto boundingBox_(std::index_sequence<Is...>) const {
-    return std::tuple(std::get<Is>(spline_).boundingBox()...);
-  }
-
-public:
-  /// @brief Computes the bounding boxes of the function space object
-  inline auto boundingBox() const {
-    return boundingBox_(std::make_index_sequence<FunctionSpace::nspaces()>{});
-  }
-
-private:
-  /// @brief Writes the function space object into a
-  /// torch::serialize::OutputArchive object
-  template <std::size_t... Is>
-  inline torch::serialize::OutputArchive &
-  write_(std::index_sequence<Is...>, torch::serialize::OutputArchive &archive,
-         const std::string &key = "functionspace") const {
-    (std::get<Is>(spline_).write(
-         archive, key + ".fspace[" + std::to_string(Is) + "].interior"),
-     ...);
-    (std::get<Is>(boundary_).write(
-         archive, key + ".fspace[" + std::to_string(Is) + "].boundary"),
-     ...);
-    return archive;
-  }
-
-public:
-  /// @brief Writes the function space object into a
-  /// torch::serialize::OutputArchive object
-  inline torch::serialize::OutputArchive &
-  write(torch::serialize::OutputArchive &archive,
-        const std::string &key = "functionspace") const {
-    write_(std::make_index_sequence<FunctionSpace::nspaces()>{}, archive, key);
-    return archive;
-  }
-
-private:
-  /// @brief Loads the function space object from a
-  /// torch::serialize::InputArchive object
-  template <std::size_t... Is>
-  inline torch::serialize::InputArchive &
-  read_(std::index_sequence<Is...>, torch::serialize::InputArchive &archive,
-        const std::string &key = "functionspace") {
-    (std::get<Is>(spline_).read(archive, key + ".fspace[" + std::to_string(Is) +
-                                             "].interior"),
-     ...);
-    (std::get<Is>(boundary_).read(
-         archive, key + ".fspace[" + std::to_string(Is) + "].boundary"),
-     ...);
-    return archive;
-  }
-
-public:
-  /// @brief Loads the function space object from a
-  /// torch::serialize::InputArchive object
-  inline torch::serialize::InputArchive &
-  read(torch::serialize::InputArchive &archive,
-       const std::string &key = "functionspace") {
-    read_(std::make_index_sequence<FunctionSpace::nspaces()>{}, archive, key);
-    return archive;
-  }
-
-  /// @brief Returns a string representation of the function space object
-  inline virtual void
-  pretty_print(std::ostream &os = Log(log::info)) const noexcept override {
-
-    auto pretty_print_ = [this,
-                          &os]<std::size_t... Is>(std::index_sequence<Is...>) {
-      ((os << "\ninterior = ", std::get<Is>(spline_).pretty_print(os),
-        os << "\nboundary = ", std::get<Is>(boundary_).pretty_print(os)),
-       ...);
-    };
-
-    pretty_print_(std::make_index_sequence<nspaces()>{});
-  }
-
-  //  clang-format off
-  /// @brief Returns a block-tensor with the curl of the
-  /// function space object with respect to the parametric variables
-  ///
-  /// @param[in] xi Point(s) where to evaluate the curl
-  ///
-  /// @result Block-tensor with the curl with respect to the
-  /// parametric variables `xi`
-  /// \f[
-  ///     \nabla_{\boldsymbol{\xi}} \times \mathbf{u}
-  ///        =
-  ///     \begin{bmatrix}
-  ///        \mathbf{i}_0 & \cdots & \mathbf{i}_{d_\text{par}} \\
-  ///        \frac{\partial}{\partial\xi_0} & \cdots &
-  ///        \frac{\partial}{\partial\xi_{d_\text{par}}} \\
-  ///        u_0 & \cdots & u_{d_\text{par}}
-  ///     \end{bmatrix}
-  /// \f]
-  //  clang-format off
-  ///
-  /// @{
-  template <functionspace comp = functionspace::interior,
-            bool memory_optimized = false>
-  inline auto curl(const utils::TensorArray1 &xi,
-                   const std::tuple<utils::TensorArray1> &knot_indices,
-                   const std::tuple<torch::Tensor> &coeff_indices) const {
-
-    assert(xi[0].sizes() == std::get<0>(knot_indices)[0].sizes());
-
-    throw std::runtime_error("Unsupported parametric/geometric dimension");
-
-    return utils::BlockTensor<torch::Tensor, 1, 1>{};
-  }
-
-  template <functionspace comp = functionspace::interior,
-            bool memory_optimized = false>
-  inline auto
-  curl(const utils::TensorArray2 &xi,
-       const std::tuple<utils::TensorArray2, utils::TensorArray2> &knot_indices,
-       const std::tuple<torch::Tensor, torch::Tensor> &coeff_indices) const {
-
-    assert(xi[0].sizes() == std::get<0>(knot_indices)[0].sizes() &&
-           xi[1].sizes() == std::get<1>(knot_indices)[0].sizes() &&
-           xi[0].sizes() == xi[1].sizes());
-
-    /// curl = 0,
-    ///        0,
-    ///        du_y / dx - du_x / dy
-    ///
-    /// Only the third component is returned
-    return utils::BlockTensor<torch::Tensor, 1, 1>(
-        *std::get<1>(spline_).template eval<deriv::dx, memory_optimized>(
-            xi, std::get<1>(knot_indices), std::get<1>(coeff_indices))[0] -
-        *std::get<0>(spline_).template eval<deriv::dx, memory_optimized>(
-            xi, std::get<0>(knot_indices), std::get<0>(coeff_indices))[0]);
-  }
-
-  template <functionspace comp = functionspace::interior,
-            bool memory_optimized = false>
-  inline auto curl(const utils::TensorArray3 &xi,
-                   const std::tuple<utils::TensorArray3, utils::TensorArray3,
-                                    utils::TensorArray3> &knot_indices,
-                   const std::tuple<torch::Tensor, torch::Tensor, torch::Tensor>
-                       &coeff_indices) const {
-
-    assert(xi[0].sizes() == std::get<0>(knot_indices)[0].sizes() &&
-           xi[1].sizes() == std::get<1>(knot_indices)[0].sizes() &&
-           xi[2].sizes() == std::get<2>(knot_indices)[0].sizes() &&
-           xi[0].sizes() == xi[1].sizes() && xi[1].sizes() == xi[2].sizes());
-
-    /// curl = du_z / dy - du_y / dz,
-    ///        du_x / dz - du_z / dx,
-    ///        du_y / dx - du_x / dy
-    return utils::BlockTensor<torch::Tensor, 1, 3>(
-        *std::get<2>(spline_).template eval<deriv::dy, memory_optimized>(
-            xi, std::get<2>(knot_indices), std::get<2>(coeff_indices))[0] -
-            *std::get<1>(spline_).template eval<deriv::dz, memory_optimized>(
-                xi, std::get<1>(knot_indices), std::get<1>(coeff_indices))[0],
-        *std::get<0>(spline_).template eval<deriv::dz, memory_optimized>(
-            xi, std::get<0>(knot_indices), std::get<0>(coeff_indices))[0] -
-            *std::get<2>(spline_).template eval<deriv::dx, memory_optimized>(
-                xi, std::get<2>(knot_indices), std::get<2>(coeff_indices))[0],
-        *std::get<1>(spline_).template eval<deriv::dx, memory_optimized>(
-            xi, std::get<1>(knot_indices), std::get<1>(coeff_indices))[0] -
-            *std::get<0>(spline_).template eval<deriv::dy, memory_optimized>(
-                xi, std::get<0>(knot_indices), std::get<0>(coeff_indices))[0]);
-  }
-
-  template <functionspace comp = functionspace::interior,
-            bool memory_optimized = false>
-  inline auto
-  curl(const utils::TensorArray4 &xi,
-       const std::tuple<utils::TensorArray4, utils::TensorArray4,
-                        utils::TensorArray4, utils::TensorArray4> &knot_indices,
-       const std::tuple<torch::Tensor, torch::Tensor, torch::Tensor,
-                        torch::Tensor> &coeff_indices) const {
-
-    assert(xi[0].sizes() == std::get<0>(knot_indices)[0].sizes() &&
-           xi[1].sizes() == std::get<1>(knot_indices)[0].sizes() &&
-           xi[2].sizes() == std::get<2>(knot_indices)[0].sizes() &&
-           xi[3].sizes() == std::get<3>(knot_indices)[0].sizes() &&
-           xi[0].sizes() == xi[1].sizes() && xi[1].sizes() == xi[2].sizes() &&
-           xi[2].sizes() == xi[3].sizes());
-
-    throw std::runtime_error("Unsupported parametric/geometric dimension");
-
-    return utils::BlockTensor<torch::Tensor, 1, 3>{};
-  }
-  /// @}
-
-  /// @brief Returns a block-tensor with the divergence of the
-  /// function space object with respect to the parametric variables
-  ///
-  /// @param[in] xi Point(s) where to evaluate the divergence
-  ///
-  /// @param[in] knot_indices Knot indices where to evaluate the divergence
-  ///
-  /// @param[in] coeff_indices Coefficient indices where to evaluate the
-  /// divergence
-  ///
-  /// @result Block-tensor with the divergence of the function space with
-  /// respect to the parametric variables
-  /// \f[
-  ///     \nabla_{\boldsymbol{\xi}} \cdot \mathbf{u}
-  ///        =
-  ///     \text{trace} ( J_{\boldsymbol{\xi}}(u) )
-  ///        =
-  ///     \frac{\partial u_0}{\partial \xi_0} +
-  ///     \frac{\partial u_1}{\partial \xi_1} +
-  ///        \dots
-  ///     \frac{\partial u_{d_\text{geo}}}{\partial \xi_{d_\text{par}}}
-  /// \f]
-  ///
-  /// @{
-  template <functionspace comp = functionspace::interior,
-            bool memory_optimized = false>
-  inline auto div(const utils::TensorArray1 &xi,
-                  const std::tuple<utils::TensorArray1> &knot_indices,
-                  const std::tuple<torch::Tensor> &coeff_indices) const {
-
-    assert(xi[0].sizes() == std::get<0>(knot_indices)[0].sizes());
-
-    if constexpr (comp == functionspace::interior) {
-      static_assert(std::tuple_element_t<0, spline_type>::geoDim() == 1,
-                    "div(.) for vector-valued spaces requires 1D variables");
-
-      return utils::BlockTensor<torch::Tensor, 1, 1>(
-          std::get<0>(spline_).template eval<deriv::dx, memory_optimized>(
-              xi, std::get<0>(knot_indices), std::get<0>(coeff_indices))[0]);
-    }
-  }
-
-  template <functionspace comp = functionspace::interior,
-            bool memory_optimized = false>
-  inline auto
-  div(const utils::TensorArray2 &xi,
-      const std::tuple<utils::TensorArray2, utils::TensorArray2> &knot_indices,
-      const std::tuple<torch::Tensor, torch::Tensor> &coeff_indices) const {
-
-    assert(xi[0].sizes() == std::get<0>(knot_indices)[0].sizes() &&
-           xi[1].sizes() == std::get<1>(knot_indices)[0].sizes() &&
-           xi[0].sizes() == xi[1].sizes());
-
-    if constexpr (comp == functionspace::interior) {
-      static_assert(std::tuple_element_t<0, spline_type>::geoDim() == 1 &&
-                        std::tuple_element_t<1, spline_type>::geoDim() == 1,
-                    "div(.) for vector-valued spaces requires 1D variables");
-
-      return utils::BlockTensor<torch::Tensor, 1, 1>(
-          *std::get<0>(spline_).template eval<deriv::dx, memory_optimized>(
-              xi, std::get<0>(knot_indices), std::get<0>(coeff_indices))[0] +
-          *std::get<1>(spline_).template eval<deriv::dy, memory_optimized>(
-              xi, std::get<1>(knot_indices), std::get<1>(coeff_indices))[0]);
-    }
-  }
-
-  template <functionspace comp = functionspace::interior,
-            bool memory_optimized = false>
-  inline auto div(const utils::TensorArray3 &xi,
-                  const std::tuple<utils::TensorArray3, utils::TensorArray3,
-                                   utils::TensorArray3> &knot_indices,
-                  const std::tuple<torch::Tensor, torch::Tensor, torch::Tensor>
-                      &coeff_indices) const {
-
-    assert(xi[0].sizes() == std::get<0>(knot_indices)[0].sizes() &&
-           xi[1].sizes() == std::get<1>(knot_indices)[0].sizes() &&
-           xi[2].sizes() == std::get<2>(knot_indices)[0].sizes() &&
-           xi[0].sizes() == xi[1].sizes() && xi[1].sizes() == xi[2].sizes());
-
-    if constexpr (comp == functionspace::interior) {
-      static_assert(std::tuple_element_t<0, spline_type>::geoDim() == 1 &&
-                        std::tuple_element_t<1, spline_type>::geoDim() == 1 &&
-                        std::tuple_element_t<2, spline_type>::geoDim() == 1,
-                    "div(.) for vector-valued spaces requires 1D variables");
-
-      return utils::BlockTensor<torch::Tensor, 1, 1>(
-          *std::get<0>(spline_).template eval<deriv::dx, memory_optimized>(
-              xi, std::get<0>(knot_indices), std::get<0>(coeff_indices))[0] +
-          *std::get<1>(spline_).template eval<deriv::dy, memory_optimized>(
-              xi, std::get<1>(knot_indices), std::get<1>(coeff_indices))[0] +
-          *std::get<2>(spline_).template eval<deriv::dz, memory_optimized>(
-              xi, std::get<2>(knot_indices), std::get<2>(coeff_indices))[0]);
-    }
-  }
-
-  template <functionspace comp = functionspace::interior,
-            bool memory_optimized = false>
-  inline auto
-  div(const utils::TensorArray4 &xi,
-      const std::tuple<utils::TensorArray4, utils::TensorArray4,
-                       utils::TensorArray4, utils::TensorArray4> &knot_indices,
-      const std::tuple<torch::Tensor, torch::Tensor, torch::Tensor,
-                       torch::Tensor> &coeff_indices) const {
-
-    assert(xi[0].sizes() == std::get<0>(knot_indices)[0].sizes() &&
-           xi[1].sizes() == std::get<1>(knot_indices)[0].sizes() &&
-           xi[2].sizes() == std::get<2>(knot_indices)[0].sizes() &&
-           xi[3].sizes() == std::get<3>(knot_indices)[0].sizes() &&
-           xi[0].sizes() == xi[1].sizes() && xi[1].sizes() == xi[2].sizes() &&
-           xi[2].sizes() == xi[3].sizes());
-
-    if constexpr (comp == functionspace::interior) {
-      static_assert(std::tuple_element_t<0, spline_type>::geoDim() == 1 &&
-                        std::tuple_element_t<1, spline_type>::geoDim() == 1 &&
-                        std::tuple_element_t<2, spline_type>::geoDim() == 1 &&
-                        std::tuple_element_t<3, spline_type>::geoDim() == 1,
-                    "div(.) for vector-valued spaces requires 1D variables");
-
-      return utils::BlockTensor<torch::Tensor, 1, 1>(
-          *std::get<0>(spline_).template eval<deriv::dx, memory_optimized>(
-              xi, std::get<0>(knot_indices), std::get<0>(coeff_indices))[0] +
-          *std::get<1>(spline_).template eval<deriv::dy, memory_optimized>(
-              xi, std::get<1>(knot_indices), std::get<1>(coeff_indices))[0] +
-          *std::get<2>(spline_).template eval<deriv::dz, memory_optimized>(
-              xi, std::get<2>(knot_indices), std::get<2>(coeff_indices))[0] +
-          *std::get<3>(spline_).template eval<deriv::dt, memory_optimized>(
-              xi, std::get<3>(knot_indices), std::get<3>(coeff_indices))[0]);
-    }
-  }
-  /// @}
-
-  /// @brief Returns a block-tensor with the gradient of the function space
-  /// object in the points `xi` with respect to the parametric variables
-  ///
-  /// @param[in] xi Point(s) where to evaluate the gradient
-  ///
-  /// @result Block-tensor with the gradient with respect to the
-  /// parametric variables `xi`
-  /// \f[
-  ///     \nabla_{\boldsymbol{\xi}}u
-  ///        =
-  ///     \left(\frac{\partial u_0}{\partial \xi_0},
-  ///           \frac{\partial u_1}{\partial \xi_1},
-  ///           \dots
-  ///           \frac{\partial u_d}{\partial \xi_{d_\text{par}}}\right)
-  /// \f]
-  ///
-  /// @{
-  template <functionspace comp = functionspace::interior,
-            bool memory_optimized = false>
-  inline auto grad(const utils::TensorArray1 &xi,
-                   const std::tuple<utils::TensorArray1> &knot_indices,
-                   const std::tuple<torch::Tensor> &coeff_indices) const {
-
-    assert(xi[0].sizes() == std::get<0>(knot_indices)[0].sizes());
-
-    if constexpr (comp == functionspace::interior) {
-      static_assert(std::tuple_element_t<0, spline_type>::geoDim() == 1,
-                    "grid(.) for vector-valued spaces requires 1D variables");
-
-      return utils::BlockTensor<torch::Tensor, 1, 1>(
-          std::get<0>(spline_).template eval<deriv::dx, memory_optimized>(
-              xi, std::get<0>(knot_indices), std::get<0>(coeff_indices))[0]);
-    }
-  }
-
-  template <functionspace comp = functionspace::interior,
-            bool memory_optimized = false>
-  inline auto
-  grad(const utils::TensorArray2 &xi,
-       const std::tuple<utils::TensorArray2, utils::TensorArray2> &knot_indices,
-       const std::tuple<torch::Tensor, torch::Tensor> &coeff_indices) const {
-
-    assert(xi[0].sizes() == std::get<0>(knot_indices)[0].sizes() &&
-           xi[1].sizes() == std::get<1>(knot_indices)[0].sizes() &&
-           xi[0].sizes() == xi[1].sizes());
-
-    if constexpr (comp == functionspace::interior) {
-      static_assert(std::tuple_element_t<0, spline_type>::geoDim() == 1 &&
-                        std::tuple_element_t<1, spline_type>::geoDim() == 1,
-                    "grad(.) for vector-valued spaces requires 1D variables");
-
-      return utils::BlockTensor<torch::Tensor, 1, 2>(
-          std::get<0>(spline_).template eval<deriv::dx, memory_optimized>(
-              xi, std::get<0>(knot_indices), std::get<0>(coeff_indices))[0],
-          std::get<1>(spline_).template eval<deriv::dy, memory_optimized>(
-              xi, std::get<1>(knot_indices), std::get<1>(coeff_indices))[0]);
-    }
-  }
-
-  template <functionspace comp = functionspace::interior,
-            bool memory_optimized = false>
-  inline auto grad(const utils::TensorArray3 &xi,
-                   const std::tuple<utils::TensorArray3, utils::TensorArray3,
-                                    utils::TensorArray3> &knot_indices,
-                   const std::tuple<torch::Tensor, torch::Tensor, torch::Tensor>
-                       &coeff_indices) const {
-
-    assert(xi[0].sizes() == std::get<0>(knot_indices)[0].sizes() &&
-           xi[1].sizes() == std::get<1>(knot_indices)[0].sizes() &&
-           xi[2].sizes() == std::get<2>(knot_indices)[0].sizes() &&
-           xi[0].sizes() == xi[1].sizes() && xi[1].sizes() == xi[2].sizes());
-
-    if constexpr (comp == functionspace::interior) {
-      static_assert(std::tuple_element_t<0, spline_type>::geoDim() == 1 &&
-                        std::tuple_element_t<1, spline_type>::geoDim() == 1 &&
-                        std::tuple_element_t<2, spline_type>::geoDim() == 1,
-                    "div(.) for vector-valued spaces requires 1D variables");
-
-      return utils::BlockTensor<torch::Tensor, 1, 3>(
-          std::get<0>(spline_).template eval<deriv::dx, memory_optimized>(
-              xi, std::get<0>(knot_indices), std::get<0>(coeff_indices))[0],
-          std::get<1>(spline_).template eval<deriv::dy, memory_optimized>(
-              xi, std::get<1>(knot_indices), std::get<1>(coeff_indices))[0],
-          std::get<2>(spline_).template eval<deriv::dz, memory_optimized>(
-              xi, std::get<2>(knot_indices), std::get<2>(coeff_indices))[0]);
-    }
-  }
-
-  template <functionspace comp = functionspace::interior,
-            bool memory_optimized = false>
-  inline auto
-  grad(const utils::TensorArray4 &xi,
-       const std::tuple<utils::TensorArray4, utils::TensorArray4,
-                        utils::TensorArray4, utils::TensorArray4> &knot_indices,
-       const std::tuple<torch::Tensor, torch::Tensor, torch::Tensor,
-                        torch::Tensor> &coeff_indices) const {
-
-    assert(xi[0].sizes() == std::get<0>(knot_indices)[0].sizes() &&
-           xi[1].sizes() == std::get<1>(knot_indices)[0].sizes() &&
-           xi[2].sizes() == std::get<2>(knot_indices)[0].sizes() &&
-           xi[3].sizes() == std::get<3>(knot_indices)[0].sizes() &&
-           xi[0].sizes() == xi[1].sizes() && xi[1].sizes() == xi[2].sizes() &&
-           xi[2].sizes() == xi[3].sizes());
-
-    if constexpr (comp == functionspace::interior) {
-      static_assert(std::tuple_element_t<0, spline_type>::geoDim() == 1 &&
-                        std::tuple_element_t<1, spline_type>::geoDim() == 1 &&
-                        std::tuple_element_t<2, spline_type>::geoDim() == 1 &&
-                        std::tuple_element_t<3, spline_type>::geoDim() == 1,
-                    "grad(.) for vector-valued spaces requires 1D variables");
-
-      return utils::BlockTensor<torch::Tensor, 1, 4>(
-          std::get<0>(spline_).template eval<deriv::dx, memory_optimized>(
-              xi, std::get<0>(knot_indices), std::get<0>(coeff_indices))[0],
-          std::get<1>(spline_).template eval<deriv::dy, memory_optimized>(
-              xi, std::get<1>(knot_indices), std::get<1>(coeff_indices))[0],
-          std::get<2>(spline_).template eval<deriv::dz, memory_optimized>(
-              xi, std::get<2>(knot_indices), std::get<2>(coeff_indices))[0],
-          std::get<3>(spline_).template eval<deriv::dt, memory_optimized>(
-              xi, std::get<3>(knot_indices), std::get<3>(coeff_indices))[0]);
-    }
-  }
-  /// @}
-
-  //  clang-format off
-  /// @brief Returns a block-tensor with the Hessian of the function space
-  /// object in the points `xi` with respect to the parametric
-  /// variables
-  ///
-  /// @param[in] xi Point(s) where to evaluate the Hessian
-  ///
-  /// @result Block-tensor with the Hessian with respect to the
-  /// parametric variables `xi`
-  /// \f[
-  ///     H_{\boldsymbol{\xi}}(u)
-  ///        =
-  ///     \begin{bmatrix}
-  ///           \frac{\partial^2 u}{\partial^2 \xi_0}&
-  ///           \frac{\partial^2 u}{\partial \xi_0\partial \xi_1}&
-  ///           \dots&
-  ///           \frac{\partial^2 u}{\partial \xi_0\partial \xi_{d_\text{par}}}
-  ///           \\ \frac{\partial^2 u}{\partial \xi_1\partial \xi_0}&
-  ///           \frac{\partial^2 u}{\partial^2 \xi_1}&
-  ///           \dots&
-  ///           \frac{\partial^2 u}{\partial \xi_1\partial \xi_{d_\text{par}}}
-  ///           \\
-  ///           \vdots& \vdots & \ddots & \vdots \\
-  ///           \frac{\partial^2 u}{\partial \xi_{d_\text{par}}\partial \xi_0}&
-  ///           \frac{\partial^2 u}{\partial \xi_{d_\text{par}}\partial \xi_1}&
-  ///           \dots&
-  ///           \frac{\partial^2 u}{\partial^2 \xi_{d_\text{par}}}
-  ///     \end{bmatrix}
-  /// \f]
-  ///
-  /// @note If the function space object has geometric dimension larger
-  /// then one then all Hessian matrices are returned as slices of a
-  /// rank-3 tensor.
-  //  clang-format on
-  ///
-  /// @{
-  template <functionspace comp = functionspace::interior,
-            bool memory_optimized = false>
-  inline auto hess(const utils::TensorArray1 &xi,
-                   const std::tuple<utils::TensorArray1> &knot_indices,
-                   const std::tuple<torch::Tensor> &coeff_indices) const {
-
-    assert(xi[0].sizes() == std::get<0>(knot_indices)[0].sizes());
-
-    if constexpr (comp == functionspace::interior) {
-      static_assert(std::tuple_element_t<0, spline_type>::geoDim() == 1,
-                    "hess(.) for vector-valued spaces requires 1D variables");
-
-      return utils::BlockTensor<torch::Tensor, 1, 1>(
-          std::get<0>(spline_).template eval<deriv::dx ^ 2, memory_optimized>(
-              xi, std::get<0>(knot_indices), std::get<0>(coeff_indices)));
-    }
-  }
-
-  template <functionspace comp = functionspace::interior,
-            bool memory_optimized = false>
-  inline auto
-  hess(const utils::TensorArray2 &xi,
-       const std::tuple<utils::TensorArray2, utils::TensorArray2> &knot_indices,
-       const std::tuple<torch::Tensor, torch::Tensor> &coeff_indices) const {
-
-    assert(xi[0].sizes() == std::get<0>(knot_indices)[0].sizes() &&
-           xi[1].sizes() == std::get<1>(knot_indices)[0].sizes() &&
-           xi[0].sizes() == xi[1].sizes());
-
-    if constexpr (comp == functionspace::interior) {
-      static_assert(std::tuple_element_t<0, spline_type>::geoDim() == 1 &&
-                        std::tuple_element_t<1, spline_type>::geoDim() == 1,
-                    "hess(.) for vector-valued spaces requires 1D variables");
-
-      return utils::BlockTensor<torch::Tensor, 2, 2, 2>(
-          std::get<0>(spline_).template eval<deriv::dx ^ 2, memory_optimized>(
-              xi, std::get<0>(knot_indices), std::get<0>(coeff_indices)),
-          std::get<0>(spline_)
-              .template eval<deriv::dx + deriv::dy, memory_optimized>(
-                  xi, std::get<0>(knot_indices), std::get<0>(coeff_indices)),
-          std::get<0>(spline_)
-              .template eval<deriv::dy + deriv::dx, memory_optimized>(
-                  xi, std::get<0>(knot_indices), std::get<0>(coeff_indices)),
-          std::get<0>(spline_).template eval<deriv::dy ^ 2, memory_optimized>(
-              xi, std::get<0>(knot_indices), std::get<0>(coeff_indices)),
-
-          std::get<1>(spline_).template eval<deriv::dx ^ 2, memory_optimized>(
-              xi, std::get<1>(knot_indices), std::get<1>(coeff_indices)),
-          std::get<1>(spline_)
-              .template eval<deriv::dx + deriv::dy, memory_optimized>(
-                  xi, std::get<1>(knot_indices), std::get<1>(coeff_indices)),
-          std::get<1>(spline_)
-              .template eval<deriv::dy + deriv::dx, memory_optimized>(
-                  xi, std::get<1>(knot_indices), std::get<1>(coeff_indices)),
-          std::get<1>(spline_).template eval<deriv::dy ^ 2, memory_optimized>(
-              xi, std::get<1>(knot_indices), std::get<1>(coeff_indices)));
-    }
-  }
-
-  template <functionspace comp = functionspace::interior,
-            bool memory_optimized = false>
-  inline auto hess(const utils::TensorArray3 &xi,
-                   const std::tuple<utils::TensorArray3, utils::TensorArray3,
-                                    utils::TensorArray3> &knot_indices,
-                   const std::tuple<torch::Tensor, torch::Tensor, torch::Tensor>
-                       &coeff_indices) const {
-
-    assert(xi[0].sizes() == std::get<0>(knot_indices)[0].sizes() &&
-           xi[1].sizes() == std::get<1>(knot_indices)[0].sizes() &&
-           xi[2].sizes() == std::get<2>(knot_indices)[0].sizes() &&
-           xi[0].sizes() == xi[1].sizes() && xi[1].sizes() == xi[2].sizes());
-
-    if constexpr (comp == functionspace::interior) {
-      static_assert(std::tuple_element_t<0, spline_type>::geoDim() == 1 &&
-                        std::tuple_element_t<1, spline_type>::geoDim() == 1 &&
-                        std::tuple_element_t<2, spline_type>::geoDim() == 1,
-                    "hess(.) for vector-valued spaces requires 1D variables");
-
-      return utils::BlockTensor<torch::Tensor, 3, 3, 3>(
-          std::get<0>(spline_).template eval<deriv::dx ^ 2, memory_optimized>(
-              xi, std::get<0>(knot_indices), std::get<0>(coeff_indices)),
-          std::get<0>(spline_)
-              .template eval<deriv::dx + deriv::dy, memory_optimized>(
-                  xi, std::get<0>(knot_indices), std::get<0>(coeff_indices)),
-          std::get<0>(spline_)
-              .template eval<deriv::dx + deriv::dz, memory_optimized>(
-                  xi, std::get<0>(knot_indices), std::get<0>(coeff_indices)),
-          std::get<0>(spline_)
-              .template eval<deriv::dy + deriv::dx, memory_optimized>(
-                  xi, std::get<0>(knot_indices), std::get<0>(coeff_indices)),
-          std::get<0>(spline_).template eval<deriv::dy ^ 2, memory_optimized>(
-              xi, std::get<0>(knot_indices), std::get<0>(coeff_indices)),
-          std::get<0>(spline_)
-              .template eval<deriv::dy + deriv::dz, memory_optimized>(
-                  xi, std::get<0>(knot_indices), std::get<0>(coeff_indices)),
-          std::get<0>(spline_)
-              .template eval<deriv::dz + deriv::dx, memory_optimized>(
-                  xi, std::get<0>(knot_indices), std::get<0>(coeff_indices)),
-          std::get<0>(spline_)
-              .template eval<deriv::dz + deriv::dy, memory_optimized>(
-                  xi, std::get<0>(knot_indices), std::get<0>(coeff_indices)),
-          std::get<0>(spline_).template eval<deriv::dz ^ 2, memory_optimized>(
-              xi, std::get<0>(knot_indices), std::get<0>(coeff_indices)),
-
-          std::get<1>(spline_).template eval<deriv::dx ^ 2, memory_optimized>(
-              xi, std::get<1>(knot_indices), std::get<1>(coeff_indices)),
-          std::get<1>(spline_)
-              .template eval<deriv::dx + deriv::dy, memory_optimized>(
-                  xi, std::get<1>(knot_indices), std::get<1>(coeff_indices)),
-          std::get<1>(spline_)
-              .template eval<deriv::dx + deriv::dz, memory_optimized>(
-                  xi, std::get<1>(knot_indices), std::get<1>(coeff_indices)),
-          std::get<1>(spline_)
-              .template eval<deriv::dy + deriv::dx, memory_optimized>(
-                  xi, std::get<1>(knot_indices), std::get<1>(coeff_indices)),
-          std::get<1>(spline_).template eval<deriv::dy ^ 2, memory_optimized>(
-              xi, std::get<1>(knot_indices), std::get<1>(coeff_indices)),
-          std::get<1>(spline_)
-              .template eval<deriv::dy + deriv::dz, memory_optimized>(
-                  xi, std::get<1>(knot_indices), std::get<1>(coeff_indices)),
-          std::get<1>(spline_)
-              .template eval<deriv::dz + deriv::dx, memory_optimized>(
-                  xi, std::get<1>(knot_indices), std::get<1>(coeff_indices)),
-          std::get<1>(spline_)
-              .template eval<deriv::dz + deriv::dy, memory_optimized>(
-                  xi, std::get<1>(knot_indices), std::get<1>(coeff_indices)),
-          std::get<1>(spline_).template eval<deriv::dz ^ 2, memory_optimized>(
-              xi, std::get<1>(knot_indices), std::get<1>(coeff_indices)),
-
-          std::get<2>(spline_).template eval<deriv::dx ^ 2, memory_optimized>(
-              xi, std::get<2>(knot_indices), std::get<2>(coeff_indices)),
-          std::get<2>(spline_)
-              .template eval<deriv::dx + deriv::dy, memory_optimized>(
-                  xi, std::get<2>(knot_indices), std::get<2>(coeff_indices)),
-          std::get<2>(spline_)
-              .template eval<deriv::dx + deriv::dz, memory_optimized>(
-                  xi, std::get<2>(knot_indices), std::get<2>(coeff_indices)),
-          std::get<2>(spline_)
-              .template eval<deriv::dy + deriv::dx, memory_optimized>(
-                  xi, std::get<2>(knot_indices), std::get<2>(coeff_indices)),
-          std::get<2>(spline_).template eval<deriv::dy ^ 2, memory_optimized>(
-              xi, std::get<2>(knot_indices), std::get<2>(coeff_indices)),
-          std::get<2>(spline_)
-              .template eval<deriv::dy + deriv::dz, memory_optimized>(
-                  xi, std::get<2>(knot_indices), std::get<2>(coeff_indices)),
-          std::get<2>(spline_)
-              .template eval<deriv::dz + deriv::dx, memory_optimized>(
-                  xi, std::get<2>(knot_indices), std::get<2>(coeff_indices)),
-          std::get<2>(spline_)
-              .template eval<deriv::dz + deriv::dy, memory_optimized>(
-                  xi, std::get<2>(knot_indices), std::get<2>(coeff_indices)),
-          std::get<2>(spline_).template eval<deriv::dz ^ 2, memory_optimized>(
-              xi, std::get<2>(knot_indices), std::get<2>(coeff_indices)));
-    }
-  }
-
-  template <functionspace comp = functionspace::interior,
-            bool memory_optimized = false>
-  inline auto
-  hess(const utils::TensorArray4 &xi,
-       const std::tuple<utils::TensorArray4, utils::TensorArray4,
-                        utils::TensorArray4, utils::TensorArray4> &knot_indices,
-       const std::tuple<torch::Tensor, torch::Tensor, torch::Tensor,
-                        torch::Tensor> &coeff_indices) const {
-
-    assert(xi[0].sizes() == std::get<0>(knot_indices)[0].sizes() &&
-           xi[1].sizes() == std::get<1>(knot_indices)[0].sizes() &&
-           xi[2].sizes() == std::get<2>(knot_indices)[0].sizes() &&
-           xi[3].sizes() == std::get<3>(knot_indices)[0].sizes() &&
-           xi[0].sizes() == xi[1].sizes() && xi[1].sizes() == xi[2].sizes() &&
-           xi[2].sizes() == xi[3].sizes());
-
-    if constexpr (comp == functionspace::interior) {
-      static_assert(std::tuple_element_t<0, spline_type>::geoDim() == 1 &&
-                        std::tuple_element_t<1, spline_type>::geoDim() == 1 &&
-                        std::tuple_element_t<2, spline_type>::geoDim() == 1 &&
-                        std::tuple_element_t<3, spline_type>::geoDim() == 1,
-                    "hess(.) for vector-valued spaces requires 1D variables");
-
-      return utils::BlockTensor<torch::Tensor, 4, 4, 4>(
-          std::get<0>(spline_).template eval<deriv::dx ^ 2, memory_optimized>(
-              xi, std::get<0>(knot_indices), std::get<0>(coeff_indices)),
-          std::get<0>(spline_)
-              .template eval<deriv::dx + deriv::dy, memory_optimized>(
-                  xi, std::get<0>(knot_indices), std::get<0>(coeff_indices)),
-          std::get<0>(spline_)
-              .template eval<deriv::dx + deriv::dz, memory_optimized>(
-                  xi, std::get<0>(knot_indices), std::get<0>(coeff_indices)),
-          std::get<0>(spline_)
-              .template eval<deriv::dx + deriv::dt, memory_optimized>(
-                  xi, std::get<0>(knot_indices), std::get<0>(coeff_indices)),
-          std::get<0>(spline_)
-              .template eval<deriv::dy + deriv::dx, memory_optimized>(
-                  xi, std::get<0>(knot_indices), std::get<0>(coeff_indices)),
-          std::get<0>(spline_).template eval<deriv::dy ^ 2, memory_optimized>(
-              xi, std::get<0>(knot_indices), std::get<0>(coeff_indices)),
-          std::get<0>(spline_)
-              .template eval<deriv::dy + deriv::dz, memory_optimized>(
-                  xi, std::get<0>(knot_indices), std::get<0>(coeff_indices)),
-          std::get<0>(spline_)
-              .template eval<deriv::dy + deriv::dt, memory_optimized>(
-                  xi, std::get<0>(knot_indices), std::get<0>(coeff_indices)),
-          std::get<0>(spline_)
-              .template eval<deriv::dz + deriv::dx, memory_optimized>(
-                  xi, std::get<0>(knot_indices), std::get<0>(coeff_indices)),
-          std::get<0>(spline_)
-              .template eval<deriv::dz + deriv::dy, memory_optimized>(
-                  xi, std::get<0>(knot_indices), std::get<0>(coeff_indices)),
-          std::get<0>(spline_).template eval<deriv::dz ^ 2, memory_optimized>(
-              xi, std::get<0>(knot_indices), std::get<0>(coeff_indices)),
-          std::get<0>(spline_)
-              .template eval<deriv::dz + deriv::dt, memory_optimized>(
-                  xi, std::get<0>(knot_indices), std::get<0>(coeff_indices)),
-          std::get<0>(spline_)
-              .template eval<deriv::dt + deriv::dx, memory_optimized>(
-                  xi, std::get<0>(knot_indices), std::get<0>(coeff_indices)),
-          std::get<0>(spline_)
-              .template eval<deriv::dt + deriv::dy, memory_optimized>(
-                  xi, std::get<0>(knot_indices), std::get<0>(coeff_indices)),
-          std::get<0>(spline_)
-              .template eval<deriv::dt + deriv::dz, memory_optimized>(
-                  xi, std::get<0>(knot_indices), std::get<0>(coeff_indices)),
-          std::get<0>(spline_).template eval<deriv::dt ^ 2, memory_optimized>(
-              xi, std::get<0>(knot_indices), std::get<0>(coeff_indices)),
-
-          std::get<1>(spline_).template eval<deriv::dx ^ 2, memory_optimized>(
-              xi, std::get<1>(knot_indices), std::get<1>(coeff_indices)),
-          std::get<1>(spline_)
-              .template eval<deriv::dx + deriv::dy, memory_optimized>(
-                  xi, std::get<1>(knot_indices), std::get<1>(coeff_indices)),
-          std::get<1>(spline_)
-              .template eval<deriv::dx + deriv::dz, memory_optimized>(
-                  xi, std::get<1>(knot_indices), std::get<1>(coeff_indices)),
-          std::get<1>(spline_)
-              .template eval<deriv::dx + deriv::dt, memory_optimized>(
-                  xi, std::get<1>(knot_indices), std::get<1>(coeff_indices)),
-          std::get<1>(spline_)
-              .template eval<deriv::dy + deriv::dx, memory_optimized>(
-                  xi, std::get<1>(knot_indices), std::get<1>(coeff_indices)),
-          std::get<1>(spline_).template eval<deriv::dy ^ 2, memory_optimized>(
-              xi, std::get<1>(knot_indices), std::get<1>(coeff_indices)),
-          std::get<1>(spline_)
-              .template eval<deriv::dy + deriv::dz, memory_optimized>(
-                  xi, std::get<1>(knot_indices), std::get<1>(coeff_indices)),
-          std::get<1>(spline_)
-              .template eval<deriv::dy + deriv::dt, memory_optimized>(
-                  xi, std::get<1>(knot_indices), std::get<1>(coeff_indices)),
-          std::get<1>(spline_)
-              .template eval<deriv::dz + deriv::dx, memory_optimized>(
-                  xi, std::get<1>(knot_indices), std::get<1>(coeff_indices)),
-          std::get<1>(spline_)
-              .template eval<deriv::dz + deriv::dy, memory_optimized>(
-                  xi, std::get<1>(knot_indices), std::get<1>(coeff_indices)),
-          std::get<1>(spline_).template eval<deriv::dz ^ 2, memory_optimized>(
-              xi, std::get<1>(knot_indices), std::get<1>(coeff_indices)),
-          std::get<1>(spline_)
-              .template eval<deriv::dz + deriv::dt, memory_optimized>(
-                  xi, std::get<1>(knot_indices), std::get<1>(coeff_indices)),
-          std::get<1>(spline_)
-              .template eval<deriv::dt + deriv::dx, memory_optimized>(
-                  xi, std::get<1>(knot_indices), std::get<1>(coeff_indices)),
-          std::get<1>(spline_)
-              .template eval<deriv::dt + deriv::dy, memory_optimized>(
-                  xi, std::get<1>(knot_indices), std::get<1>(coeff_indices)),
-          std::get<1>(spline_)
-              .template eval<deriv::dt + deriv::dz, memory_optimized>(
-                  xi, std::get<1>(knot_indices), std::get<1>(coeff_indices)),
-          std::get<1>(spline_).template eval<deriv::dt ^ 2, memory_optimized>(
-              xi, std::get<1>(knot_indices), std::get<1>(coeff_indices)),
-
-          std::get<2>(spline_).template eval<deriv::dx ^ 2, memory_optimized>(
-              xi, std::get<2>(knot_indices), std::get<2>(coeff_indices)),
-          std::get<2>(spline_)
-              .template eval<deriv::dx + deriv::dy, memory_optimized>(
-                  xi, std::get<2>(knot_indices), std::get<2>(coeff_indices)),
-          std::get<2>(spline_)
-              .template eval<deriv::dx + deriv::dz, memory_optimized>(
-                  xi, std::get<2>(knot_indices), std::get<2>(coeff_indices)),
-          std::get<2>(spline_)
-              .template eval<deriv::dx + deriv::dt, memory_optimized>(
-                  xi, std::get<2>(knot_indices), std::get<2>(coeff_indices)),
-          std::get<2>(spline_)
-              .template eval<deriv::dy + deriv::dx, memory_optimized>(
-                  xi, std::get<2>(knot_indices), std::get<2>(coeff_indices)),
-          std::get<2>(spline_).template eval<deriv::dy ^ 2, memory_optimized>(
-              xi, std::get<2>(knot_indices), std::get<2>(coeff_indices)),
-          std::get<2>(spline_)
-              .template eval<deriv::dy + deriv::dz, memory_optimized>(
-                  xi, std::get<2>(knot_indices), std::get<2>(coeff_indices)),
-          std::get<2>(spline_)
-              .template eval<deriv::dy + deriv::dt, memory_optimized>(
-                  xi, std::get<2>(knot_indices), std::get<2>(coeff_indices)),
-          std::get<2>(spline_)
-              .template eval<deriv::dz + deriv::dx, memory_optimized>(
-                  xi, std::get<2>(knot_indices), std::get<2>(coeff_indices)),
-          std::get<2>(spline_)
-              .template eval<deriv::dz + deriv::dy, memory_optimized>(
-                  xi, std::get<2>(knot_indices), std::get<2>(coeff_indices)),
-          std::get<2>(spline_).template eval<deriv::dz ^ 2, memory_optimized>(
-              xi, std::get<2>(knot_indices), std::get<2>(coeff_indices)),
-          std::get<2>(spline_)
-              .template eval<deriv::dz + deriv::dt, memory_optimized>(
-                  xi, std::get<2>(knot_indices), std::get<2>(coeff_indices)),
-          std::get<2>(spline_)
-              .template eval<deriv::dt + deriv::dx, memory_optimized>(
-                  xi, std::get<2>(knot_indices), std::get<2>(coeff_indices)),
-          std::get<2>(spline_)
-              .template eval<deriv::dt + deriv::dy, memory_optimized>(
-                  xi, std::get<2>(knot_indices), std::get<2>(coeff_indices)),
-          std::get<2>(spline_)
-              .template eval<deriv::dt + deriv::dz, memory_optimized>(
-                  xi, std::get<2>(knot_indices), std::get<2>(coeff_indices)),
-          std::get<2>(spline_).template eval<deriv::dt ^ 2, memory_optimized>(
-              xi, std::get<2>(knot_indices), std::get<2>(coeff_indices)),
-
-          std::get<3>(spline_).template eval<deriv::dx ^ 2, memory_optimized>(
-              xi, std::get<3>(knot_indices), std::get<3>(coeff_indices)),
-          std::get<3>(spline_)
-              .template eval<deriv::dx + deriv::dy, memory_optimized>(
-                  xi, std::get<3>(knot_indices), std::get<3>(coeff_indices)),
-          std::get<3>(spline_)
-              .template eval<deriv::dx + deriv::dz, memory_optimized>(
-                  xi, std::get<3>(knot_indices), std::get<3>(coeff_indices)),
-          std::get<3>(spline_)
-              .template eval<deriv::dx + deriv::dt, memory_optimized>(
-                  xi, std::get<3>(knot_indices), std::get<3>(coeff_indices)),
-          std::get<3>(spline_)
-              .template eval<deriv::dy + deriv::dx, memory_optimized>(
-                  xi, std::get<3>(knot_indices), std::get<3>(coeff_indices)),
-          std::get<3>(spline_).template eval<deriv::dy ^ 2, memory_optimized>(
-              xi, std::get<3>(knot_indices), std::get<3>(coeff_indices)),
-          std::get<3>(spline_)
-              .template eval<deriv::dy + deriv::dz, memory_optimized>(
-                  xi, std::get<3>(knot_indices), std::get<3>(coeff_indices)),
-          std::get<3>(spline_)
-              .template eval<deriv::dy + deriv::dt, memory_optimized>(
-                  xi, std::get<3>(knot_indices), std::get<3>(coeff_indices)),
-          std::get<3>(spline_)
-              .template eval<deriv::dz + deriv::dx, memory_optimized>(
-                  xi, std::get<3>(knot_indices), std::get<3>(coeff_indices)),
-          std::get<3>(spline_)
-              .template eval<deriv::dz + deriv::dy, memory_optimized>(
-                  xi, std::get<3>(knot_indices), std::get<3>(coeff_indices)),
-          std::get<3>(spline_).template eval<deriv::dz ^ 2, memory_optimized>(
-              xi, std::get<3>(knot_indices), std::get<3>(coeff_indices)),
-          std::get<3>(spline_)
-              .template eval<deriv::dz + deriv::dt, memory_optimized>(
-                  xi, std::get<3>(knot_indices), std::get<3>(coeff_indices)),
-          std::get<3>(spline_)
-              .template eval<deriv::dt + deriv::dx, memory_optimized>(
-                  xi, std::get<3>(knot_indices), std::get<3>(coeff_indices)),
-          std::get<3>(spline_)
-              .template eval<deriv::dt + deriv::dy, memory_optimized>(
-                  xi, std::get<3>(knot_indices), std::get<3>(coeff_indices)),
-          std::get<3>(spline_)
-              .template eval<deriv::dt + deriv::dz, memory_optimized>(
-                  xi, std::get<3>(knot_indices), std::get<3>(coeff_indices)),
-          std::get<3>(spline_).template eval<deriv::dt ^ 2, memory_optimized>(
-              xi, std::get<3>(knot_indices), std::get<3>(coeff_indices)));
-    }
-  }
-  /// @}
-
-  //  clang-format off
-  /// @brief Returns a block-tensor with the Jacobian of the function
-  /// space object in the points `xi` with respect to the parametric
-  /// variables
-  ///
-  /// @param[in] xi Point(s) where to evaluate the Jacobian
-  ///
-  /// @param[in] knot_indices Knot indices where to evaluate the Jacobian
-  ///
-  /// @param[in] coeff_indices Coefficient indices where to evaluate the
-  /// Jacobian
-  ///
-  /// @result Block-tensor with the Jacobian with respect to the
-  /// parametric variables
-  /// \f[
-  ///     J_{\boldsymbol{\xi}}(u)
-  ///        =
-  ///     \begin{bmatrix}
-  ///           \frac{\partial u_0}{\partial \xi_0}&
-  ///           \frac{\partial u_0}{\partial \xi_1}&
-  ///           \dots&
-  ///           \frac{\partial u_0}{\partial \xi_{d_\text{par}}} \\
-  ///           \frac{\partial u_1}{\partial \xi_0}&
-  ///           \frac{\partial u_1}{\partial \xi_1}&
-  ///           \dots&
-  ///           \frac{\partial u_1}{\partial \xi_{d_\text{par}}} \\
-  ///           \vdots& \vdots & \ddots & \vdots \\
-  ///           \frac{\partial u_{d_\text{geo}}}{\partial \xi_0}&
-  ///           \frac{\partial u_{d_\text{geo}}}{\partial \xi_1}&
-  ///           \dots&
-  ///           \frac{\partial u_{d_\text{geo}}}{\partial \xi_{d_\text{par}}}
-  ///     \end{bmatrix}
-  /// \f]
-  ///
-  //  clang-format on
-  /// @{
-  template <functionspace comp = functionspace::interior,
-            bool memory_optimized = false>
-  inline auto jac(const utils::TensorArray1 &xi,
-                  const std::tuple<utils::TensorArray1> &knot_indices,
-                  const std::tuple<torch::Tensor> &coeff_indices) const {
-
-    assert(xi[0].sizes() == std::get<0>(knot_indices)[0].sizes());
-
-    if constexpr (comp == functionspace::interior) {
-      static_assert(std::tuple_element_t<0, spline_type>::geoDim() == 1,
-                    "jac(.) for vector-valued spaces requires 1D variables");
-
-      return utils::BlockTensor<torch::Tensor, 1, 1>(
-          std::get<0>(spline_).template eval<deriv::dx, memory_optimized>(
-              xi, std::get<0>(knot_indices), std::get<0>(coeff_indices))[0]);
-    }
-  }
-
-  template <functionspace comp = functionspace::interior,
-            bool memory_optimized = false>
-  inline auto
-  jac(const utils::TensorArray2 &xi,
-      const std::tuple<utils::TensorArray2, utils::TensorArray2> &knot_indices,
-      const std::tuple<torch::Tensor, torch::Tensor> &coeff_indices) const {
-
-    assert(xi[0].sizes() == std::get<0>(knot_indices)[0].sizes() &&
-           xi[1].sizes() == std::get<1>(knot_indices)[0].sizes() &&
-           xi[0].sizes() == xi[1].sizes());
-
-    if constexpr (comp == functionspace::interior) {
-      static_assert(std::tuple_element_t<0, spline_type>::geoDim() == 1 &&
-                        std::tuple_element_t<1, spline_type>::geoDim() == 1,
-                    "jac(.) for vector-valued spaces requires 1D variables");
-
-      return utils::BlockTensor<torch::Tensor, 2, 2>(
-          std::get<0>(spline_).template eval<deriv::dx, memory_optimized>(
-              xi, std::get<0>(knot_indices), std::get<0>(coeff_indices))[0],
-          std::get<0>(spline_).template eval<deriv::dy, memory_optimized>(
-              xi, std::get<0>(knot_indices), std::get<0>(coeff_indices))[0],
-
-          std::get<1>(spline_).template eval<deriv::dx, memory_optimized>(
-              xi, std::get<1>(knot_indices), std::get<1>(coeff_indices))[0],
-          std::get<1>(spline_).template eval<deriv::dy, memory_optimized>(
-              xi, std::get<1>(knot_indices), std::get<1>(coeff_indices))[0]);
-    }
-  }
-
-  template <functionspace comp = functionspace::interior,
-            bool memory_optimized = false>
-  inline auto jac(const utils::TensorArray3 &xi,
-                  const std::tuple<utils::TensorArray3, utils::TensorArray3,
-                                   utils::TensorArray3> &knot_indices,
-                  const std::tuple<torch::Tensor, torch::Tensor, torch::Tensor>
-                      &coeff_indices) const {
-
-    assert(xi[0].sizes() == std::get<0>(knot_indices)[0].sizes() &&
-           xi[1].sizes() == std::get<1>(knot_indices)[0].sizes() &&
-           xi[2].sizes() == std::get<2>(knot_indices)[0].sizes() &&
-           xi[0].sizes() == xi[1].sizes() && xi[1].sizes() == xi[2].sizes());
-
-    if constexpr (comp == functionspace::interior) {
-      static_assert(std::tuple_element_t<0, spline_type>::geoDim() == 1 &&
-                        std::tuple_element_t<1, spline_type>::geoDim() == 1 &&
-                        std::tuple_element_t<2, spline_type>::geoDim() == 1,
-                    "jac(.) for vector-valued spaces requires 1D variables");
-
-      return utils::BlockTensor<torch::Tensor, 3, 3>(
-          std::get<0>(spline_).template eval<deriv::dx, memory_optimized>(
-              xi, std::get<0>(knot_indices), std::get<0>(coeff_indices))[0],
-          std::get<0>(spline_).template eval<deriv::dy, memory_optimized>(
-              xi, std::get<0>(knot_indices), std::get<0>(coeff_indices))[0],
-          std::get<0>(spline_).template eval<deriv::dz, memory_optimized>(
-              xi, std::get<0>(knot_indices), std::get<0>(coeff_indices))[0],
-
-          std::get<1>(spline_).template eval<deriv::dx, memory_optimized>(
-              xi, std::get<1>(knot_indices), std::get<1>(coeff_indices))[0],
-          std::get<1>(spline_).template eval<deriv::dy, memory_optimized>(
-              xi, std::get<1>(knot_indices), std::get<1>(coeff_indices))[0],
-          std::get<1>(spline_).template eval<deriv::dz, memory_optimized>(
-              xi, std::get<1>(knot_indices), std::get<1>(coeff_indices))[0],
-
-          std::get<2>(spline_).template eval<deriv::dx, memory_optimized>(
-              xi, std::get<2>(knot_indices), std::get<2>(coeff_indices))[0],
-          std::get<2>(spline_).template eval<deriv::dy, memory_optimized>(
-              xi, std::get<2>(knot_indices), std::get<2>(coeff_indices))[0],
-          std::get<2>(spline_).template eval<deriv::dz, memory_optimized>(
-              xi, std::get<2>(knot_indices), std::get<2>(coeff_indices))[0]);
-    }
-  }
-
-  template <functionspace comp = functionspace::interior,
-            bool memory_optimized = false>
-  inline auto
-  jac(const utils::TensorArray4 &xi,
-      const std::tuple<utils::TensorArray4, utils::TensorArray4,
-                       utils::TensorArray4, utils::TensorArray4> &knot_indices,
-      const std::tuple<torch::Tensor, torch::Tensor, torch::Tensor,
-                       torch::Tensor> &coeff_indices) const {
-
-    assert(xi[0].sizes() == std::get<0>(knot_indices)[0].sizes() &&
-           xi[1].sizes() == std::get<1>(knot_indices)[0].sizes() &&
-           xi[2].sizes() == std::get<2>(knot_indices)[0].sizes() &&
-           xi[3].sizes() == std::get<3>(knot_indices)[0].sizes() &&
-           xi[0].sizes() == xi[1].sizes() && xi[1].sizes() == xi[2].sizes() &&
-           xi[2].sizes() == xi[3].sizes());
-
-    if constexpr (comp == functionspace::interior) {
-      static_assert(std::tuple_element_t<0, spline_type>::geoDim() == 1 &&
-                        std::tuple_element_t<1, spline_type>::geoDim() == 1 &&
-                        std::tuple_element_t<2, spline_type>::geoDim() == 1,
-                    "jac(.) for vector-valued spaces requires 1D variables");
-
-      return utils::BlockTensor<torch::Tensor, 4, 4>(
-          std::get<0>(spline_).template eval<deriv::dx, memory_optimized>(
-              xi, std::get<0>(knot_indices), std::get<0>(coeff_indices))[0],
-          std::get<0>(spline_).template eval<deriv::dy, memory_optimized>(
-              xi, std::get<0>(knot_indices), std::get<0>(coeff_indices))[0],
-          std::get<0>(spline_).template eval<deriv::dz, memory_optimized>(
-              xi, std::get<0>(knot_indices), std::get<0>(coeff_indices))[0],
-          std::get<0>(spline_).template eval<deriv::dt, memory_optimized>(
-              xi, std::get<0>(knot_indices), std::get<0>(coeff_indices))[0],
-
-          std::get<1>(spline_).template eval<deriv::dx, memory_optimized>(
-              xi, std::get<1>(knot_indices), std::get<1>(coeff_indices))[0],
-          std::get<1>(spline_).template eval<deriv::dy, memory_optimized>(
-              xi, std::get<1>(knot_indices), std::get<1>(coeff_indices))[0],
-          std::get<1>(spline_).template eval<deriv::dz, memory_optimized>(
-              xi, std::get<1>(knot_indices), std::get<1>(coeff_indices))[0],
-          std::get<1>(spline_).template eval<deriv::dt, memory_optimized>(
-              xi, std::get<1>(knot_indices), std::get<1>(coeff_indices))[0],
-
-          std::get<2>(spline_).template eval<deriv::dx, memory_optimized>(
-              xi, std::get<2>(knot_indices), std::get<2>(coeff_indices))[0],
-          std::get<2>(spline_).template eval<deriv::dy, memory_optimized>(
-              xi, std::get<2>(knot_indices), std::get<2>(coeff_indices))[0],
-          std::get<2>(spline_).template eval<deriv::dz, memory_optimized>(
-              xi, std::get<2>(knot_indices), std::get<2>(coeff_indices))[0],
-          std::get<2>(spline_).template eval<deriv::dt, memory_optimized>(
-              xi, std::get<2>(knot_indices), std::get<2>(coeff_indices))[0],
-
-          std::get<3>(spline_).template eval<deriv::dx, memory_optimized>(
-              xi, std::get<3>(knot_indices), std::get<3>(coeff_indices))[0],
-          std::get<3>(spline_).template eval<deriv::dy, memory_optimized>(
-              xi, std::get<3>(knot_indices), std::get<3>(coeff_indices))[0],
-          std::get<3>(spline_).template eval<deriv::dz, memory_optimized>(
-              xi, std::get<3>(knot_indices), std::get<3>(coeff_indices))[0],
-          std::get<3>(spline_).template eval<deriv::dt, memory_optimized>(
-              xi, std::get<3>(knot_indices), std::get<3>(coeff_indices))[0]);
-    }
-  }
-  /// @}
-
-  //  clang-format off
-  /// @brief Returns a block-tensor with the Laplacian of the function space
-  /// object in the points `xi` with respect to the parametric variables
-  ///
-  /// @param[in] xi Point(s) where to evaluate the Laplacian
-  ///
-  /// @result Block-tensor with the Laplacian with respect to the
-  /// parametric variables `xi`
-  /// \f[
-  ///     L_{\boldsymbol{\xi}}(u)
-  ///        =
-  ///     \sum_{i,j=0\atop|i+j|=2}^2
-  ///     \frac{\partial^2 u}{\partial \xi_i\partial \xi_{j}}
-  /// \f]
-  ///
-  /// @note If the function space object has geometric dimension larger
-  /// then one then all Laplacians are returned as a vector.
-  //  clang-format on
-  ///
-  /// @{
-  template <functionspace comp = functionspace::interior,
-            bool memory_optimized = false>
-  inline auto lapl(const utils::TensorArray1 &xi,
-                   const std::tuple<utils::TensorArray1> &knot_indices,
-                   const std::tuple<torch::Tensor> &coeff_indices) const {
-
-    assert(xi[0].sizes() == std::get<0>(knot_indices)[0].sizes());
-
-    if constexpr (comp == functionspace::interior) {
-      static_assert(std::tuple_element_t<0, spline_type>::geoDim() == 1,
-                    "lapl(.) for vector-valued spaces requires 1D variables");
-
-      return utils::BlockTensor<torch::Tensor, 1, 1>(
-          std::get<0>(spline_).template eval<deriv::dx ^ 2, memory_optimized>(
-              xi, std::get<0>(knot_indices), std::get<0>(coeff_indices))[0]);
-    }
-  }
-
-  template <functionspace comp = functionspace::interior,
-            bool memory_optimized = false>
-  inline auto
-  lapl(const utils::TensorArray2 &xi,
-       const std::tuple<utils::TensorArray2, utils::TensorArray2> &knot_indices,
-       const std::tuple<torch::Tensor, torch::Tensor> &coeff_indices) const {
-
-    assert(xi[0].sizes() == std::get<0>(knot_indices)[0].sizes() &&
-           xi[1].sizes() == std::get<1>(knot_indices)[0].sizes() &&
-           xi[0].sizes() == xi[1].sizes());
-
-    if constexpr (comp == functionspace::interior) {
-      static_assert(std::tuple_element_t<0, spline_type>::geoDim() == 1 &&
-                        std::tuple_element_t<1, spline_type>::geoDim() == 1,
-                    "lapl(.) for vector-valued spaces requires 1D variables");
-
-      return utils::BlockTensor<torch::Tensor, 1, 1>(
-          *std::get<0>(spline_).template eval<deriv::dx ^ 2, memory_optimized>(
-              xi, std::get<0>(knot_indices), std::get<0>(coeff_indices))[0] +
-          *std::get<1>(spline_).template eval<deriv::dy ^ 2, memory_optimized>(
-              xi, std::get<1>(knot_indices), std::get<1>(coeff_indices))[0]);
-    }
-  }
-
-  template <functionspace comp = functionspace::interior,
-            bool memory_optimized = false>
-  inline auto lapl(const utils::TensorArray3 &xi,
-                   const std::tuple<utils::TensorArray3, utils::TensorArray3,
-                                    utils::TensorArray3> &knot_indices,
-                   const std::tuple<torch::Tensor, torch::Tensor, torch::Tensor>
-                       &coeff_indices) const {
-
-    assert(xi[0].sizes() == std::get<0>(knot_indices)[0].sizes() &&
-           xi[1].sizes() == std::get<1>(knot_indices)[0].sizes() &&
-           xi[2].sizes() == std::get<2>(knot_indices)[0].sizes() &&
-           xi[0].sizes() == xi[1].sizes() && xi[1].sizes() == xi[2].sizes());
-
-    if constexpr (comp == functionspace::interior) {
-      static_assert(std::tuple_element_t<0, spline_type>::geoDim() == 1 &&
-                        std::tuple_element_t<1, spline_type>::geoDim() == 1 &&
-                        std::tuple_element_t<2, spline_type>::geoDim() == 1,
-                    "div(.) for vector-valued spaces requires 1D variables");
-
-      return utils::BlockTensor<torch::Tensor, 1, 1>(
-          *std::get<0>(spline_).template eval<deriv::dx ^ 2, memory_optimized>(
-              xi, std::get<0>(knot_indices), std::get<0>(coeff_indices))[0] +
-          *std::get<1>(spline_).template eval<deriv::dy ^ 2, memory_optimized>(
-              xi, std::get<1>(knot_indices), std::get<1>(coeff_indices))[0] +
-          *std::get<2>(spline_).template eval<deriv::dz ^ 2, memory_optimized>(
-              xi, std::get<2>(knot_indices), std::get<2>(coeff_indices))[0]);
-    }
-  }
-
-  template <functionspace comp = functionspace::interior,
-            bool memory_optimized = false>
-  inline auto
-  lapl(const utils::TensorArray4 &xi,
-       const std::tuple<utils::TensorArray4, utils::TensorArray4,
-                        utils::TensorArray4, utils::TensorArray4> &knot_indices,
-       const std::tuple<torch::Tensor, torch::Tensor, torch::Tensor,
-                        torch::Tensor> &coeff_indices) const {
-
-    assert(xi[0].sizes() == std::get<0>(knot_indices)[0].sizes() &&
-           xi[1].sizes() == std::get<1>(knot_indices)[0].sizes() &&
-           xi[2].sizes() == std::get<2>(knot_indices)[0].sizes() &&
-           xi[3].sizes() == std::get<3>(knot_indices)[0].sizes() &&
-           xi[0].sizes() == xi[1].sizes() && xi[1].sizes() == xi[2].sizes() &&
-           xi[2].sizes() == xi[3].sizes());
-
-    if constexpr (comp == functionspace::interior) {
-      static_assert(std::tuple_element_t<0, spline_type>::geoDim() == 1 &&
-                        std::tuple_element_t<1, spline_type>::geoDim() == 1 &&
-                        std::tuple_element_t<2, spline_type>::geoDim() == 1 &&
-                        std::tuple_element_t<3, spline_type>::geoDim() == 1,
-                    "div(.) for vector-valued spaces requires 1D variables");
-
-      return utils::BlockTensor<torch::Tensor, 1, 1>(
-          *std::get<0>(spline_).template eval<deriv::dx ^ 2, memory_optimized>(
-              xi, std::get<0>(knot_indices), std::get<0>(coeff_indices))[0] +
-          *std::get<1>(spline_).template eval<deriv::dy ^ 2, memory_optimized>(
-              xi, std::get<1>(knot_indices), std::get<1>(coeff_indices))[0] +
-          *std::get<2>(spline_).template eval<deriv::dz ^ 2, memory_optimized>(
-              xi, std::get<2>(knot_indices), std::get<2>(coeff_indices))[0] +
-          *std::get<3>(spline_).template eval<deriv::dt ^ 2, memory_optimized>(
-              xi, std::get<3>(knot_indices), std::get<3>(coeff_indices))[0]);
-    }
-  }
-  /// @}
-
-#define GENERATE_EXPR_MACRO(r, data, name)                                     \
-private:                                                                       \
-  template <functionspace comp = functionspace::interior,                      \
-            bool memory_optimized = false, std::size_t... Is, typename... Xi>  \
-  inline auto BOOST_PP_CAT(name, _all_)(std::index_sequence<Is...>,            \
-                                        const std::tuple<Xi...> &xi) const {   \
-    if constexpr (comp == functionspace::interior)                             \
-      return std::tuple(std::get<Is>(spline_).template name<memory_optimized>( \
-          std::get<Is>(xi))...);                                               \
-    else if constexpr (comp == functionspace::boundary)                        \
-      return std::tuple(                                                       \
-          std::get<Is>(boundary_).template name<memory_optimized>(             \
-              std::get<Is>(xi))...);                                           \
-  }                                                                            \
-                                                                               \
-  template <functionspace comp = functionspace::interior,                      \
-            bool memory_optimized = false, std::size_t... Is, typename... Xi,  \
-            typename... Knot_Indices>                                          \
-  inline auto BOOST_PP_CAT(name, _all_)(                                       \
-      std::index_sequence<Is...>, const std::tuple<Xi...> &xi,                 \
-      const std::tuple<Knot_Indices...> &knot_indices) const {                 \
-    if constexpr (comp == functionspace::interior)                             \
-      return std::tuple(std::get<Is>(spline_).template name<memory_optimized>( \
-          std::get<Is>(xi), std::get<Is>(knot_indices))...);                   \
-    else if constexpr (comp == functionspace::boundary)                        \
-      return std::tuple(                                                       \
-          std::get<Is>(boundary_).template name<memory_optimized>(             \
-              std::get<Is>(xi), std::get<Is>(knot_indices))...);               \
-  }                                                                            \
-                                                                               \
-  template <functionspace comp = functionspace::interior,                      \
-            bool memory_optimized = false, std::size_t... Is, typename... Xi,  \
-            typename... Knot_Indices, typename... Coeff_Indices>               \
-  inline auto BOOST_PP_CAT(name, _all_)(                                       \
-      std::index_sequence<Is...>, const std::tuple<Xi...> &xi,                 \
-      const std::tuple<Knot_Indices...> &knot_indices,                         \
-      const std::tuple<Coeff_Indices...> &coeff_indices) const {               \
-    if constexpr (comp == functionspace::interior)                             \
-      return std::tuple(std::get<Is>(spline_).template name<memory_optimized>( \
-          std::get<Is>(xi), std::get<Is>(knot_indices),                        \
-          std::get<Is>(coeff_indices))...);                                    \
-    else if constexpr (comp == functionspace::boundary)                        \
-      return std::tuple(                                                       \
-          std::get<Is>(boundary_).template name<memory_optimized>(             \
-              std::get<Is>(xi), std::get<Is>(knot_indices),                    \
-              std::get<Is>(coeff_indices))...);                                \
-  }                                                                            \
-                                                                               \
-  template <functionspace comp = functionspace::interior,                      \
-            bool memory_optimized = false, std::size_t... Is, std::size_t N>   \
-  inline auto BOOST_PP_CAT(name, _)(std::index_sequence<Is...>,                \
-                                    const utils::TensorArray<N> &xi) const {   \
-    if constexpr (comp == functionspace::interior)                             \
-      return name<comp, memory_optimized>(                                     \
-          xi, std::tuple(std::get<Is>(spline_).find_knot_indices(xi)...));     \
-    else if constexpr (comp == functionspace::boundary)                        \
-      return name<comp, memory_optimized>(                                     \
-          xi, std::tuple(std::get<Is>(boundary_).find_knot_indices(xi)...));   \
-  }                                                                            \
-                                                                               \
-  template <functionspace comp = functionspace::interior,                      \
-            bool memory_optimized = false, std::size_t... Is, std::size_t N,   \
-            typename... Knot_Indices>                                          \
-  inline auto BOOST_PP_CAT(name, _)(                                           \
-      std::index_sequence<Is...>, const utils::TensorArray<N> &xi,             \
-      const std::tuple<Knot_Indices...> &knot_indices) const {                 \
-    if constexpr (comp == functionspace::interior)                             \
-      return name<comp, memory_optimized>(                                     \
-          xi, knot_indices,                                                    \
-          std::tuple(std::get<Is>(spline_).find_coeff_indices(                 \
-              std::get<Is>(knot_indices))...));                                \
-    else if constexpr (comp == functionspace::boundary)                        \
-      return name<comp, memory_optimized>(                                     \
-          xi, knot_indices,                                                    \
-          std::tuple(std::get<Is>(boundary_).find_coeff_indices(               \
-              std::get<Is>(knot_indices))...));                                \
-  }                                                                            \
-                                                                               \
-public:                                                                        \
-  template <functionspace comp = functionspace::interior,                      \
-            bool memory_optimized = false, typename... Args>                   \
-  inline auto BOOST_PP_CAT(name, _all)(const Args &...args) const {            \
-    return BOOST_PP_CAT(name, _all_)<comp, memory_optimized>(                  \
-        std::make_index_sequence<FunctionSpace::nspaces()>{}, args...);        \
-  }                                                                            \
-                                                                               \
-  template <functionspace comp = functionspace::interior,                      \
-            bool memory_optimized = false>                                     \
-  inline auto name(const torch::Tensor &xi) const {                            \
-    return name<comp, memory_optimized>(utils::TensorArray1({xi}));            \
-  }                                                                            \
-                                                                               \
-  template <functionspace comp = functionspace::interior,                      \
-            bool memory_optimized = false, std::size_t N>                      \
-  inline auto name(const utils::TensorArray<N> &xi) const {                    \
-    return BOOST_PP_CAT(name, _)<comp, memory_optimized>(                      \
-        std::make_index_sequence<FunctionSpace::nspaces()>{}, xi);             \
-  }                                                                            \
-                                                                               \
-  template <functionspace comp = functionspace::interior,                      \
-            bool memory_optimized = false, std::size_t N,                      \
-            typename... Knot_Indices>                                          \
-  inline auto name(const utils::TensorArray<N> &xi,                            \
-                   const std::tuple<Knot_Indices...> &knot_indices) const {    \
-    return BOOST_PP_CAT(name, _)<comp, memory_optimized>(                      \
-        std::make_index_sequence<FunctionSpace::nspaces()>{}, xi,              \
-        knot_indices);                                                         \
-  }
-
-  /// @brief Auto-generated functions
-  /// @{
-  BOOST_PP_SEQ_FOR_EACH(GENERATE_EXPR_MACRO, _, GENERATE_EXPR_SEQ)
-/// @}
-#undef GENERATE_EXPR_MACRO
-
-#define GENERATE_IEXPR_MACRO(r, data, name)                                    \
-private:                                                                       \
-  template <functionspace comp = functionspace::interior,                      \
-            bool memory_optimized = false, std::size_t... Is,                  \
-            typename Geometry, typename... Xi>                                 \
-  inline auto BOOST_PP_CAT(name, _all_)(std::index_sequence<Is...>,            \
-                                        const Geometry &G,                     \
-                                        const std::tuple<Xi...> &xi) const {   \
-    if constexpr (comp == functionspace::interior) {                           \
-      if constexpr (Geometry::nspaces() == 1)                                  \
-        return std::tuple(                                                     \
-            std::get<Is>(spline_).template name<memory_optimized>(             \
-                G.space(), std::get<Is>(xi))...);                              \
-      else if constexpr (Geometry::nspaces() == nspaces())                     \
-        return std::tuple(                                                     \
-            std::get<Is>(spline_).template name<memory_optimized>(             \
-                G.template space<Is>(), std::get<Is>(xi))...);                 \
-    } else if constexpr (comp == functionspace::boundary) {                    \
-      if constexpr (Geometry::nboundaries() == 1)                              \
-        return std::tuple(                                                     \
-            std::get<Is>(boundary_).template name<memory_optimized>(           \
-                static_cast<typename Geometry::boundary_type::boundary_type>(  \
-                    G.boundary().coeffs()),                                    \
-                std::get<Is>(xi))...);                                         \
-      else if constexpr (Geometry::nboundaries() == nboundaries())             \
-        return std::tuple(                                                     \
-            std::get<Is>(boundary_).template name<memory_optimized>(           \
-                G.template boundary<Is>().coeffs(), std::get<Is>(xi))...);     \
-    }                                                                          \
-  }                                                                            \
-                                                                               \
-  template <functionspace comp = functionspace::interior,                      \
-            bool memory_optimized = false, std::size_t... Is,                  \
-            typename Geometry, typename... Xi, typename... Knot_Indices,       \
-            typename... Knot_Indices_G>                                        \
-  inline auto BOOST_PP_CAT(name, _all_)(                                       \
-      std::index_sequence<Is...>, const Geometry &G,                           \
-      const std::tuple<Xi...> &xi,                                             \
-      const std::tuple<Knot_Indices...> &knot_indices,                         \
-      const std::tuple<Knot_Indices_G...> &knot_indices_G) const {             \
-    if constexpr (comp == functionspace::interior) {                           \
-      if constexpr (Geometry::nspaces() == 1)                                  \
-        return std::tuple(                                                     \
-            std::get<Is>(spline_).template name<memory_optimized>(             \
-                G.space(), std::get<Is>(xi), std::get<Is>(knot_indices),       \
-                std::get<Is>(knot_indices_G))...);                             \
-      else                                                                     \
-        return std::tuple(                                                     \
-            std::get<Is>(spline_).template name<memory_optimized>(             \
-                std::get<Is>(G), std::get<Is>(xi), std::get<Is>(knot_indices), \
-                std::get<Is>(knot_indices_G))...);                             \
-    } else if constexpr (comp == functionspace::boundary) {                    \
-      if constexpr (Geometry::nspaces() == 1)                                  \
-        return std::tuple(                                                     \
-            std::get<Is>(boundary_).template name<memory_optimized>(           \
-                static_cast<typename Geometry::boundary_type::boundary_type>(  \
-                    G.boundary().coeffs()),                                    \
-                std::get<Is>(xi), std::get<Is>(knot_indices),                  \
-                std::get<Is>(knot_indices_G))...);                             \
-      else                                                                     \
-        return std::tuple(                                                     \
-            std::get<Is>(boundary_).template name<memory_optimized>(           \
-                std::get<Is>(G).boundary().coeffs(), std::get<Is>(xi),         \
-                std::get<Is>(knot_indices), std::get<Is>(knot_indices_G))...); \
-    }                                                                          \
-  }                                                                            \
-                                                                               \
-  template <functionspace comp = functionspace::interior,                      \
-            bool memory_optimized = false, std::size_t... Is,                  \
-            typename Geometry, typename... Xi, typename... Knot_Indices,       \
-            typename... Coeff_Indices, typename... Knot_Indices_G,             \
-            typename... Coeff_Indices_G>                                       \
-  inline auto BOOST_PP_CAT(name, _all_)(                                       \
-      std::index_sequence<Is...>, const Geometry &G,                           \
-      const std::tuple<Xi...> &xi,                                             \
-      const std::tuple<Knot_Indices...> &knot_indices,                         \
-      const std::tuple<Coeff_Indices...> &coeff_indices,                       \
-      const std::tuple<Knot_Indices_G...> &knot_indices_G,                     \
-      const std::tuple<Coeff_Indices_G...> &coeff_indices_G) const {           \
-    if constexpr (comp == functionspace::interior) {                           \
-      if constexpr (Geometry::nspaces() == 1)                                  \
-        return std::tuple(                                                     \
-            std::get<Is>(spline_).template name<memory_optimized>(             \
-                G.space(), std::get<Is>(xi), std::get<Is>(knot_indices),       \
-                std::get<Is>(coeff_indices), std::get<Is>(knot_indices_G),     \
-                std::get<Is>(coeff_indices_G))...);                            \
-      else                                                                     \
-        return std::tuple(                                                     \
-            std::get<Is>(spline_).template name<memory_optimized>(             \
-                std::get<Is>(G), std::get<Is>(xi), std::get<Is>(knot_indices), \
-                std::get<Is>(coeff_indices), std::get<Is>(knot_indices_G),     \
-                std::get<Is>(coeff_indices_G))...);                            \
-    } else if constexpr (comp == functionspace::boundary) {                    \
-      if constexpr (Geometry::nspaces() == 1)                                  \
-        return std::tuple(                                                     \
-            std::get<Is>(boundary_).template name<memory_optimized>(           \
-                static_cast<typename Geometry::boundary_type::boundary_type>(  \
-                    G.boundary().coeffs()),                                    \
-                std::get<Is>(xi), std::get<Is>(knot_indices),                  \
-                std::get<Is>(coeff_indices), std::get<Is>(knot_indices_G),     \
-                std::get<Is>(coeff_indices_G))...);                            \
-      else                                                                     \
-        return std::tuple(                                                     \
-            std::get<Is>(boundary_).template name<memory_optimized>(           \
-                std::get<Is>(G).boundary().coeffs(), std::get<Is>(xi),         \
-                std::get<Is>(knot_indices), std::get<Is>(coeff_indices),       \
-                std::get<Is>(knot_indices_G),                                  \
-                std::get<Is>(coeff_indices_G))...);                            \
-    }                                                                          \
-  }                                                                            \
-                                                                               \
-public:                                                                        \
-  template <functionspace comp = functionspace::interior,                      \
-            bool memory_optimized = false, typename... Args>                   \
-  inline auto BOOST_PP_CAT(name, _all)(const Args &...args) const {            \
-    return BOOST_PP_CAT(name, _all_)<comp, memory_optimized>(                  \
-        std::make_index_sequence<FunctionSpace::nspaces()>{}, args...);        \
-  }
-
-  /// @brief Auto-generated functions
-  /// @{
-  BOOST_PP_SEQ_FOR_EACH(GENERATE_IEXPR_MACRO, _, GENERATE_IEXPR_SEQ)
-/// @}
-#undef GENERATE_IEXPR_MACRO
-};
-
-/// @brief Print (as string) a function space object
-template <typename... Splines>
-inline std::ostream &operator<<(std::ostream &os,
-                                const FunctionSpace<Splines...> &obj) {
-  obj.pretty_print(os);
-  return os;
-}
-
-/// @brief Function space
-///
-/// @note This class is not meant for direct use in
-/// applications. Instead use S, TH, NE, or RT.
-template <typename Spline, typename Boundary>
-class FunctionSpace : public utils::Serializable,
-                      private utils::FullQualifiedName {
-
-  static_assert(is_SplineType_v<Spline>, "Spline must be a valid SplineType");
-  static_assert(is_BoundaryType_v<Boundary>,
-                "Boundary must be a valid BoundaryType");
-
-public:
-  /// @brief Value type
-  using value_type = typename Spline::value_type;
-
-  /// @brief Spline type
-  using spline_type = Spline;
-
-  /// @brief Spline evaluation type
-  using eval_type = utils::TensorArray<Spline::parDim()>;
-
-  /// @brief Boundary type
-  using boundary_type = Boundary;
-
-  /// @brief Boundary evaluation type
-  using boundary_eval_type = typename Boundary::eval_type;
-
-protected:
-  /// @brief Spline
-  spline_type spline_;
-
-  /// @brief Boundary
-  boundary_type boundary_;
-
-public:
-  /// @brief Default constructor
-  FunctionSpace() = default;
-
-  /// @brief Copy constructor
-  FunctionSpace(const FunctionSpace &) = default;
-
-  /// @brief Move constructor
-  FunctionSpace(FunctionSpace &&) = default;
-
-  /// @brief Constructor
-  /// @{
-  FunctionSpace(const std::array<int64_t, Spline::parDim()> &ncoeffs,
-                enum init init = init::greville,
-                Options<value_type> options = iganet::Options<value_type>{})
-      : spline_(ncoeffs, init, options),
-        boundary_(ncoeffs, init::none, options) {
-    boundary_.from_full_tensor(spline_.as_tensor());
-  }
-
-  FunctionSpace(std::array<std::vector<value_type>, Spline::parDim()> kv,
-                enum init init = init::greville,
-                Options<value_type> options = iganet::Options<value_type>{})
-      : spline_(kv, init, options), boundary_(kv, init::none, options) {
-    static_assert(Spline::is_nonuniform(),
-                  "Constructor is only available for non-uniform splines");
-    boundary_.from_full_tensor(spline_.as_tensor());
-  }
-
-  explicit FunctionSpace(const Spline &spline)
-      : spline_(spline),
-        boundary_(spline.ncoeffs(), init::none, spline.options()) {
-    boundary_.from_full_tensor(spline_.as_tensor());
-  }
-
-  explicit FunctionSpace(Spline &&spline)
-      : spline_(spline),
-        boundary_(spline.ncoeffs(), init::none, spline.options()) {
-    boundary_.from_full_tensor(spline_.as_tensor());
-  }
-  /// @}
-
-  /// @brief Returns the number of function spaces
-  inline static constexpr short_t nspaces() noexcept { return 1; }
-
-  /// @brief Returns the number of boundaries
-  inline static constexpr short_t nboundaries() noexcept { return 1; }
-
-  /// @brief Returns a constant reference to the \f$s\f$-th function space
-  template <short_t s = 0>
-  inline constexpr const spline_type &space() const noexcept {
-    static_assert(s >= 0 && s < nspaces());
-    return spline_;
-  }
-
-  /// @brief Returns a non-constant reference to the \f$s\f$-th function space
-  template <short_t s = 0> inline constexpr spline_type &space() noexcept {
-    static_assert(s >= 0 && s < nspaces());
-    return spline_;
-  }
-
-  /// @brief Returns a constant reference to the \f$s\f$-th boundary object
-  template <short_t s = 0>
-  inline constexpr const boundary_type &boundary() const noexcept {
-    static_assert(s >= 0 && s < nboundaries());
-    return boundary_;
-  }
-
-  /// @brief Returns a non-constant reference to the \f$s\f$-th boundary object
-  /// object
-  template <short_t s = 0> inline constexpr boundary_type &boundary() noexcept {
-    static_assert(s >= 0 && s < nboundaries());
-    return boundary_;
-  }
-
-  /// @brief Returns a clone of the function space
-  inline constexpr FunctionSpace clone() const noexcept {
-    return FunctionSpace(*this);
-  }
-
-  /// @brief Returns a subset of the tuple of function spaces
-  template <short_t... s> inline constexpr auto clone() const noexcept {
-
-    static_assert(((s >= 0 && s < nspaces()) && ... && true));
-
-    if constexpr (sizeof...(s) == 1)
-      return FunctionSpace(*this);
-    else
-      return FunctionSpace<
-          std::tuple<std::tuple_element_t<s, std::tuple<spline_type>>...>,
-          std::tuple<std::tuple_element_t<s, std::tuple<boundary_type>>...>>(
-          std::get<s>(std::make_tuple(spline_))...,
-          std::get<s>(std::make_tuple(boundary_))...);
-  }
-
-  /// @brief Returns a single-tensor representation of the space
-  virtual inline torch::Tensor spaces_as_tensor() const noexcept {
-    return spline_.as_tensor();
-  }
-
-  /// @brief Returns a single-tensor representation of the boundary
-  virtual inline torch::Tensor boundaries_as_tensor() const noexcept {
-    return boundary_.as_tensor();
-  }
-
-  /// @brief Returns a single-tensor representation of the
-  /// function space object
-  ///
-  /// @note The default implementation behaves identical to
-  /// spaces_as_tensor() but can be overridden in a derived class
-  virtual inline torch::Tensor as_tensor() const noexcept {
-    return spaces_as_tensor();
-  }
-
-  /// @brief Returns the size of the single-tensor representation of
-  /// the space
-  virtual inline int64_t spaces_as_tensor_size() const noexcept {
-    return spline_.as_tensor_size();
-  }
-
-  /// @brief Returns the size of the single-tensor representation of
-  /// the boundary
-  virtual inline int64_t boundaries_as_tensor_size() const noexcept {
-    return boundary_.as_tensor_size();
-  }
-
-  /// @brief Returns the size of the single-tensor representation of
-  /// the function space object
-  ///
-  /// @note The default implementation behaves identical to
-  /// spaces_as_tensor_size() but can be overridden in a derived class
-  virtual inline int64_t as_tensor_size() const noexcept {
-    return spaces_as_tensor_size();
-  }
-
-  /// @brief Sets the space from a single-tensor representation
-  virtual inline FunctionSpace &
-  spaces_from_tensor(const torch::Tensor &coeffs) noexcept {
-    spline_.from_tensor(coeffs);
-    return *this;
-  }
-
-  /// @brief Sets the boundary from a single-tensor representation of the
-  /// boundary only
-  virtual inline FunctionSpace &
-  boundaries_from_tensor(const torch::Tensor &coeffs) noexcept {
-    boundary_.from_tensor(coeffs);
-    return *this;
-  }
-
-  /// @brief Sets the boundary from a single-tensor representation
-  virtual inline FunctionSpace &
-  boundaries_from_full_tensor(const torch::Tensor &coeffs) noexcept {
-    boundary_.from_full_tensor(coeffs);
-    return *this;
-  }
-
-  /// @brief Sets the function space object from a single-tensor representation
-  inline FunctionSpace &from_tensor(const torch::Tensor &coeffs) noexcept {
-    spline_.from_tensor(coeffs);
-    boundary_.from_full_tensor(coeffs);
-    return *this;
-  }
-
-  /// @brief Returns the function space object as XML object
-  inline pugi::xml_document to_xml(int id = 0, std::string label = "") const {
-    pugi::xml_document doc;
-    pugi::xml_node root = doc.append_child("xml");
-    to_xml(root, id, label);
-
-    return doc;
-  }
-
-  /// @brief Returns the function space object as XML node
-  inline pugi::xml_node &to_xml(pugi::xml_node &root, int id = 0,
-                                std::string label = "") const {
-    return spline_.to_xml(root, id, label);
-  }
-
-  /// @brief Updates the function space object from XML object
-  inline FunctionSpace &from_xml(const pugi::xml_document &doc, int id = 0,
-                                 std::string label = "") {
-    return from_xml(doc.child("xml"), id, label);
-  }
-
-  /// @brief Updates the function space object from XML node
-  inline FunctionSpace &from_xml(const pugi::xml_node &root, int id = 0,
-                                 std::string label = "") {
-    spline_.from_xml(root, id, label);
-    return *this;
-  }
-
-  /// @brief Serialization to JSON
-  nlohmann::json to_json() const override {
-    auto json = nlohmann::json::array();
-    json.push_back(spline_.to_json());
-    json.push_back(boundary_.to_json());
-    return json;
-  }
-
-  /// @brief Transforms the coefficients based on the given mapping
-  inline FunctionSpace &transform(
-      const std::function<std::array<typename Spline::value_type,
-                                     Spline::geoDim()>(
-          const std::array<typename Spline::value_type, Spline::parDim()> &)>
-          transformation) {
-    spline_.transform(transformation);
-    return *this;
-  }
-
-private:
-  /// @brief Returns the values of the spline object in the points `xi`
-  /// @{
-  template <functionspace comp = functionspace::interior,
-            deriv deriv = deriv::func, bool memory_optimized = false,
-            std::size_t... Is, typename... Xi>
-  inline auto eval_(std::index_sequence<Is...>,
-                    const std::tuple<Xi...> &xi) const {
-    if constexpr (comp == functionspace::interior)
-      return std::tuple(
-          spline_.template eval<deriv, memory_optimized>(std::get<Is>(xi))...);
-    else if constexpr (comp == functionspace::boundary)
-      return std::tuple(boundary_.template eval<deriv, memory_optimized>(
-          std::get<Is>(xi))...);
-  }
-
-  template <functionspace comp = functionspace::interior,
-            deriv deriv = deriv::func, bool memory_optimized = false,
-            std::size_t... Is, typename... Xi, typename... Knot_Indices>
-  inline auto eval_(std::index_sequence<Is...>, const std::tuple<Xi...> &xi,
-                    const std::tuple<Knot_Indices...> &knot_indices) const {
-    if constexpr (comp == functionspace::interior)
-      return std::tuple(spline_.template eval<deriv, memory_optimized>(
-          std::get<Is>(xi), std::get<Is>(knot_indices))...);
-    else if constexpr (comp == functionspace::boundary)
-      return std::tuple(boundary_.template eval<deriv, memory_optimized>(
-          std::get<Is>(xi), std::get<Is>(knot_indices))...);
-  }
-
-  template <functionspace comp = functionspace::interior,
-            deriv deriv = deriv::func, bool memory_optimized = false,
-            std::size_t... Is, typename... Xi, typename... Knot_Indices,
-            typename... Coeff_Indices>
-  inline auto eval_(std::index_sequence<Is...>, const std::tuple<Xi...> &xi,
-                    const std::tuple<Knot_Indices...> &knot_indices,
-                    const std::tuple<Coeff_Indices...> &coeff_indices) const {
-    if constexpr (comp == functionspace::interior)
-      return std::tuple(spline_.template eval<deriv, memory_optimized>(
-          std::get<Is>(xi), std::get<Is>(knot_indices),
-          std::get<Is>(coeff_indices))...);
-    else if constexpr (comp == functionspace::boundary)
-      return std::tuple(boundary_.template eval<deriv, memory_optimized>(
-          std::get<Is>(xi), std::get<Is>(knot_indices),
-          std::get<Is>(coeff_indices))...);
-  }
-  /// @}
-
-public:
-  /// @brief Returns the values of the spline object in the points `xi`
-  template <functionspace comp = functionspace::interior,
-            deriv deriv = deriv::func, bool memory_optimized = false,
-            typename Arg, typename... Args>
-  inline auto eval(const Arg &arg, const Args &...args) const {
-    if constexpr (comp == functionspace::interior)
-      if constexpr (utils::is_tuple_v<Arg>)
-        return eval_<comp, deriv, memory_optimized>(
-            std::make_index_sequence<std::tuple_size_v<Arg>>{}, arg, args...);
-      else
-        return spline_.template eval<deriv, memory_optimized>(arg, args...);
-    else if constexpr (comp == functionspace::boundary) {
-      if constexpr (utils::is_tuple_of_tuples_v<Arg>)
-        return eval_<comp, deriv, memory_optimized>(
-            std::make_index_sequence<std::tuple_size_v<Arg>>{}, arg, args...);
-      else
-        return boundary_.template eval<deriv, memory_optimized>(arg, args...);
-    }
-  }
-
-  /// @brief Returns the value of the spline object from
-  /// precomputed basis function
-  template <functionspace comp = functionspace::interior, typename... Args>
-  inline auto eval_from_precomputed(const Args &...args) const {
-    if constexpr (comp == functionspace::interior)
-      return spline_.eval_from_precomputed(args...);
-    else if constexpr (comp == functionspace::boundary)
-      return boundary_.eval_from_precomputed(args...);
-  }
-
-private:
-  /// @brief Returns the knot indicies of knot spans containing `xi`
-  template <functionspace comp = functionspace::interior, std::size_t... Is,
-            typename Xi>
-  inline auto find_knot_indices_(std::index_sequence<Is...>,
-                                 const Xi &xi) const {
-    if constexpr (comp == functionspace::interior)
-      return std::tuple(spline_.find_knot_indices(std::get<Is>(xi))...);
-    else
-      return std::tuple(boundary_.find_knot_indices(std::get<Is>(xi))...);
-  }
-
-public:
-  /// @brief Returns the knot indicies of knot spans containing `xi`
-  template <functionspace comp = functionspace::interior, typename Xi>
-  inline auto find_knot_indices(const Xi &xi) const {
-    if constexpr (comp == functionspace::interior)
-      if constexpr (utils::is_tuple_v<Xi>)
-        return find_knot_indices_<comp>(
-            std::make_index_sequence<std::tuple_size_v<Xi>>{}, xi);
-      else
-        return spline_.find_knot_indices(xi);
-    else if constexpr (comp == functionspace::boundary) {
-      if constexpr (utils::is_tuple_of_tuples_v<Xi>)
-        return find_knot_indices_<comp>(
-            std::make_index_sequence<std::tuple_size_v<Xi>>{}, xi);
-      else
-        return boundary_.find_knot_indices(xi);
-    }
-  }
-
-  /// @brief Returns the values of the spline objects' basis
-  /// functions in the points `xi`
-  template <functionspace comp = functionspace::interior,
-            deriv deriv = deriv::func, bool memory_optimized = false,
-            typename... Args>
-  inline auto eval_basfunc(const Args &...args) const {
-    if constexpr (comp == functionspace::interior)
-      return spline_.template eval_basfunc<deriv, memory_optimized>(args...);
-    else if constexpr (comp == functionspace::boundary)
-      return boundary_.template eval_basfunc<deriv, memory_optimized>(args...);
-  }
-
-private:
-  /// @brief Returns the indices of the spline objects'
-  /// coefficients corresponding to the knot indices `indices`
-  template <functionspace comp = functionspace::interior,
-            bool memory_optimized = false, std::size_t... Is,
-            typename Knot_Indices>
-  inline auto find_coeff_indices_(std::index_sequence<Is...>,
-                                  const Knot_Indices &knot_indices) const {
-    if constexpr (comp == functionspace::interior)
-      return std::tuple(spline_.template find_coeff_indices<memory_optimized>(
-          std::get<Is>(knot_indices))...);
-    else
-      return std::tuple(boundary_.template find_coeff_indices<memory_optimized>(
-          std::get<Is>(knot_indices))...);
-  }
-
-public:
-  /// @brief Returns the indices of the spline objects'
-  /// coefficients corresponding to the knot indices `indices`
-  template <functionspace comp = functionspace::interior,
-            bool memory_optimized = false, typename Knot_Indices>
-  inline auto find_coeff_indices(const Knot_Indices &knot_indices) const {
-    if constexpr (comp == functionspace::interior)
-      if constexpr (utils::is_tuple_v<Knot_Indices>)
-        return find_coeff_indices_<comp, memory_optimized>(
-            std::make_index_sequence<std::tuple_size_v<Knot_Indices>>{},
-            knot_indices);
-      else
-        return spline_.template find_coeff_indices<memory_optimized>(
-            knot_indices);
-    else if constexpr (comp == functionspace::boundary) {
-      if constexpr (utils::is_tuple_of_tuples_v<Knot_Indices>)
-        return find_coeff_indices_<comp, memory_optimized>(
-            std::make_index_sequence<std::tuple_size_v<Knot_Indices>>{},
-            knot_indices);
-      else
-        return boundary_.template find_coeff_indices<memory_optimized>(
-            knot_indices);
-    }
-  }
-
-  /// @brief Returns the spline objects with uniformly refined
-  /// knot and coefficient vectors
-  inline auto &uniform_refine(int numRefine = 1, int dimRefine = -1) {
-    spline_.uniform_refine(numRefine, dimRefine);
-    boundary_.uniform_refine(numRefine, dimRefine);
-    return *this;
-  }
-
-  /// @brief Returns a copy of the function space object with settings from
-  /// options
-  template <typename real_t> inline auto to(Options<real_t> options) const {
-    return FunctionSpace<
-        typename spline_type::template real_derived_self_type<real_t>,
-        typename boundary_type::template real_derived_self_type<real_t>>(
-        spline_.to(options), boundary_.to(options));
-  }
-
-  /// @brief Returns a copy of the function space object with settings from
-  /// device
-  inline auto to(torch::Device device) const {
-    return FunctionSpace(spline_.to(device), boundary_.to(device));
-  }
-
-  /// @brief Returns a copy of the function space object with real_t type
-  template <typename real_t> inline auto to() const {
-    return FunctionSpace<
-        typename spline_type::template real_derived_self_type<real_t>,
-        typename boundary_type::template real_derived_self_type<real_t>>(
-        spline_.template to<real_t>(), boundary_.template to<real_t>());
-  }
-
-  /// @brief Scales the function space object by a scalar
-  inline auto scale(value_type s, int dim = -1) {
-    spline_.scale(s, dim);
-    boundary_.from_full_tensor(spline_.as_tensor());
-    return *this;
-  }
-
-  /// @brief Scales the function space object by a vector
-  template <size_t N> inline auto scale(std::array<value_type, N> v) {
-    spline_.scale(v);
-    boundary_.from_full_tensor(spline_.as_tensor());
-    return *this;
-  }
-
-  /// @brief Translates the function space object by a vector
-  template <size_t N> inline auto translate(std::array<value_type, N> v) {
-    spline_.translate(v);
-    boundary_.from_full_tensor(spline_.as_tensor());
-    return *this;
-  }
-
-  /// @brief Rotates the function space object by an angle in 2d
-  inline auto rotate(value_type angle) {
-    spline_.rotate(angle);
-    boundary_.from_full_tensor(spline_.as_tensor());
-    return *this;
-  }
-
-  /// @brief Rotates the function space object by three angles in 3d
-  inline auto rotate(std::array<value_type, 3> angle) {
-    spline_.rotate(angle);
-    boundary_.from_full_tensor(spline_.as_tensor());
-    return *this;
-  }
-
-  /// @brief Writes the function space object into a
-  /// torch::serialize::OutputArchive object
-  inline torch::serialize::OutputArchive &
-  write(torch::serialize::OutputArchive &archive,
-        const std::string &key = "functionspace") const {
-    spline_.write(archive, key);
-    boundary_.write(archive, key);
-    return archive;
-  }
-
-  /// @brief Loads the function space object from a
-  /// torch::serialize::InputArchive object
-  inline torch::serialize::InputArchive &
-  read(torch::serialize::InputArchive &archive,
-       const std::string &key = "functionspace") {
-    spline_.read(archive, key);
-    boundary_.read(archive, key);
-    return archive;
-  }
-
-  /// @brief Returns a string representation of the function space object
-  inline virtual void
-  pretty_print(std::ostream &os = Log(log::info)) const noexcept override {
-    os << name() << "(\nspline = ";
-    spline_.pretty_print(os);
-    os << "\nboundary = ";
-    boundary_.pretty_print(os);
-    os << "\n)";
-  }
-
-#define GENERATE_EXPR_MACRO(r, data, name)                                     \
-private:                                                                       \
-  template <functionspace comp = functionspace::interior,                      \
-            bool memory_optimized = false, std::size_t... Is, typename... Xi>  \
-  inline auto BOOST_PP_CAT(name, _all_)(std::index_sequence<Is...>,            \
-                                        const std::tuple<Xi...> &xi) const {   \
-    if constexpr (comp == functionspace::interior)                             \
-      return std::tuple(                                                       \
-          spline_.template name<memory_optimized>(std::get<Is>(xi))...);       \
-    else if constexpr (comp == functionspace::boundary)                        \
-      return std::tuple(                                                       \
-          boundary_.template name<memory_optimized>(std::get<Is>(xi))...);     \
-  }                                                                            \
-                                                                               \
-  template <functionspace comp = functionspace::interior,                      \
-            bool memory_optimized = false, std::size_t... Is, typename... Xi,  \
-            typename... Knot_Indices>                                          \
-  inline auto BOOST_PP_CAT(name, _all_)(                                       \
-      std::index_sequence<Is...>, const std::tuple<Xi...> &xi,                 \
-      const std::tuple<Knot_Indices...> &knot_indices) const {                 \
-    if constexpr (comp == functionspace::interior)                             \
-      return std::tuple(spline_.template name<memory_optimized>(               \
-          std::get<Is>(xi), std::get<Is>(knot_indices))...);                   \
-    else if constexpr (comp == functionspace::boundary)                        \
-      return std::tuple(boundary_.template name<memory_optimized>(             \
-          std::get<Is>(xi), std::get<Is>(knot_indices))...);                   \
-  }                                                                            \
-                                                                               \
-  template <functionspace comp = functionspace::interior,                      \
-            bool memory_optimized = false, std::size_t... Is, typename... Xi,  \
-            typename... Knot_Indices, typename... Coeff_Indices>               \
-  inline auto BOOST_PP_CAT(name, _all_)(                                       \
-      std::index_sequence<Is...>, const std::tuple<Xi...> &xi,                 \
-      const std::tuple<Knot_Indices...> &knot_indices,                         \
-      const std::tuple<Coeff_Indices...> &coeff_indices) const {               \
-    if constexpr (comp == functionspace::interior)                             \
-      return std::tuple(spline_.template name<memory_optimized>(               \
-          std::get<Is>(xi), std::get<Is>(knot_indices),                        \
-          std::get<Is>(coeff_indices))...);                                    \
-    else if constexpr (comp == functionspace::boundary)                        \
-      return std::tuple(boundary_.template name<memory_optimized>(             \
-          std::get<Is>(xi), std::get<Is>(knot_indices),                        \
-          std::get<Is>(coeff_indices))...);                                    \
-  }                                                                            \
-                                                                               \
-public:                                                                        \
-  template <functionspace comp = functionspace::interior,                      \
-            bool memory_optimized = false, typename Arg, typename... Args>     \
-  inline auto name(const Arg &arg, const Args &...args) const {                \
-    if constexpr (comp == functionspace::interior)                             \
-      if constexpr (utils::is_tuple_v<Arg>)                                    \
-        return BOOST_PP_CAT(name, _all_)<comp, memory_optimized>(              \
-            std::make_index_sequence<std::tuple_size_v<Arg>>{}, arg, args...); \
-      else                                                                     \
-        return spline_.template name<memory_optimized>(arg, args...);          \
-    else if constexpr (comp == functionspace::boundary) {                      \
-      if constexpr (utils::is_tuple_of_tuples_v<Arg>)                          \
-        return BOOST_PP_CAT(name, _all_)<comp, memory_optimized>(              \
-            std::make_index_sequence<std::tuple_size_v<Arg>>{}, arg, args...); \
-      else                                                                     \
-        return boundary_.template name<memory_optimized>(arg, args...);        \
-    }                                                                          \
-  }
-
-  /// @brief Auto-generated functions
-  /// @{
-  BOOST_PP_SEQ_FOR_EACH(GENERATE_EXPR_MACRO, _, GENERATE_EXPR_SEQ)
-  /// @}
-#undef GENERATE_EXPR_MACRO
-
-#define GENERATE_IEXPR_MACRO(r, data, name)                                    \
-private:                                                                       \
-  template <functionspace comp = functionspace::interior,                      \
-            bool memory_optimized = false, std::size_t... Is,                  \
-            typename Geometry, typename... Xi>                                 \
-  inline auto BOOST_PP_CAT(name, _all_)(std::index_sequence<Is...>,            \
-                                        const Geometry &G,                     \
-                                        const std::tuple<Xi...> &xi) const {   \
-    if constexpr (comp == functionspace::interior)                             \
-      return std::tuple(spline_.template name<memory_optimized>(               \
-          G.space(), std::get<Is>(xi))...);                                    \
-    else if constexpr (comp == functionspace::boundary)                        \
-      return std::tuple(boundary_.template name<memory_optimized>(             \
-          static_cast<typename Geometry::boundary_type::boundary_type>(        \
-              G.boundary().coeffs()),                                          \
-          std::get<Is>(xi))...);                                               \
-  }                                                                            \
-                                                                               \
-  template <functionspace comp = functionspace::interior,                      \
-            bool memory_optimized = false, std::size_t... Is,                  \
-            typename Geometry, typename... Xi, typename... Knot_Indices,       \
-            typename... Knot_Indices_G>                                        \
-  inline auto BOOST_PP_CAT(name, _all_)(                                       \
-      std::index_sequence<Is...>, const Geometry &G,                           \
-      const std::tuple<Xi...> &xi,                                             \
-      const std::tuple<Knot_Indices...> &knot_indices,                         \
-      const std::tuple<Knot_Indices_G...> &knot_indices_G) const {             \
-    if constexpr (comp == functionspace::interior)                             \
-      return std::tuple(spline_.template name<memory_optimized>(               \
-          G.space(), std::get<Is>(xi), std::get<Is>(knot_indices),             \
-          std::get<Is>(knot_indices_G))...);                                   \
-    else if constexpr (comp == functionspace::boundary)                        \
-      return std::tuple(boundary_.template name<memory_optimized>(             \
-          static_cast<typename Geometry::boundary_type::boundary_type>(        \
-              G.boundary().coeffs()),                                          \
-          std::get<Is>(xi), std::get<Is>(knot_indices),                        \
-          std::get<Is>(knot_indices_G))...);                                   \
-  }                                                                            \
-                                                                               \
-  template <functionspace comp = functionspace::interior,                      \
-            bool memory_optimized = false, std::size_t... Is,                  \
-            typename Geometry, typename... Xi, typename... Knot_Indices,       \
-            typename... Coeff_Indices, typename... Knot_Indices_G,             \
-            typename... Coeff_Indices_G>                                       \
-  inline auto BOOST_PP_CAT(name, _all_)(                                       \
-      std::index_sequence<Is...>, const Geometry &G,                           \
-      const std::tuple<Xi...> &xi,                                             \
-      const std::tuple<Knot_Indices...> &knot_indices,                         \
-      const std::tuple<Coeff_Indices...> &coeff_indices,                       \
-      const std::tuple<Knot_Indices_G...> &knot_indices_G,                     \
-      const std::tuple<Coeff_Indices_G...> &coeff_indices_G) const {           \
-    if constexpr (comp == functionspace::interior)                             \
-      return std::tuple(spline_.template name<memory_optimized>(               \
-          G.space(), std::get<Is>(xi), std::get<Is>(knot_indices),             \
-          std::get<Is>(coeff_indices), std::get<Is>(knot_indices_G),           \
-          std::get<Is>(coeff_indices_G))...);                                  \
-    else if constexpr (comp == functionspace::boundary)                        \
-      return std::tuple(boundary_.template name<memory_optimized>(             \
-          static_cast<typename Geometry::boundary_type::boundary_type>(        \
-              G.boundary().coeffs()),                                          \
-          std::get<Is>(xi), std::get<Is>(knot_indices),                        \
-          std::get<Is>(coeff_indices), std::get<Is>(knot_indices_G),           \
-          std::get<Is>(coeff_indices_G))...);                                  \
-  }                                                                            \
-                                                                               \
-public:                                                                        \
-  template <functionspace comp = functionspace::interior,                      \
-            bool memory_optimized = false, typename Geometry, typename Arg,    \
-            typename... Args>                                                  \
-  inline auto name(const Geometry &G, const Arg &arg, const Args &...args)     \
-      const {                                                                  \
-    if constexpr (comp == functionspace::interior) {                           \
-      if constexpr (utils::is_tuple_v<Arg>)                                    \
-        return BOOST_PP_CAT(name, _all_)<comp, memory_optimized>(              \
-            std::make_index_sequence<std::tuple_size_v<Arg>>{}, G, arg,        \
-            args...);                                                          \
-      else                                                                     \
-        return spline_.template name<memory_optimized>(G.space(), arg,         \
-                                                       args...);               \
-    } else if constexpr (comp == functionspace::boundary) {                    \
-      if constexpr (utils::is_tuple_of_tuples_v<Arg>)                          \
-        return BOOST_PP_CAT(name, _all_)<comp, memory_optimized>(              \
-            std::make_index_sequence<std::tuple_size_v<Arg>>{}, G, arg,        \
-            args...);                                                          \
-      else                                                                     \
-        return boundary_.template name<memory_optimized>(                      \
-            static_cast<typename Geometry::boundary_type::boundary_type>(      \
-                G.boundary().coeffs()),                                        \
-            arg, args...);                                                     \
-    }                                                                          \
-  }
-
-  /// @brief Auto-generated functions
-  /// @{
-  BOOST_PP_SEQ_FOR_EACH(GENERATE_IEXPR_MACRO, _, GENERATE_IEXPR_SEQ)
-/// @}
-#undef GENERATE_IEXPR_MACRO
-};
-
-/// Forward declaration
-template <typename... Args> struct FunctionSpace_trait;
-
-/// Function space with default boundary
-template <typename Spline> struct FunctionSpace_trait<Spline> {
-  using type = FunctionSpace<Spline, Boundary<Spline>>;
-};
-
-/// Function space with non-default boundary
-template <typename Spline, typename Boundary>
-struct FunctionSpace_trait<Spline, Boundary> {
-  using type = FunctionSpace<Spline, Boundary>;
-};
-
-/// Tensor-product function space with default boundary
-template <typename... Splines>
-struct FunctionSpace_trait<std::tuple<Splines...>> {
-  using type = FunctionSpace<utils::tuple_cat_t<Splines...>,
-                             utils::tuple_cat_t<Boundary<Splines>...>>;
-};
-
-/// Tensor-product function space with non-default boundary
-template <typename... Splines, typename... Boundaries>
-struct FunctionSpace_trait<std::tuple<Splines...>, std::tuple<Boundaries...>> {
-  using type = FunctionSpace<utils::tuple_cat_t<Splines...>,
-                             utils::tuple_cat_t<Boundaries...>>;
-};
-
-/// Function space
-template <typename Spline, typename Boundary>
-struct FunctionSpace_trait<FunctionSpace<Spline, Boundary>> {
-  using type = typename FunctionSpace_trait<Spline, Boundary>::type;
-};
-
-/// Tensor-product function space with default boundary
-template <typename... Splines, typename... Boundaries>
-struct FunctionSpace_trait<std::tuple<FunctionSpace<Splines, Boundaries>...>> {
-  using type =
-      typename FunctionSpace_trait<utils::tuple_cat_t<Splines...>,
-                                   utils::tuple_cat_t<Boundaries...>>::type;
-};
-
-} // namespace detail
-
-/// @brief Function space alias
-template <typename... Args>
-using FunctionSpace = typename detail::FunctionSpace_trait<Args...>::type;
-
-/// @brief Print (as string) a function space object
-template <typename Splines, typename Boundaries>
-inline std::ostream &operator<<(std::ostream &os,
-                                const FunctionSpace<Splines, Boundaries> &obj) {
-  obj.pretty_print(os);
-  return os;
-}
-
-/// @brief Spline function space \f$ S^{\mathbf{p}}_{\mathbf{p}-1}
-/// \f$
-///
-/// This class implements the function space
-///
-/// \f[
-/// S^{\mathbf{p}}_{\mathbf{p}-1}
-/// =
-/// S^{p_1,\dots,p_{n_{d_\text{par}}}}_{p_1-1,\dots,p_{n_{d_\text{par}}}-1}
-/// \f]
-///
-/// where the superscript \f$ \mathbf{p} \f$ denotes the degrees of
-/// the B-spline basis functions and the subscript \f$ \mathbf{p-1}
-/// \f$ the regularity assuming that the knot vector does not contain
-/// any repeated knots.
-///
-/// @tparam Spline Type of the spline objects
-template <typename Spline> using S = FunctionSpace<Spline>;
-
-/// @brief Taylor-Hood like function space
-template <typename Spline, short_t = Spline::parDim()> class TH;
-
-/// @brief Taylor-Hood like function space
-///
-/// This class implements the Taylor-Hood like function space
-///
-/// \f[
-/// S^{p+1}_{p-1} \otimes S^{p}_{p-1}
-/// \f]
-///
-/// in one spatial dimension \cite Buffa:2011.
-template <typename Spline>
-class TH<Spline, 1>
-    : public FunctionSpace<
-          std::tuple<typename Spline::template derived_self_type<
-                         typename Spline::value_type, Spline::geoDim(),
-                         Spline::degree(0) + 1>,
-                     typename Spline::template derived_self_type<
-                         typename Spline::value_type, Spline::geoDim(),
-                         Spline::degree(0)>>> {
-public:
-  /// @brief Base type
-  using Base = FunctionSpace<std::tuple<
-      typename Spline::template derived_self_type<
-          typename Spline::value_type, Spline::geoDim(), Spline::degree(0) + 1>,
-      typename Spline::template derived_self_type<
-          typename Spline::value_type, Spline::geoDim(), Spline::degree(0)>>>;
-
-  /// @brief Constructor
-  /// @{
-  TH(const std::array<int64_t, 1> &ncoeffs, enum init init = init::greville,
-     Options<typename Spline::value_type> options =
-         iganet::Options<typename Spline::value_type>{})
-      : Base(ncoeffs + utils::to_array(1_i64), ncoeffs, init, options) {
-    static_assert(Spline::is_nonuniform(),
-                  "TH function space requires non-uniform splines");
-    Base::template space<0>().reduce_continuity();
-  }
-
-  TH(const std::array<std::vector<typename Spline::value_type>, 1> &kv,
-     enum init init = init::greville,
-     Options<typename Spline::value_type> options =
-         iganet::Options<typename Spline::value_type>{})
-      : Base({{kv[0].front + kv[0] + kv[0].back(), kv[1]}}, kv, init, options) {
-    static_assert(Spline::is_nonuniform(),
-                  "TH function space requires non-uniform splines");
-    Base::template space<0>().reduce_continuity();
-  }
-  /// @}
-
-  IGANET_FUNCTIONSPACE_DEFAULT_OPS(TH);
-};
-
-/// @brief Taylor-Hood like function space
-///
-/// This class implements the Taylor-Hood like function space
-///
-/// \f[
-/// S^{p_1+1,p_2+1}_{p_1-1,p_2-1} \otimes
-/// S^{p_1+1,p_2+1}_{p_1-1,p_2-1} \otimes
-/// S^{p_1,p_2}_{p_1-1,p_2-1}
-/// \f]
-///
-/// in two spatial dimensions \cite Buffa:2011.
-template <typename Spline>
-class TH<Spline, 2>
-    : public FunctionSpace<
-          std::tuple<typename Spline::template derived_self_type<
-                         typename Spline::value_type, Spline::geoDim(),
-                         Spline::degree(0) + 1, Spline::degree(1) + 1>,
-                     typename Spline::template derived_self_type<
-                         typename Spline::value_type, Spline::geoDim(),
-                         Spline::degree(0) + 1, Spline::degree(1) + 1>,
-                     typename Spline::template derived_self_type<
-                         typename Spline::value_type, Spline::geoDim(),
-                         Spline::degree(0), Spline::degree(1)>>> {
-public:
-  /// @brief Base type
-  using Base = FunctionSpace<
-      std::tuple<typename Spline::template derived_self_type<
-                     typename Spline::value_type, Spline::geoDim(),
-                     Spline::degree(0) + 1, Spline::degree(1) + 1>,
-                 typename Spline::template derived_self_type<
-                     typename Spline::value_type, Spline::geoDim(),
-                     Spline::degree(0) + 1, Spline::degree(1) + 1>,
-                 typename Spline::template derived_self_type<
-                     typename Spline::value_type, Spline::geoDim(),
-                     Spline::degree(0), Spline::degree(1)>>>;
-
-  /// @brief Constructor
-  /// @{
-  TH(const std::array<int64_t, 2> &ncoeffs, enum init init = init::greville,
-     Options<typename Spline::value_type> options =
-         iganet::Options<typename Spline::value_type>{})
-      : Base(ncoeffs + utils::to_array(1_i64, 1_i64),
-             ncoeffs + utils::to_array(1_i64, 1_i64), ncoeffs, init, options) {
-    static_assert(Spline::is_nonuniform(),
-                  "TH function space requires non-uniform splines");
-    Base::template space<0>().reduce_continuity();
-    Base::template space<1>().reduce_continuity();
-  }
-
-  TH(const std::array<std::vector<typename Spline::value_type>, 2> &kv,
-     enum init init = init::greville,
-     Options<typename Spline::value_type> options =
-         iganet::Options<typename Spline::value_type>{})
-      : Base({{kv[0].front() + kv[0] + kv[0].back(),
-               kv[1].front() + kv[1] + kv[1].back()}},
-             {{kv[0].front() + kv[0] + kv[0].back(),
-               kv[1].front() + kv[1] + kv[1].back()}},
-             kv, init, options) {
-    static_assert(Spline::is_nonuniform(),
-                  "TH function space requires non-uniform splines");
-    Base::template space<0>().reduce_continuity();
-    Base::template space<1>().reduce_continuity();
-  }
-  /// @}
-
-  IGANET_FUNCTIONSPACE_DEFAULT_OPS(TH);
-};
-
-/// @brief Taylor-Hood like function space
-///
-/// This class implements the Taylor-Hood like function space
-///
-/// \f[
-/// S^{p+1,p+1,p+1}_{p-1,p-1,p-1} \otimes
-/// S^{p+1,p+1,p+1}_{p-1,p-1,p-1} \otimes
-/// S^{p+1,p+1,p+1}_{p-1,p-1,p-1} \otimes
-/// S^{p,p,p}_{p-1,p-1,p-1}
-/// \f]
-///
-/// in three spatial dimensions \cite Buffa:2011.
-template <typename Spline>
-class TH<Spline, 3>
-    : public FunctionSpace<std::tuple<
-          typename Spline::template derived_self_type<
-              typename Spline::value_type, Spline::geoDim(),
-              Spline::degree(0) + 1, Spline::degree(1) + 1,
-              Spline::degree(2) + 1>,
-          typename Spline::template derived_self_type<
-              typename Spline::value_type, Spline::geoDim(),
-              Spline::degree(0) + 1, Spline::degree(1) + 1,
-              Spline::degree(2) + 1>,
-          typename Spline::template derived_self_type<
-              typename Spline::value_type, Spline::geoDim(),
-              Spline::degree(0) + 1, Spline::degree(1) + 1,
-              Spline::degree(2) + 1>,
-          typename Spline::template derived_self_type<
-              typename Spline::value_type, Spline::geoDim(), Spline::degree(0),
-              Spline::degree(1), Spline::degree(2)>>> {
-public:
-  /// @brief Base type
-  using Base = FunctionSpace<std::tuple<
-      typename Spline::template derived_self_type<
-          typename Spline::value_type, Spline::geoDim(), Spline::degree(0) + 1,
-          Spline::degree(1) + 1, Spline::degree(2) + 1>,
-      typename Spline::template derived_self_type<
-          typename Spline::value_type, Spline::geoDim(), Spline::degree(0) + 1,
-          Spline::degree(1) + 1, Spline::degree(2) + 1>,
-      typename Spline::template derived_self_type<
-          typename Spline::value_type, Spline::geoDim(), Spline::degree(0) + 1,
-          Spline::degree(1) + 1, Spline::degree(2) + 1>,
-      typename Spline::template derived_self_type<
-          typename Spline::value_type, Spline::geoDim(), Spline::degree(0),
-          Spline::degree(1), Spline::degree(2)>>>;
-
-  /// @brief Constructor
-  /// @{
-  TH(const std::array<int64_t, 3> &ncoeffs, enum init init = init::greville,
-     Options<typename Spline::value_type> options =
-         iganet::Options<typename Spline::value_type>{})
-      : Base(ncoeffs + utils::to_array(1_i64, 1_i64, 1_i64),
-             ncoeffs + utils::to_array(1_i64, 1_i64, 1_i64),
-             ncoeffs + utils::to_array(1_i64, 1_i64, 1_i64), ncoeffs, init,
-             options) {
-    static_assert(Spline::is_nonuniform(),
-                  "TH function space requires non-uniform splines");
-    Base::template space<0>().reduce_continuity();
-    Base::template space<1>().reduce_continuity();
-    Base::template space<2>().reduce_continuity();
-  }
-
-  TH(const std::array<std::vector<typename Spline::value_type>, 3> &kv,
-     enum init init = init::greville,
-     Options<typename Spline::value_type> options =
-         iganet::Options<typename Spline::value_type>{})
-      : Base({{kv[0].front() + kv[0] + kv[0].back(),
-               kv[1].front() + kv[1] + kv[1].back(),
-               kv[2].front() + kv[2] + kv[2].back()}},
-             {{kv[0].front() + kv[0] + kv[0].back(),
-               kv[1].front() + kv[1] + kv[1].back(),
-               kv[2].front() + kv[2] + kv[2].back()}},
-             {{kv[0].front() + kv[0] + kv[0].back(),
-               kv[1].front() + kv[1] + kv[1].back(),
-               kv[2].front() + kv[2] + kv[2].back()}},
-             kv, init, options) {
-    static_assert(Spline::is_nonuniform(),
-                  "TH function space requires non-uniform splines");
-    Base::template space<0>().reduce_continuity();
-    Base::template space<1>().reduce_continuity();
-    Base::template space<2>().reduce_continuity();
-  }
-  /// @}
-
-  IGANET_FUNCTIONSPACE_DEFAULT_OPS(TH);
-};
-
-/// @brief Taylor-Hood like function space
-///
-/// This class implements the Taylor-Hood like function space
-///
-/// \f[
-/// S^{p+1,p+1,p+1,p+1}_{p-1,p-1,p-1,p-1} \otimes
-/// S^{p+1,p+1,p+1,p+1}_{p-1,p-1,p-1,p-1} \otimes
-/// S^{p+1,p+1,p+1,p+1}_{p-1,p-1,p-1,p-1} \otimes
-/// S^{p+1,p+1,p+1,p+1}_{p-1,p-1,p-1,p-1} \otimes
-/// S^{p,p,p,p}_{p-1,p-1,p-1,p-1}
-/// \f]
-///
-/// in four spatial dimensions \cite Buffa:2011.
-template <typename Spline>
-class TH<Spline, 4>
-    : public FunctionSpace<std::tuple<
-          typename Spline::template derived_self_type<
-              typename Spline::value_type, Spline::geoDim(),
-              Spline::degree(0) + 1, Spline::degree(1) + 1,
-              Spline::degree(2) + 1, Spline::degree(3) + 1>,
-          typename Spline::template derived_self_type<
-              typename Spline::value_type, Spline::geoDim(),
-              Spline::degree(0) + 1, Spline::degree(1) + 1,
-              Spline::degree(2) + 1, Spline::degree(3) + 1>,
-          typename Spline::template derived_self_type<
-              typename Spline::value_type, Spline::geoDim(),
-              Spline::degree(0) + 1, Spline::degree(1) + 1,
-              Spline::degree(2) + 1, Spline::degree(3) + 1>,
-          typename Spline::template derived_self_type<
-              typename Spline::value_type, Spline::geoDim(),
-              Spline::degree(0) + 1, Spline::degree(1) + 1,
-              Spline::degree(2) + 1, Spline::degree(3) + 1>,
-          typename Spline::template derived_self_type<
-              typename Spline::value_type, Spline::geoDim(), Spline::degree(0),
-              Spline::degree(1), Spline::degree(2), Spline::degree(3)>>> {
-public:
-  /// @brief Base type
-  using Base = FunctionSpace<std::tuple<
-      typename Spline::template derived_self_type<
-          typename Spline::value_type, Spline::geoDim(), Spline::degree(0) + 1,
-          Spline::degree(1) + 1, Spline::degree(2) + 1, Spline::degree(3) + 1>,
-      typename Spline::template derived_self_type<
-          typename Spline::value_type, Spline::geoDim(), Spline::degree(0) + 1,
-          Spline::degree(1) + 1, Spline::degree(2) + 1, Spline::degree(3) + 1>,
-      typename Spline::template derived_self_type<
-          typename Spline::value_type, Spline::geoDim(), Spline::degree(0) + 1,
-          Spline::degree(1) + 1, Spline::degree(2) + 1, Spline::degree(3) + 1>,
-      typename Spline::template derived_self_type<
-          typename Spline::value_type, Spline::geoDim(), Spline::degree(0) + 1,
-          Spline::degree(1) + 1, Spline::degree(2) + 1, Spline::degree(3) + 1>,
-      typename Spline::template derived_self_type<
-          typename Spline::value_type, Spline::geoDim(), Spline::degree(0),
-          Spline::degree(1), Spline::degree(2), Spline::degree(3)>>>;
-
-  /// @brief Constructor
-  /// @{
-  TH(const std::array<int64_t, 4> &ncoeffs, enum init init = init::greville,
-     Options<typename Spline::value_type> options =
-         iganet::Options<typename Spline::value_type>{})
-      : Base(ncoeffs + utils::to_array(1_i64, 1_i64, 1_i64, 1_i64),
-             ncoeffs + utils::to_array(1_i64, 1_i64, 1_i64, 1_i64),
-             ncoeffs + utils::to_array(1_i64, 1_i64, 1_i64, 1_i64),
-             ncoeffs + utils::to_array(1_i64, 1_i64, 1_i64, 1_i64), ncoeffs,
-             init, options) {
-    static_assert(Spline::is_nonuniform(),
-                  "TH function space requires non-uniform splines");
-    Base::template space<0>().reduce_continuity();
-    Base::template space<1>().reduce_continuity();
-    Base::template space<2>().reduce_continuity();
-    Base::template space<3>().reduce_continuity();
-  }
-
-  TH(const std::array<std::vector<typename Spline::value_type>, 4> &kv,
-     enum init init = init::greville,
-     Options<typename Spline::value_type> options =
-         iganet::Options<typename Spline::value_type>{})
-      : Base({{kv[0].front() + kv[0] + kv[0].back(),
-               kv[1].front() + kv[1] + kv[1].back(),
-               kv[2].front() + kv[2] + kv[2].back(),
-               kv[3].front() + kv[3] + kv[3].back()}},
-             {{kv[0].front() + kv[0] + kv[0].back(),
-               kv[1].front() + kv[1] + kv[1].back(),
-               kv[2].front() + kv[2] + kv[2].back(),
-               kv[3].front() + kv[3] + kv[3].back()}},
-             {{kv[0].front() + kv[0] + kv[0].back(),
-               kv[1].front() + kv[1] + kv[1].back(),
-               kv[2].front() + kv[2] + kv[2].back(),
-               kv[3].front() + kv[3] + kv[3].back()}},
-             {{kv[0].front() + kv[0] + kv[0].back(),
-               kv[1].front() + kv[1] + kv[1].back(),
-               kv[2].front() + kv[2] + kv[2].back(),
-               kv[3].front() + kv[3] + kv[3].back()}},
-             kv, init, options) {
-    static_assert(Spline::is_nonuniform(),
-                  "TH function space requires non-uniform splines");
-    Base::template space<0>().reduce_continuity();
-    Base::template space<1>().reduce_continuity();
-    Base::template space<2>().reduce_continuity();
-    Base::template space<3>().reduce_continuity();
-  }
-  /// @}
-
-  IGANET_FUNCTIONSPACE_DEFAULT_OPS(TH);
-};
-
-/// IGANET_FUNCTIONSPACE_TUPLE_WRAPPER(TH);
-
-/// @brief Nedelec like function space
-template <typename Spline, short_t = Spline::parDim()> class NE;
-
-/// @brief Nedelec like function space
-///
-/// This class implements the Nedelec like function space
-///
-/// \f[
-/// S^{p+1}_{p} \otimes S^{p}_{p-1}
-/// \f]
-///
-/// in one spatial dimension \cite Buffa:2011.
-template <typename Spline>
-class NE<Spline, 1>
-    : public FunctionSpace<
-          std::tuple<typename Spline::template derived_self_type<
-                         typename Spline::value_type, Spline::geoDim(),
-                         Spline::degree(0) + 1>,
-                     typename Spline::template derived_self_type<
-                         typename Spline::value_type, Spline::geoDim(),
-                         Spline::degree(0)>>> {
-public:
-  /// @brief Base type
-  using Base = FunctionSpace<std::tuple<
-      typename Spline::template derived_self_type<
-          typename Spline::value_type, Spline::geoDim(), Spline::degree(0) + 1>,
-      typename Spline::template derived_self_type<
-          typename Spline::value_type, Spline::geoDim(), Spline::degree(0)>>>;
-
-  /// @brief Constructor
-  /// @{
-  NE(const std::array<int64_t, 1> &ncoeffs, enum init init = init::greville,
-     Options<typename Spline::value_type> options =
-         iganet::Options<typename Spline::value_type>{})
-      : Base(ncoeffs + utils::to_array(1_i64), ncoeffs, init, options) {}
-
-  NE(const std::array<std::vector<typename Spline::value_type>, 1> &kv,
-     enum init init = init::greville,
-     Options<typename Spline::value_type> options =
-         iganet::Options<typename Spline::value_type>{})
-      : Base(kv, kv, init, options) {
-    static_assert(Spline::is_nonuniform(),
-                  "Constructor only available for non-uniform splines");
-  }
-  /// @}
-
-  IGANET_FUNCTIONSPACE_DEFAULT_OPS(NE);
-};
-
-/// @brief Nedelec like function space
-///
-/// This class implements the Nedelec like function space
-/// \f[
-/// S^{p+1,p+1}_{p,p-1} \otimes
-/// S^{p+1,p+1}_{p-1,p} \otimes
-/// S^{p,p}_{p-1,p-1}
-/// \f]
-///
-/// in two spatial dimensions \cite Buffa:2011.
-template <typename Spline>
-class NE<Spline, 2>
-    : public FunctionSpace<
-          std::tuple<typename Spline::template derived_self_type<
-                         typename Spline::value_type, Spline::geoDim(),
-                         Spline::degree(0) + 1, Spline::degree(1) + 1>,
-                     typename Spline::template derived_self_type<
-                         typename Spline::value_type, Spline::geoDim(),
-                         Spline::degree(0) + 1, Spline::degree(1) + 1>,
-                     typename Spline::template derived_self_type<
-                         typename Spline::value_type, Spline::geoDim(),
-                         Spline::degree(0), Spline::degree(1)>>> {
-public:
-  /// @brief Base type
-  using Base = FunctionSpace<
-      std::tuple<typename Spline::template derived_self_type<
-                     typename Spline::value_type, Spline::geoDim(),
-                     Spline::degree(0) + 1, Spline::degree(1) + 1>,
-                 typename Spline::template derived_self_type<
-                     typename Spline::value_type, Spline::geoDim(),
-                     Spline::degree(0) + 1, Spline::degree(1) + 1>,
-                 typename Spline::template derived_self_type<
-                     typename Spline::value_type, Spline::geoDim(),
-                     Spline::degree(0), Spline::degree(1)>>>;
-
-  /// @brief Constructor
-  /// @{
-  NE(const std::array<int64_t, 2> &ncoeffs, enum init init = init::greville,
-     Options<typename Spline::value_type> options =
-         iganet::Options<typename Spline::value_type>{})
-      : Base(ncoeffs + utils::to_array(1_i64, 1_i64),
-             ncoeffs + utils::to_array(1_i64, 1_i64), ncoeffs, init, options) {
-    static_assert(Spline::is_nonuniform(),
-                  "NE function space requires non-uniform splines");
-    Base::template space<0>().reduce_continuity(1, 1);
-    Base::template space<1>().reduce_continuity(1, 0);
-  }
-
-  NE(const std::array<std::vector<typename Spline::value_type>, 2> &kv,
-     enum init init = init::greville,
-     Options<typename Spline::value_type> options =
-         iganet::Options<typename Spline::value_type>{})
-      : Base(kv, kv, kv, init, options) {
-    static_assert(Spline::is_nonuniform(),
-                  "NE function space requires non-uniform splines");
-    Base::template space<0>().reduce_continuity(1, 1);
-    Base::template space<1>().reduce_continuity(1, 0);
-  }
-  /// @}
-
-  IGANET_FUNCTIONSPACE_DEFAULT_OPS(NE);
-};
-
-/// @brief Nedelec like function space
-///
-/// This class implements the Nedelec like function space
-///
-/// \f[
-/// S^{p+1,p+1,p+1}_{p,p-1,p-1} \otimes
-/// S^{p+1,p+1,p+1}_{p-1,p,p-1} \otimes
-/// S^{p+1,p+1,p+1}_{p-1,p-1,p} \otimes
-/// S^{p,p,p}_{p-1,p-1,p-1}
-/// \f]
-///
-/// in three spatial dimensions \cite Buffa:2011.
-template <typename Spline>
-class NE<Spline, 3>
-    : public FunctionSpace<std::tuple<
-          typename Spline::template derived_self_type<
-              typename Spline::value_type, Spline::geoDim(),
-              Spline::degree(0) + 1, Spline::degree(1) + 1,
-              Spline::degree(2) + 1>,
-          typename Spline::template derived_self_type<
-              typename Spline::value_type, Spline::geoDim(),
-              Spline::degree(0) + 1, Spline::degree(1) + 1,
-              Spline::degree(2) + 1>,
-          typename Spline::template derived_self_type<
-              typename Spline::value_type, Spline::geoDim(),
-              Spline::degree(0) + 1, Spline::degree(1) + 1,
-              Spline::degree(2) + 1>,
-          typename Spline::template derived_self_type<
-              typename Spline::value_type, Spline::geoDim(), Spline::degree(0),
-              Spline::degree(1), Spline::degree(2)>>> {
-public:
-  /// @brief Base type
-  using Base = FunctionSpace<std::tuple<
-      typename Spline::template derived_self_type<
-          typename Spline::value_type, Spline::geoDim(), Spline::degree(0) + 1,
-          Spline::degree(1) + 1, Spline::degree(2) + 1>,
-      typename Spline::template derived_self_type<
-          typename Spline::value_type, Spline::geoDim(), Spline::degree(0) + 1,
-          Spline::degree(1) + 1, Spline::degree(2) + 1>,
-      typename Spline::template derived_self_type<
-          typename Spline::value_type, Spline::geoDim(), Spline::degree(0) + 1,
-          Spline::degree(1) + 1, Spline::degree(2) + 1>,
-      typename Spline::template derived_self_type<
-          typename Spline::value_type, Spline::geoDim(), Spline::degree(0),
-          Spline::degree(1), Spline::degree(2)>>>;
-
-  /// @brief Constructor
-  /// @{
-  NE(const std::array<int64_t, 3> &ncoeffs, enum init init = init::greville,
-     Options<typename Spline::value_type> options =
-         iganet::Options<typename Spline::value_type>{})
-      : Base(ncoeffs + utils::to_array(1_i64, 1_i64, 1_i64),
-             ncoeffs + utils::to_array(1_i64, 1_i64, 1_i64),
-             ncoeffs + utils::to_array(1_i64, 1_i64, 1_i64), ncoeffs, init,
-             options) {
-    static_assert(Spline::is_nonuniform(),
-                  "NE function space requires non-uniform splines");
-    Base::template space<0>().reduce_continuity(1, 1).reduce_continuity(1, 2);
-    Base::template space<1>().reduce_continuity(1, 0).reduce_continuity(1, 2);
-    Base::template space<2>().reduce_continuity(1, 0).reduce_continuity(1, 1);
-  }
-
-  NE(const std::array<std::vector<typename Spline::value_type>, 3> &kv,
-     enum init init = init::greville,
-     Options<typename Spline::value_type> options =
-         iganet::Options<typename Spline::value_type>{})
-      : Base(kv, kv, kv, kv, init, options) {
-    static_assert(Spline::is_nonuniform(),
-                  "NE function space requires non-uniform splines");
-    Base::template space<0>().reduce_continuity(1, 1).reduce_continuity(1, 2);
-    Base::template space<1>().reduce_continuity(1, 0).reduce_continuity(1, 2);
-    Base::template space<2>().reduce_continuity(1, 0).reduce_continuity(1, 1);
-  }
-  /// @}
-
-  IGANET_FUNCTIONSPACE_DEFAULT_OPS(NE);
-};
-
-/// @brief Nedelec like function space
-///
-/// This class implements the Nedelec like function space
-///
-/// \f[
-/// S^{p+1,p+1,p+1,p+1}_{p,p-1,p-1,p-1} \otimes
-/// S^{p+1,p+1,p+1,p+1}_{p-1,p,p-1,p-1} \otimes
-/// S^{p+1,p+1,p+1,p+1}_{p-1,p-1,p,p-1} \otimes
-/// S^{p+1,p+1,p+1,p+1}_{p-1,p-1,p-1,p} \otimes
-/// S^{p,p,p,p}_{p-1,p-1,p-1,p-1}
-/// \f]
-///
-/// in four spatial dimensions \cite Buffa:2011.
-template <typename Spline>
-class NE<Spline, 4>
-    : public FunctionSpace<std::tuple<
-          typename Spline::template derived_self_type<
-              typename Spline::value_type, Spline::geoDim(),
-              Spline::degree(0) + 1, Spline::degree(1) + 1,
-              Spline::degree(2) + 1, Spline::degree(3) + 1>,
-          typename Spline::template derived_self_type<
-              typename Spline::value_type, Spline::geoDim(),
-              Spline::degree(0) + 1, Spline::degree(1) + 1,
-              Spline::degree(2) + 1, Spline::degree(3) + 1>,
-          typename Spline::template derived_self_type<
-              typename Spline::value_type, Spline::geoDim(),
-              Spline::degree(0) + 1, Spline::degree(1) + 1,
-              Spline::degree(2) + 1, Spline::degree(3) + 1>,
-          typename Spline::template derived_self_type<
-              typename Spline::value_type, Spline::geoDim(),
-              Spline::degree(0) + 1, Spline::degree(1) + 1,
-              Spline::degree(2) + 1, Spline::degree(3) + 1>,
-          typename Spline::template derived_self_type<
-              typename Spline::value_type, Spline::geoDim(), Spline::degree(0),
-              Spline::degree(1), Spline::degree(2), Spline::degree(3)>>> {
-public:
-  /// @brief Base type
-  using Base = FunctionSpace<std::tuple<
-      typename Spline::template derived_self_type<
-          typename Spline::value_type, Spline::geoDim(), Spline::degree(0) + 1,
-          Spline::degree(1) + 1, Spline::degree(2) + 1, Spline::degree(3) + 1>,
-      typename Spline::template derived_self_type<
-          typename Spline::value_type, Spline::geoDim(), Spline::degree(0) + 1,
-          Spline::degree(1) + 1, Spline::degree(2) + 1, Spline::degree(3) + 1>,
-      typename Spline::template derived_self_type<
-          typename Spline::value_type, Spline::geoDim(), Spline::degree(0) + 1,
-          Spline::degree(1) + 1, Spline::degree(2) + 1, Spline::degree(3) + 1>,
-      typename Spline::template derived_self_type<
-          typename Spline::value_type, Spline::geoDim(), Spline::degree(0) + 1,
-          Spline::degree(1) + 1, Spline::degree(2) + 1, Spline::degree(3) + 1>,
-      typename Spline::template derived_self_type<
-          typename Spline::value_type, Spline::geoDim(), Spline::degree(0),
-          Spline::degree(1), Spline::degree(2), Spline::degree(3)>>>;
-
-  /// @brief Constructor
-  /// @{
-  NE(const std::array<int64_t, 4> &ncoeffs, enum init init = init::greville,
-     Options<typename Spline::value_type> options =
-         iganet::Options<typename Spline::value_type>{})
-      : Base(ncoeffs + utils::to_array(1_i64, 1_i64, 1_i64, 1_i64),
-             ncoeffs + utils::to_array(1_i64, 1_i64, 1_i64, 1_i64),
-             ncoeffs + utils::to_array(1_i64, 1_i64, 1_i64, 1_i64),
-             ncoeffs + utils::to_array(1_i64, 1_i64, 1_i64, 1_i64), ncoeffs,
-             init, options) {
-    static_assert(Spline::is_nonuniform(),
-                  "NE function space requires non-uniform splines");
-    Base::template space<0>()
-        .reduce_continuity(1, 1)
-        .reduce_continuity(1, 2)
-        .reduce_continuity(1, 3);
-    Base::template space<1>()
-        .reduce_continuity(1, 0)
-        .reduce_continuity(1, 2)
-        .reduce_continuity(1, 3);
-    Base::template space<2>()
-        .reduce_continuity(1, 0)
-        .reduce_continuity(1, 1)
-        .reduce_continuity(1, 3);
-    Base::template space<3>()
-        .reduce_continuity(1, 0)
-        .reduce_continuity(1, 1)
-        .reduce_continuity(1, 2);
-  }
-
-  NE(const std::array<std::vector<typename Spline::value_type>,
-                      Spline::parDim()> &kv,
-     enum init init = init::greville,
-     Options<typename Spline::value_type> options =
-         iganet::Options<typename Spline::value_type>{})
-      : Base(kv, kv, kv, kv, kv, init, options) {
-    static_assert(Spline::is_nonuniform(),
-                  "NE function space requires non-uniform splines");
-    Base::template space<0>()
-        .reduce_continuity(1, 1)
-        .reduce_continuity(1, 2)
-        .reduce_continuity(1, 3);
-    Base::template space<1>()
-        .reduce_continuity(1, 0)
-        .reduce_continuity(1, 2)
-        .reduce_continuity(1, 3);
-    Base::template space<2>()
-        .reduce_continuity(1, 0)
-        .reduce_continuity(1, 1)
-        .reduce_continuity(1, 3);
-    Base::template space<3>()
-        .reduce_continuity(1, 0)
-        .reduce_continuity(1, 1)
-        .reduce_continuity(1, 2);
-  }
-  /// @}
-
-  IGANET_FUNCTIONSPACE_DEFAULT_OPS(NE);
-};
-
-/// IGANET_FUNCTIONSPACE_TUPLE_WRAPPER(NE);
-
-/// @brief Raviart-Thomas like function space
-template <typename Spline, short_t = Spline::parDim()> class RT;
-
-/// @brief Raviart-Thomas like function space
-///
-/// This class implements the Raviart-Thomas like function space
-///
-/// \f[
-/// S^{p+1}_{p} \otimes S^{p}_{p-1}
-/// \f]
-///
-/// in one spatial dimension \cite Buffa:2011.
-template <typename Spline>
-class RT<Spline, 1>
-    : public FunctionSpace<
-          std::tuple<typename Spline::template derived_self_type<
-                         typename Spline::value_type, Spline::geoDim(),
-                         Spline::degree(0) + 1>,
-                     typename Spline::template derived_self_type<
-                         typename Spline::value_type, Spline::geoDim(),
-                         Spline::degree(0)>>> {
-public:
-  /// @brief Base type
-  using Base = FunctionSpace<std::tuple<
-      typename Spline::template derived_self_type<
-          typename Spline::value_type, Spline::geoDim(), Spline::degree(0) + 1>,
-      typename Spline::template derived_self_type<
-          typename Spline::value_type, Spline::geoDim(), Spline::degree(0)>>>;
-
-  /// @brief Constructor
-  /// @{
-  RT(const std::array<int64_t, 1> &ncoeffs, enum init init = init::greville,
-     Options<typename Spline::value_type> options =
-         iganet::Options<typename Spline::value_type>{})
-      : Base(ncoeffs + utils::to_array(1_i64), ncoeffs, init, options) {}
-
-  RT(const std::array<std::vector<typename Spline::value_type>, 1> &kv,
-     enum init init = init::greville,
-     Options<typename Spline::value_type> options =
-         iganet::Options<typename Spline::value_type>{})
-      : Base({{kv[0].front() + kv[0] + kv[0].back(), kv[1]}}, kv, init,
-             options) {
-    static_assert(Spline::is_nonuniform(),
-                  "Constructor only available for non-uniform splines");
-  }
-  /// @}
-
-  IGANET_FUNCTIONSPACE_DEFAULT_OPS(RT);
-};
-
-/// @brief Raviart-Thomas like function space
-///
-/// This class implements the Raviart-Thomas like function space
-///
-/// \f[
-/// S^{p+1,p}_{p,p-1} \otimes
-/// S^{p,p+1}_{p-1,p} \otimes
-/// S^{p,p}_{p-1,p-1} \f$
-/// \f]
-///
-/// in two spatial dimensions \cite Buffa:2011.
-template <typename Spline>
-class RT<Spline, 2>
-    : public FunctionSpace<
-          std::tuple<typename Spline::template derived_self_type<
-                         typename Spline::value_type, Spline::geoDim(),
-                         Spline::degree(0) + 1, Spline::degree(1)>,
-                     typename Spline::template derived_self_type<
-                         typename Spline::value_type, Spline::geoDim(),
-                         Spline::degree(0), Spline::degree(1) + 1>,
-                     typename Spline::template derived_self_type<
-                         typename Spline::value_type, Spline::geoDim(),
-                         Spline::degree(0), Spline::degree(1)>>> {
-public:
-  using Base = FunctionSpace<
-      std::tuple<typename Spline::template derived_self_type<
-                     typename Spline::value_type, Spline::geoDim(),
-                     Spline::degree(0) + 1, Spline::degree(1)>,
-                 typename Spline::template derived_self_type<
-                     typename Spline::value_type, Spline::geoDim(),
-                     Spline::degree(0), Spline::degree(1) + 1>,
-                 typename Spline::template derived_self_type<
-                     typename Spline::value_type, Spline::geoDim(),
-                     Spline::degree(0), Spline::degree(1)>>>;
-
-  /// @brief Constructor
-  /// @{
-  RT(const std::array<int64_t, 2> &ncoeffs, enum init init = init::greville,
-     Options<typename Spline::value_type> options =
-         iganet::Options<typename Spline::value_type>{})
-      : Base(ncoeffs + utils::to_array(1_i64, 0_i64),
-             ncoeffs + utils::to_array(0_i64, 1_i64), ncoeffs, init, options) {}
-
-  RT(const std::array<std::vector<typename Spline::value_type>, 2> &kv,
-     enum init init = init::greville,
-     Options<typename Spline::value_type> options =
-         iganet::Options<typename Spline::value_type>{})
-      : Base({{kv[0].front() + kv[0] + kv[0].back(), kv[1]}},
-             {{kv[0], kv[1].front() + kv[1] + kv[1].back()}}, kv, init,
-             options) {
-    static_assert(Spline::is_nonuniform(),
-                  "Constructor only available for non-uniform splines");
-  }
-  /// @}
-
-  IGANET_FUNCTIONSPACE_DEFAULT_OPS(RT);
-};
-
-/// @brief Raviart-Thomas like function space
-///
-/// This class implements the Raviart-Thomas like function space
-///
-/// \f[
-/// S^{p+1,p,p}_{p,p-1,p-1} \otimes
-/// S^{p,p+1,p}_{p-1,p,p-1} \otimes
-/// S^{p,p,p+1}_{p-1,p-1,p} \otimes
-/// S^{p,p,p}_{p-1,p-1,p-1}
-/// \f]
-/// in three spatial dimensions \cite Buffa:2011.
-template <typename Spline>
-class RT<Spline, 3>
-    : public FunctionSpace<std::tuple<
-          typename Spline::template derived_self_type<
-              typename Spline::value_type, Spline::geoDim(),
-              Spline::degree(0) + 1, Spline::degree(1), Spline::degree(2)>,
-          typename Spline::template derived_self_type<
-              typename Spline::value_type, Spline::geoDim(), Spline::degree(0),
-              Spline::degree(1) + 1, Spline::degree(2)>,
-          typename Spline::template derived_self_type<
-              typename Spline::value_type, Spline::geoDim(), Spline::degree(0),
-              Spline::degree(1), Spline::degree(2) + 1>,
-          typename Spline::template derived_self_type<
-              typename Spline::value_type, Spline::geoDim(), Spline::degree(0),
-              Spline::degree(1), Spline::degree(2)>>> {
-public:
-  /// @brief Base type
-  using Base = FunctionSpace<std::tuple<
-      typename Spline::template derived_self_type<
-          typename Spline::value_type, Spline::geoDim(), Spline::degree(0) + 1,
-          Spline::degree(1), Spline::degree(2)>,
-      typename Spline::template derived_self_type<
-          typename Spline::value_type, Spline::geoDim(), Spline::degree(0),
-          Spline::degree(1) + 1, Spline::degree(2)>,
-      typename Spline::template derived_self_type<
-          typename Spline::value_type, Spline::geoDim(), Spline::degree(0),
-          Spline::degree(1), Spline::degree(2) + 1>,
-      typename Spline::template derived_self_type<
-          typename Spline::value_type, Spline::geoDim(), Spline::degree(0),
-          Spline::degree(1), Spline::degree(2)>>>;
-
-  /// @brief Constructor
-  /// @{
-  RT(const std::array<int64_t, 3> &ncoeffs, enum init init = init::greville,
-     Options<typename Spline::value_type> options =
-         iganet::Options<typename Spline::value_type>{})
-      : Base(ncoeffs + utils::to_array(1_i64, 0_i64, 0_i64),
-             ncoeffs + utils::to_array(0_i64, 1_i64, 0_i64),
-             ncoeffs + utils::to_array(0_i64, 0_i64, 1_i64), ncoeffs, init,
-             options) {}
-
-  RT(const std::array<std::vector<typename Spline::value_type>, 3> &kv,
-     enum init init = init::greville,
-     Options<typename Spline::value_type> options =
-         iganet::Options<typename Spline::value_type>{})
-      : Base({{kv[0].front() + kv[0] + kv[0].back(), kv[1], kv[2]}},
-             {{kv[0], kv[1].front() + kv[1] + kv[1].back(), kv[2]}},
-             {{kv[0], kv[1], kv[2].front() + kv[2] + kv[2].back()}}, kv, init,
-             options) {
-    static_assert(Spline::is_nonuniform(),
-                  "Constructor only available for non-uniform splines");
-  }
-  /// @}
-
-  IGANET_FUNCTIONSPACE_DEFAULT_OPS(RT);
-};
-
-/// @brief Raviart-Thomas like function space
-///
-/// This class implements the Raviart-Thomas like function space
-///
-/// \f[
-/// S^{p+1,p,p,p}_{p,p-1,p-1,p-1} \otimes
-/// S^{p,p+1,p,p}_{p-1,p,p-1,p-1} \otimes
-/// S^{p,p,p+1,p}_{p-1,p-1,p,p-1} \otimes
-/// S^{p,p,p,p+1}_{p-1,p-1,p-1,p} \otimes
-/// S^{p,p,p,p}_{p-1,p-1,p-1,p-1}
-/// \f]
-///
-/// in four spatial dimensions \cite Buffa:2011.
-template <typename Spline>
-class RT<Spline, 4>
-    : public FunctionSpace<std::tuple<
-          typename Spline::template derived_self_type<
-              typename Spline::value_type, Spline::geoDim(),
-              Spline::degree(0) + 1, Spline::degree(1), Spline::degree(2),
-              Spline::degree(3)>,
-          typename Spline::template derived_self_type<
-              typename Spline::value_type, Spline::geoDim(), Spline::degree(0),
-              Spline::degree(1) + 1, Spline::degree(2), Spline::degree(3)>,
-          typename Spline::template derived_self_type<
-              typename Spline::value_type, Spline::geoDim(), Spline::degree(0),
-              Spline::degree(1), Spline::degree(2) + 1, Spline::degree(3)>,
-          typename Spline::template derived_self_type<
-              typename Spline::value_type, Spline::geoDim(), Spline::degree(0),
-              Spline::degree(1), Spline::degree(2), Spline::degree(3) + 1>,
-          typename Spline::template derived_self_type<
-              typename Spline::value_type, Spline::geoDim(), Spline::degree(0),
-              Spline::degree(1), Spline::degree(2), Spline::degree(3)>>> {
-public:
-  /// @brief Base type
-  using Base = FunctionSpace<std::tuple<
-      typename Spline::template derived_self_type<
-          typename Spline::value_type, Spline::geoDim(), Spline::degree(0) + 1,
-          Spline::degree(1), Spline::degree(2), Spline::degree(3)>,
-      typename Spline::template derived_self_type<
-          typename Spline::value_type, Spline::geoDim(), Spline::degree(0),
-          Spline::degree(1) + 1, Spline::degree(2), Spline::degree(3)>,
-      typename Spline::template derived_self_type<
-          typename Spline::value_type, Spline::geoDim(), Spline::degree(0),
-          Spline::degree(1), Spline::degree(2) + 1, Spline::degree(3)>,
-      typename Spline::template derived_self_type<
-          typename Spline::value_type, Spline::geoDim(), Spline::degree(0),
-          Spline::degree(1), Spline::degree(2), Spline::degree(3) + 1>,
-      typename Spline::template derived_self_type<
-          typename Spline::value_type, Spline::geoDim(), Spline::degree(0),
-          Spline::degree(1), Spline::degree(2), Spline::degree(3)>>>;
-
-  /// @brief Constructor
-  /// @{
-  RT(const std::array<int64_t, 4> &ncoeffs, enum init init = init::greville,
-     Options<typename Spline::value_type> options =
-         iganet::Options<typename Spline::value_type>{})
-      : Base(ncoeffs + utils::to_array(1_i64, 0_i64, 0_i64, 0_i64),
-             ncoeffs + utils::to_array(0_i64, 1_i64, 0_i64, 0_i64),
-             ncoeffs + utils::to_array(0_i64, 0_i64, 1_i64, 0_i64),
-             ncoeffs + utils::to_array(0_i64, 0_i64, 0_i64, 1_i64), ncoeffs,
-             init, options) {}
-
-  RT(const std::array<std::vector<typename Spline::value_type>, 4> &kv,
-     enum init init = init::greville,
-     Options<typename Spline::value_type> options =
-         iganet::Options<typename Spline::value_type>{})
-      : Base({{kv[0].front() + kv[0] + kv[0].back(), kv[1], kv[2], kv[3]}},
-             {{kv[0], kv[1].front() + kv[1] + kv[1].back(), kv[2], kv[3]}},
-             {{kv[0], kv[1], kv[2].front() + kv[2] + kv[2].back(), kv[3]}},
-             {{kv[0], kv[1], kv[2], kv[3].front() + kv[3] + kv[3].back()}}, kv,
-             init, options) {
-    static_assert(Spline::is_nonuniform(),
-                  "Constructor only available for non-uniform splines");
-  }
-  /// @}
-
-  IGANET_FUNCTIONSPACE_DEFAULT_OPS(RT);
-};
-
-/// IGANET_FUNCTIONSPACE_TUPLE_WRAPPER(RT);
-
-/// @brief H(curl) function space
-template <typename Spline, short_t = Spline::parDim()> class Hcurl;
-
-/// @brief H(curl) function space
-///
-/// This class implements the H(curl) function space
-///
-/// \f[
-/// S_{p, p+1, p+1} \otimes
-/// S_{p+1, p, p+1} \otimes
-/// S_{p+1, p+1, p}
-/// \f]
-///
-/// in three spatial dimensions
-template <typename Spline>
-class Hcurl<Spline, 3>
-    : public FunctionSpace<std::tuple<
-          typename Spline::template derived_self_type<
-              typename Spline::value_type, Spline::geoDim(), Spline::degree(0),
-              Spline::degree(1) + 1, Spline::degree(2) + 1>,
-          typename Spline::template derived_self_type<
-              typename Spline::value_type, Spline::geoDim(),
-              Spline::degree(0) + 1, Spline::degree(1), Spline::degree(2) + 1>,
-          typename Spline::template derived_self_type<
-              typename Spline::value_type, Spline::geoDim(),
-              Spline::degree(0) + 1, Spline::degree(1) + 1,
-              Spline::degree(2)>>> {
-
-public:
-  /// @brief Base type
-  using Base = FunctionSpace<std::tuple<
-      typename Spline::template derived_self_type<
-          typename Spline::value_type, Spline::geoDim(), Spline::degree(0),
-          Spline::degree(1) + 1, Spline::degree(2) + 1>,
-      typename Spline::template derived_self_type<
-          typename Spline::value_type, Spline::geoDim(), Spline::degree(0) + 1,
-          Spline::degree(1), Spline::degree(2) + 1>,
-      typename Spline::template derived_self_type<
-          typename Spline::value_type, Spline::geoDim(), Spline::degree(0) + 1,
-          Spline::degree(1) + 1, Spline::degree(2)>>>;
-
-  /// @brief Constructor
-  /// @{
-  Hcurl(const std::array<int64_t, 3> &ncoeffs, enum init init = init::greville,
-        Options<typename Spline::value_type> options =
-            iganet::Options<typename Spline::value_type>{})
-      : Base(ncoeffs + utils::to_array(1_i64, 0_i64, 0_i64),
-             ncoeffs + utils::to_array(0_i64, 1_i64, 0_i64),
-             ncoeffs + utils::to_array(0_i64, 0_i64, 1_i64), init, options) {}
-
-  Hcurl(const std::array<std::vector<typename Spline::value_type>, 3> &kv,
-        enum init init = init::greville,
-        Options<typename Spline::value_type> options =
-            iganet::Options<typename Spline::value_type>{})
-      : Base({{kv[0].front() + kv[0] + kv[0].back(), kv[1], kv[2]}},
-             {{kv[0], kv[1].front() + kv[1] + kv[1].back(), kv[2]}},
-             {{kv[0], kv[1], kv[2].front() + kv[2] + kv[2].back()}}, init,
-             options) {
-    static_assert(Spline::is_nonuniform(),
-                  "Constructor only available for non-uniform splines");
-  }
-  /// @}
-  IGANET_FUNCTIONSPACE_DEFAULT_OPS(Hcurl);
-};
-
-/// IGANET_FUNCTIONSPACE_TUPLE_WRAPPER(Hcurl);
-
-/// #undef IGANET_FUNCTIONSPACE_TUPLE_WRAPPER
-#undef IGANET_FUNCTIONSPACE_DEFAULT_OPS
-
-} // namespace iganet
->>>>>>> 3bdc6f4b
+/**
+   @file include/functionspace.hpp
+
+   @brief Function spaces
+
+   @author Matthias Moller
+
+   @copyright This file is part of the IgANet project
+
+   This Source Code Form is subject to the terms of the Mozilla Public
+   License, v. 2.0. If a copy of the MPL was not distributed with this
+   file, You can obtain one at http://mozilla.org/MPL/2.0/.
+*/
+
+#pragma once
+
+#include <boost/preprocessor/seq/for_each.hpp>
+
+#include <bspline.hpp>
+#include <utils/container.hpp>
+#include <utils/type_traits.hpp>
+#include <utils/zip.hpp>
+
+namespace iganet {
+
+using namespace literals;
+using utils::operator+;
+using utils::operator-;
+
+/// @brief Enumerator for the function space component
+enum class functionspace : short_t {
+  interior = 0, /*!< interior component */
+  boundary = 1  /*!< boundary component */
+};
+
+/// @brief Macro: Implements the default methods of a function space
+#define IGANET_FUNCTIONSPACE_DEFAULT_OPS(FunctionSpace)                        \
+  FunctionSpace() = default;                                                   \
+  FunctionSpace(FunctionSpace &&) = default;                                   \
+  FunctionSpace(const FunctionSpace &) = default;
+
+namespace detail {
+
+// Forward declaration
+template <typename, typename> class FunctionSpace;
+
+/// @brief Tensor-product function space
+///
+/// @note This class is not meant for direct use in
+/// applications. Instead use S, TH, NE, or RT.
+template <typename... Splines, typename... Boundaries>
+class FunctionSpace<std::tuple<Splines...>, std::tuple<Boundaries...>>
+    : public utils::Serializable, private utils::FullQualifiedName {
+
+  static_assert(is_SplineType_v<Splines...>,
+                "Splines must be valid SplineTypes");
+  static_assert(is_BoundaryType_v<Boundaries...>,
+                "Boundaries must be valid BoundaryTypes");
+
+public:
+  /// @brief Value type
+  using value_type = std::common_type_t<typename Splines::value_type...>;
+
+  /// @brief Spline type
+  using spline_type = std::tuple<Splines...>;
+
+  /// @brief Spline evaluation type
+  using eval_type = std::tuple<utils::TensorArray<Splines::parDim()>...>;
+
+  /// @brief Boundary type
+  using boundary_type = std::tuple<Boundaries...>;
+
+  /// @brief Boundary evaluation type
+  using boundary_eval_type = std::tuple<typename Boundaries::eval_type...>;
+
+protected:
+  /// @brief Splines
+  spline_type spline_;
+
+  /// @brief Boundaries
+  boundary_type boundary_;
+
+public:
+  /// @brief Default constructor
+  FunctionSpace() = default;
+
+  /// @brief Copy constructor
+  FunctionSpace(const FunctionSpace &) = default;
+
+  /// @brief Move constructor
+  FunctionSpace(FunctionSpace &&) = default;
+
+  /// @brief Constructor
+  /// @{
+  FunctionSpace(const std::array<int64_t, Splines::parDim()> &...ncoeffs,
+                enum init init = init::greville,
+                Options<value_type> options = iganet::Options<value_type>{})
+      : spline_({ncoeffs, init, options}...),
+        boundary_({ncoeffs, init::none, options}...) {
+    boundaries_from_full_tensor(this->as_tensor());
+  }
+
+  FunctionSpace(const std::array<std::vector<typename Splines::value_type>,
+                                 Splines::parDim()> &...kv,
+                enum init init = init::greville,
+                Options<value_type> options = iganet::Options<value_type>{})
+      : spline_({kv, init, options}...),
+        boundary_({kv, init::none, options}...) {
+
+    static_assert((Splines::is_nonuniform() && ... && true),
+                  "Constructor is only available for non-uniform splines");
+    boundaries_from_full_tensor(this->as_tensor());
+  }
+
+  explicit FunctionSpace(const std::tuple<Splines...> &splines)
+      : spline_(splines) { //,
+    //        boundary_({splines.ncoeffs(), init::none, splines.options()}...) {
+    boundaries_from_full_tensor(this->as_tensor());
+  }
+
+  explicit FunctionSpace(std::tuple<Splines...> &&splines)
+      : spline_(splines) { //,
+    //        boundary_({splines.ncoeffs(), init::none, splines.options()}...) {
+    boundaries_from_full_tensor(this->as_tensor());
+  }
+  /// @}
+
+  /// @brief Returns the number of function spaces
+  inline static constexpr short_t nspaces() noexcept {
+    return sizeof...(Splines);
+  }
+
+  /// @brief Returns the number of boundaries
+  inline static constexpr short_t nboundaries() noexcept {
+    return sizeof...(Boundaries);
+  }
+
+  /// @brief Returns a constant reference to the \f$s\f$-th function space
+  template <short_t s> inline const auto &space() const noexcept {
+    static_assert(s >= 0 && s < nspaces());
+    return std::get<s>(spline_);
+  }
+
+  /// @brief Returns a non-constant reference to the \f$s\f$-th space
+  template <short_t s> inline auto &space() noexcept {
+    static_assert(s >= 0 && s < nspaces());
+    return std::get<s>(spline_);
+  }
+
+  /// @brief Returns a constant reference to the \f$s\f$-th boundary object
+  template <short_t s> inline const auto &boundary() const noexcept {
+    static_assert(s >= 0 && s < nboundaries());
+    return std::get<s>(boundary_);
+  }
+
+  /// @brief Returns a non-constant reference to the \f$s\f$-th
+  /// boundary object
+  template <short_t s> inline auto &boundary() noexcept {
+    static_assert(s >= 0 && s < nboundaries());
+    return std::get<s>(boundary_);
+  }
+
+  /// @brief Returns a clone of the function space
+  inline FunctionSpace clone() const noexcept { return FunctionSpace(*this); }
+
+  /// @brief Returns a clone of a subset of the function space
+  template <short_t... s> inline auto clone() const noexcept {
+
+    static_assert(((s >= 0 && s < nspaces()) && ... && true));
+
+    return FunctionSpace<std::tuple<std::tuple_element_t<s, spline_type>...>,
+                         std::tuple<std::tuple_element_t<s, boundary_type>...>>(
+        std::get<s>(spline_)..., std::get<s>(boundary_)...);
+  }
+
+private:
+  /// @brief Returns a single-tensor representation of the
+  /// tuple of spaces
+  template <std::size_t... Is>
+  inline torch::Tensor
+  spaces_as_tensor_(std::index_sequence<Is...>) const noexcept {
+    return torch::cat({std::get<Is>(spline_).as_tensor()...});
+  }
+
+public:
+  /// @brief Returns a single-tensor representation of the
+  /// tuple of spaces
+  virtual inline torch::Tensor spaces_as_tensor() const noexcept {
+    return spaces_as_tensor_(
+        std::make_index_sequence<FunctionSpace::nspaces()>{});
+  }
+
+private:
+  /// @brief Returns a single-tensor representation of the
+  /// tuple of boundaries
+  template <std::size_t... Is>
+  inline torch::Tensor
+  boundaries_as_tensor_(std::index_sequence<Is...>) const noexcept {
+    return torch::cat({std::get<Is>(boundary_).as_tensor()...});
+  }
+
+public:
+  /// @brief Returns a single-tensor representation of the
+  /// tuple of boundaries
+  virtual inline torch::Tensor boundaries_as_tensor() const noexcept {
+    return boundaries_as_tensor_(
+        std::make_index_sequence<FunctionSpace::nboundaries()>{});
+  }
+
+  /// @brief Returns a single-tensor representation of the
+  /// function space object
+  ///
+  /// @note The default implementation behaves identical to
+  /// spaces_as_tensor() but can be overridden in a derived class
+  virtual inline torch::Tensor as_tensor() const noexcept {
+    return spaces_as_tensor();
+  }
+
+private:
+  /// @brief Returns the size of the single-tensor representation of
+  /// the tuple of function spaces
+  template <std::size_t... Is>
+  inline int64_t
+  spaces_as_tensor_size_(std::index_sequence<Is...>) const noexcept {
+    return std::apply(
+        [](auto... v) { return (v + ...); },
+        std::make_tuple(std::get<Is>(spline_).as_tensor_size()...));
+  }
+
+public:
+  /// @brief Returns the size of the single-tensor representation of
+  /// the tuple of function spaces
+  virtual inline int64_t spaces_as_tensor_size() const noexcept {
+    return spaces_as_tensor_size_(
+        std::make_index_sequence<FunctionSpace::nspaces()>{});
+  }
+
+private:
+  /// @brief Returns the size of the single-tensor representation of
+  /// the tuple of boundaries
+  template <std::size_t... Is>
+  inline int64_t
+  boundaries_as_tensor_size_(std::index_sequence<Is...>) const noexcept {
+    return std::apply(
+        [](auto... v) { return (v + ...); },
+        std::make_tuple(std::get<Is>(boundary_).as_tensor_size()...));
+  }
+
+public:
+  /// @brief Returns the size of the single-tensor representation of
+  /// the tuple of boundaries
+  virtual inline int64_t boundaries_as_tensor_size() const noexcept {
+    return boundaries_as_tensor_size_(
+        std::make_index_sequence<FunctionSpace::nboundaries()>{});
+  }
+
+  /// @brief Returns the size of the single-tensor representation of
+  /// the function space object
+  ///
+  /// @note The default implementation behaves identical to
+  /// spaces_as_tensor_size() but can be overridden in a derived class
+  virtual inline int64_t as_tensor_size() const noexcept {
+    return spaces_as_tensor_size();
+  }
+
+private:
+  /// @brief Sets the tuple of spaces from a single-tensor representation
+  template <std::size_t... Is>
+  inline FunctionSpace &spaces_from_tensor_(std::index_sequence<Is...>,
+                                            const torch::Tensor &tensor) {
+
+    // Compute the partial sums of all function spaces
+    std::array<int64_t, sizeof...(Is)> partialSums{0};
+    auto partial_sums = [&partialSums,
+                         this]<std::size_t... Js>(std::index_sequence<Js...>) {
+      ((std::get<Js + 1>(partialSums) =
+            std::get<Js>(partialSums) + std::get<Js>(spline_).as_tensor_size()),
+       ...);
+    };
+    partial_sums(std::make_index_sequence<FunctionSpace::nspaces() - 1>{});
+
+    // Call from_tensor for all function spaces
+    ((std::get<Is>(spline_).from_tensor(tensor.index(
+         {torch::indexing::Slice(partialSums[Is],
+                                 partialSums[Is] +
+                                     std::get<Is>(spline_).as_tensor_size()),
+          "..."}))),
+     ...);
+
+    return *this;
+  }
+
+public:
+  /// @brief Sets the tuple of spaces from a single-tensor representation
+  virtual inline FunctionSpace &
+  spaces_from_tensor(const torch::Tensor &tensor) {
+    return spaces_from_tensor_(
+        std::make_index_sequence<FunctionSpace::nspaces()>{}, tensor);
+  }
+
+private:
+  /// @brief Sets the tuple of boundaries from a single-tensor representation of
+  /// the boundaries only
+  template <std::size_t... Is>
+  inline FunctionSpace &boundaries_from_tensor_(std::index_sequence<Is...>,
+                                                const torch::Tensor &tensor) {
+    (std::get<Is>(boundary_).from_tensor(std::get<Is>(spline_).as_tensor()),
+     ...);
+
+    return *this;
+  }
+
+public:
+  /// @brief Sets the tuple of boundaries from a single-tensor representation of
+  /// the boundaries only
+  virtual inline FunctionSpace &
+  boundaries_from_tensor(const torch::Tensor &tensor) {
+    return boundaries_from_tensor_(
+        std::make_index_sequence<FunctionSpace::nboundaries()>{}, tensor);
+  }
+
+private:
+  /// @brief Sets the tuple of boundaries from a single-tensor representation
+  template <std::size_t... Is>
+  inline FunctionSpace &
+  boundaries_from_full_tensor_(std::index_sequence<Is...>,
+                               const torch::Tensor &tensor) {
+    (std::get<Is>(boundary_).from_full_tensor(
+         std::get<Is>(spline_).as_tensor()),
+     ...);
+
+    return *this;
+  }
+
+public:
+  /// @brief Sets the tuple of boundaries from a single-tensor representation
+  virtual inline FunctionSpace &
+  boundaries_from_full_tensor(const torch::Tensor &tensor) {
+    return boundaries_from_full_tensor_(
+        std::make_index_sequence<FunctionSpace::nboundaries()>{}, tensor);
+  }
+
+  /// @brief Sets the function space object from a single-tensor representation
+  virtual inline FunctionSpace &from_tensor(const torch::Tensor &tensor) {
+    spaces_from_tensor_(std::make_index_sequence<FunctionSpace::nspaces()>{},
+                        tensor);
+    boundaries_from_full_tensor_(
+        std::make_index_sequence<FunctionSpace::nboundaries()>{}, tensor);
+    return *this;
+  }
+
+private:
+  /// @brief Returns the function space object as XML node
+  template <std::size_t... Is>
+  inline pugi::xml_node &to_xml_(std::index_sequence<Is...>,
+                                 pugi::xml_node &root, int id = 0,
+                                 std::string label = "") const {
+
+    (std::get<Is>(spline_).to_xml(root, id, label, Is), ...);
+    return root;
+  }
+
+public:
+  /// @brief Returns the function space object as XML object
+  inline pugi::xml_document to_xml(int id = 0, std::string label = "") const {
+    pugi::xml_document doc;
+    pugi::xml_node root = doc.append_child("xml");
+    to_xml(root, id, label);
+
+    return doc;
+  }
+
+  /// @brief Returns the function space object as XML node
+  inline pugi::xml_node &to_xml(pugi::xml_node &root, int id = 0,
+                                std::string label = "") const {
+    return to_xml_(std::make_index_sequence<FunctionSpace::nspaces()>{}, root,
+                   id, label);
+  }
+
+private:
+  /// @brief Updates the function space object from XML object
+  template <std::size_t... Is>
+  inline FunctionSpace &from_xml_(std::index_sequence<Is...>,
+                                  const pugi::xml_node &root, int id = 0,
+                                  std::string label = "") {
+
+    (std::get<Is>(spline_).from_xml(root, id, label, Is), ...);
+    return *this;
+  }
+
+public:
+  /// @brief Updates the function space object from XML object
+  inline FunctionSpace &from_xml(const pugi::xml_document &doc, int id = 0,
+                                 std::string label = "") {
+    return from_xml(doc.child("xml"), id, label);
+  }
+
+  /// @brief Updates the function space object from XML node
+  inline FunctionSpace &from_xml(const pugi::xml_node &root, int id = 0,
+                                 std::string label = "") {
+    return from_xml_(std::make_index_sequence<FunctionSpace::nspaces()>{}, root,
+                     id, label);
+  }
+
+private:
+  /// @brief Serialization to JSON
+  template <std::size_t... Is>
+  nlohmann::json to_json_(std::index_sequence<Is...>) const {
+    auto json_this = nlohmann::json::array();
+    auto json_boundary = nlohmann::json::array();
+    (json_this.push_back(std::get<Is>(spline_).to_json()), ...);
+    (json_boundary.push_back(std::get<Is>(boundary_).to_json()), ...);
+
+    auto json = nlohmann::json::array();
+    for (auto [t, b] : utils::zip(json_this, json_boundary)) {
+      auto json_inner = nlohmann::json::array();
+      json_inner.push_back(t);
+      json_inner.push_back(b);
+      json.push_back(json_inner);
+    }
+
+    return json;
+  }
+
+public:
+  /// @brief Serialization to JSON
+  nlohmann::json to_json() const override {
+    return to_json_(std::make_index_sequence<FunctionSpace::nspaces()>{});
+  }
+
+private:
+  /// @brief Returns the values of the spline objects in the points `xi`
+  /// @{
+  template <functionspace comp = functionspace::interior,
+            deriv deriv = deriv::func, bool memory_optimized = false,
+            std::size_t... Is, typename... Xi>
+  inline auto eval_(std::index_sequence<Is...>,
+                    const std::tuple<Xi...> &xi) const {
+    if constexpr (comp == functionspace::interior)
+      return std::tuple(
+          std::get<Is>(spline_).template eval<deriv, memory_optimized>(
+              std::get<Is>(xi))...);
+    else if constexpr (comp == functionspace::boundary)
+      return std::tuple(
+          std::get<Is>(boundary_).template eval<deriv, memory_optimized>(
+              std::get<Is>(xi))...);
+  }
+
+  template <functionspace comp = functionspace::interior,
+            deriv deriv = deriv::func, bool memory_optimized = false,
+            std::size_t... Is, typename... Xi, typename... Knot_Indices>
+  inline auto eval_(std::index_sequence<Is...>, const std::tuple<Xi...> &xi,
+                    const std::tuple<Knot_Indices...> &knot_indices) const {
+    if constexpr (comp == functionspace::interior)
+      return std::tuple(
+          std::get<Is>(spline_).template eval<deriv, memory_optimized>(
+              std::get<Is>(xi), std::get<Is>(knot_indices))...);
+    else if constexpr (comp == functionspace::boundary)
+      return std::tuple(
+          std::get<Is>(boundary_).template eval<deriv, memory_optimized>(
+              std::get<Is>(xi), std::get<Is>(knot_indices))...);
+  }
+
+  template <functionspace comp = functionspace::interior,
+            deriv deriv = deriv::func, bool memory_optimized = false,
+            std::size_t... Is, typename... Xi, typename... Knot_Indices,
+            typename... Coeff_Indices>
+  inline auto eval_(std::index_sequence<Is...>, const std::tuple<Xi...> &xi,
+                    const std::tuple<Knot_Indices...> &knot_indices,
+                    const std::tuple<Coeff_Indices...> &coeff_indices) const {
+    if constexpr (comp == functionspace::interior)
+      return std::tuple(
+          std::get<Is>(spline_).template eval<deriv, memory_optimized>(
+              std::get<Is>(xi), std::get<Is>(knot_indices),
+              std::get<Is>(coeff_indices))...);
+    else if constexpr (comp == functionspace::boundary)
+      return std::tuple(
+          std::get<Is>(boundary_).template eval<deriv, memory_optimized>(
+              std::get<Is>(xi), std::get<Is>(knot_indices),
+              std::get<Is>(coeff_indices))...);
+  }
+  /// @}
+
+public:
+  /// @brief Returns the values of the spline objects in the points `xi`
+  /// @{
+  template <functionspace comp = functionspace::interior,
+            deriv deriv = deriv::func, bool memory_optimized = false,
+            typename... Xi>
+  inline auto eval(const std::tuple<Xi...> &xi) const {
+    static_assert(FunctionSpace::nspaces() == sizeof...(Xi),
+                  "Size of Xi mismatches functionspace dimension");
+    return eval_<comp, deriv, memory_optimized>(
+        std::make_index_sequence<FunctionSpace::nspaces()>{}, xi);
+  }
+
+  template <functionspace comp = functionspace::interior,
+            deriv deriv = deriv::func, bool memory_optimized = false,
+            typename... Xi, typename... Knot_Indices>
+  inline auto eval(const std::tuple<Xi...> &xi,
+                   const std::tuple<Knot_Indices...> &knot_indices) const {
+    static_assert(
+        (FunctionSpace::nspaces() == sizeof...(Xi)) &&
+            (FunctionSpace::nspaces() == sizeof...(Knot_Indices)),
+        "Sizes of Xi and Knot_Indices mismatch functionspace dimension");
+    return eval_<comp, deriv, memory_optimized>(
+        std::make_index_sequence<FunctionSpace::nspaces()>{}, xi, knot_indices);
+  }
+
+  template <functionspace comp = functionspace::interior,
+            deriv deriv = deriv::func, bool memory_optimized = false,
+            typename... Xi, typename... Knot_Indices, typename... Coeff_Indices>
+  inline auto eval(const std::tuple<Xi...> &xi,
+                   const std::tuple<Knot_Indices...> &knot_indices,
+                   const std::tuple<Coeff_Indices...> &coeff_indices) const {
+    static_assert((FunctionSpace::nspaces() == sizeof...(Xi)) &&
+                      (FunctionSpace::nspaces() == sizeof...(Knot_Indices)) &&
+                      (FunctionSpace::nspaces() == sizeof...(Coeff_Indices)),
+                  "Sizes of Xi, Knot_Indices and Coeff_Indices mismatch "
+                  "functionspace dimension");
+    return eval_<comp, deriv, memory_optimized>(
+        std::make_index_sequence<FunctionSpace::nspaces()>{}, xi, knot_indices,
+        coeff_indices);
+  }
+  /// @}
+
+private:
+  /// @brief Returns the value of the spline objects from
+  /// precomputed basis function
+  /// @{
+  template <functionspace comp = functionspace::interior, std::size_t... Is,
+            typename... Basfunc, typename... Coeff_Indices, typename... Numeval,
+            typename... Sizes>
+  inline auto
+  eval_from_precomputed_(std::index_sequence<Is...>,
+                         const std::tuple<Basfunc...> &basfunc,
+                         const std::tuple<Coeff_Indices...> &coeff_indices,
+                         const std::tuple<Numeval...> &numeval,
+                         const std::tuple<Sizes...> &sizes) const {
+    if constexpr (comp == functionspace::interior)
+      return std::tuple(std::get<Is>(spline_).eval_from_precomputed(
+          std::get<Is>(basfunc), std::get<Is>(coeff_indices),
+          std::get<Is>(numeval), std::get<Is>(sizes))...);
+    else if constexpr (comp == functionspace::boundary)
+      return std::tuple(std::get<Is>(boundary_).eval_from_precomputed(
+          std::get<Is>(basfunc), std::get<Is>(coeff_indices),
+          std::get<Is>(numeval), std::get<Is>(sizes))...);
+  }
+
+  template <functionspace comp = functionspace::interior, std::size_t... Is,
+            typename... Basfunc, typename... Coeff_Indices, typename... Xi>
+  inline auto
+  eval_from_precomputed_(std::index_sequence<Is...>,
+                         const std::tuple<Basfunc...> &basfunc,
+                         const std::tuple<Coeff_Indices...> &coeff_indices,
+                         const std::tuple<Xi...> &xi) const {
+    if constexpr (comp == functionspace::interior)
+      return std::tuple(std::get<Is>(spline_).eval_from_precomputed(
+          std::get<Is>(basfunc), std::get<Is>(coeff_indices),
+          std::get<Is>(xi)[0].numel(), std::get<Is>(xi)[0].sizes())...);
+    else if constexpr (comp == functionspace::boundary)
+      return std::tuple(std::get<Is>(boundary_).eval_from_precomputed(
+          std::get<Is>(basfunc), std::get<Is>(coeff_indices),
+          std::get<Is>(xi))...);
+  }
+  /// @}
+
+public:
+  /// @brief Returns the value of the spline objects from
+  /// precomputed basis function
+  /// @{
+  template <functionspace comp = functionspace::interior, typename... Basfunc,
+            typename... Coeff_Indices, typename... Numeval, typename... Sizes>
+  inline auto
+  eval_from_precomputed(const std::tuple<Basfunc...> &basfunc,
+                        const std::tuple<Coeff_Indices...> &coeff_indices,
+                        const std::tuple<Numeval...> &numeval,
+                        const std::tuple<Sizes...> &sizes) const {
+    return eval_from_precomputed_<comp>(
+        std::make_index_sequence<FunctionSpace::nspaces()>{}, basfunc,
+        coeff_indices, numeval, sizes);
+  }
+
+  template <functionspace comp = functionspace::interior, typename... Basfunc,
+            typename... Coeff_Indices, typename... Xi>
+  inline auto
+  eval_from_precomputed(const std::tuple<Basfunc...> &basfunc,
+                        const std::tuple<Coeff_Indices...> &coeff_indices,
+                        const std::tuple<Xi...> &xi) const {
+    return eval_from_precomputed_<comp>(
+        std::make_index_sequence<FunctionSpace::nspaces()>{}, basfunc,
+        coeff_indices, xi);
+  }
+  /// @}
+
+private:
+  /// @brief Returns the knot indicies of knot spans containing `xi`
+  template <functionspace comp = functionspace::interior, std::size_t... Is,
+            typename... Xi>
+  inline auto find_knot_indices_(std::index_sequence<Is...>,
+                                 const std::tuple<Xi...> &xi) const {
+    if constexpr (comp == functionspace::interior)
+      return std::tuple(
+          std::get<Is>(spline_).find_knot_indices(std::get<Is>(xi))...);
+    else if constexpr (comp == functionspace::boundary)
+      return std::tuple(
+          std::get<Is>(boundary_).find_knot_indices(std::get<Is>(xi))...);
+  }
+
+public:
+  /// @brief Returns the knot indicies of knot spans containing `xi`
+  template <functionspace comp = functionspace::interior, typename... Xi>
+  inline auto find_knot_indices(const std::tuple<Xi...> &xi) const {
+    return find_knot_indices_<comp>(
+        std::make_index_sequence<FunctionSpace::nspaces()>{}, xi);
+  }
+
+private:
+  /// @brief Returns the values of the spline objects' basis functions in the
+  /// points `xi`
+  /// @{
+  template <functionspace comp = functionspace::interior,
+            deriv deriv = deriv::func, bool memory_optimized = false,
+            std::size_t... Is, typename... Xi>
+  inline auto eval_basfunc_(std::index_sequence<Is...>,
+                            const std::tuple<Xi...> &xi) const {
+    if constexpr (comp == functionspace::interior)
+      return std::tuple(
+          std::get<Is>(spline_).template eval_basfunc<deriv, memory_optimized>(
+              std::get<Is>(xi))...);
+    else if constexpr (comp == functionspace::boundary)
+      return std::tuple(std::get<Is>(boundary_)
+                            .template eval_basfunc<deriv, memory_optimized>(
+                                std::get<Is>(xi))...);
+  }
+
+  template <functionspace comp = functionspace::interior,
+            deriv deriv = deriv::func, bool memory_optimized = false,
+            std::size_t... Is, typename... Xi, typename... Knot_Indices>
+  inline auto
+  eval_basfunc_(std::index_sequence<Is...>, const std::tuple<Xi...> &xi,
+                const std::tuple<Knot_Indices...> &knot_indices) const {
+    if constexpr (comp == functionspace::interior)
+      return std::tuple(
+          std::get<Is>(spline_).template eval_basfunc<deriv, memory_optimized>(
+              std::get<Is>(xi), std::get<Is>(knot_indices))...);
+    else if constexpr (comp == functionspace::boundary)
+      return std::tuple(
+          std::get<Is>(boundary_)
+              .template eval_basfunc<deriv, memory_optimized>(
+                  std::get<Is>(xi), std::get<Is>(knot_indices))...);
+  }
+  /// @}
+
+public:
+  /// @brief Returns the values of the spline objects' basis
+  /// functions in the points `xi` @{
+  template <functionspace comp = functionspace::interior,
+            deriv deriv = deriv::func, bool memory_optimized = false,
+            typename... Xi>
+  inline auto eval_basfunc(const std::tuple<Xi...> &xi) const {
+    return eval_basfunc_<comp, deriv, memory_optimized>(
+        std::make_index_sequence<FunctionSpace::nspaces()>{}, xi);
+  }
+
+  template <functionspace comp = functionspace::interior,
+            deriv deriv = deriv::func, bool memory_optimized = false,
+            typename... Xi, typename... Knot_Indices>
+  inline auto
+  eval_basfunc(const std::tuple<Xi...> &xi,
+               const std::tuple<Knot_Indices...> &knot_indices) const {
+    return eval_basfunc_<comp, deriv, memory_optimized>(
+        std::make_index_sequence<FunctionSpace::nspaces()>{}, xi, knot_indices);
+  }
+  /// @}
+
+private:
+  /// @brief Returns the indices of the spline objects'
+  /// coefficients corresponding to the knot indices `indices`
+  template <functionspace comp = functionspace::interior,
+            bool memory_optimized = false, std::size_t... Is,
+            typename... Knot_Indices>
+  inline auto
+  find_coeff_indices_(std::index_sequence<Is...>,
+                      const std::tuple<Knot_Indices...> &knot_indices) const {
+    if constexpr (comp == functionspace::interior)
+      return std::tuple(
+          std::get<Is>(spline_).template find_coeff_indices<memory_optimized>(
+              std::get<Is>(knot_indices))...);
+    else if constexpr (comp == functionspace::boundary)
+      return std::tuple(
+          std::get<Is>(boundary_).template find_coeff_indices<memory_optimized>(
+              std::get<Is>(knot_indices))...);
+  }
+
+public:
+  /// @brief Returns the indices of the spline objects'
+  /// coefficients corresponding to the knot indices `indices`
+  template <functionspace comp = functionspace::interior,
+            bool memory_optimized = false, typename... Knot_Indices>
+  inline auto
+  find_coeff_indices(const std::tuple<Knot_Indices...> &knot_indices) const {
+    return find_coeff_indices_<comp, memory_optimized>(
+        std::make_index_sequence<FunctionSpace::nspaces()>{}, knot_indices);
+  }
+
+private:
+  /// @brief Returns the spline objects with uniformly refined
+  /// knot and coefficient vectors
+  template <std::size_t... Is, std::size_t... Js>
+  inline auto &uniform_refine_(std::index_sequence<Is...>,
+                               std::index_sequence<Js...>, int numRefine = 1,
+                               int dimRefine = -1) {
+    (std::get<Is>(spline_).uniform_refine(numRefine, dimRefine), ...);
+    (std::get<Js>(boundary_).uniform_refine(numRefine, dimRefine), ...);
+    return *this;
+  }
+
+public:
+  /// @brief Returns the spline objects with uniformly refined
+  /// knot and coefficient vectors
+  inline auto &uniform_refine(int numRefine = 1, int dimRefine = -1) {
+    return uniform_refine_(
+        std::make_index_sequence<FunctionSpace::nspaces()>{},
+        std::make_index_sequence<FunctionSpace::nboundaries()>{}, numRefine,
+        dimRefine);
+  }
+
+private:
+  /// @brief Returns a copy of the function space object with settings from
+  /// options
+  template <typename real_t, std::size_t... Is, std::size_t... Js>
+  inline auto to_(std::index_sequence<Is...>, std::index_sequence<Js...>,
+                  Options<real_t> options) const {
+    return FunctionSpace<
+        typename Splines::template real_derived_self_type<real_t>...,
+        typename Boundaries::template real_derived_self_type<real_t>...>(
+        std::get<Is>(spline_).to(options)...,
+        std::get<Js>(boundary_).to(options)...);
+  }
+
+public:
+  /// @brief Returns a copy of the function space object with settings from
+  /// options
+  template <typename real_t> inline auto to(Options<real_t> options) const {
+    return to_(std::make_index_sequence<FunctionSpace::nspaces()>{},
+               std::make_index_sequence<FunctionSpace::nboundaries()>{},
+               options);
+  }
+
+private:
+  /// @brief Returns a copy of the function space object with settings from
+  /// device
+  template <std::size_t... Is, std::size_t... Js>
+  inline auto to_(std::index_sequence<Is...>, std::index_sequence<Js...>,
+                  torch::Device device) const {
+    return FunctionSpace(std::get<Is>(spline_).to(device)...,
+                         std::get<Js>(boundary_).to(device)...);
+  }
+
+public:
+  /// @brief Returns a copy of the function space object with settings from
+  /// device
+  inline auto to(torch::Device device) const {
+    return to_(std::make_index_sequence<FunctionSpace::nspaces()>{},
+               std::make_index_sequence<FunctionSpace::nboundaries()>{},
+               device);
+  }
+
+private:
+  /// @brief Returns a copy of the function space object with real_t type
+  template <typename real_t, std::size_t... Is, std::size_t... Js>
+  inline auto to_(std::index_sequence<Is...>,
+                  std::index_sequence<Js...>) const {
+    return FunctionSpace<
+        typename Splines::template real_derived_self_type<real_t>...,
+        typename Boundaries::template real_derived_self_type<real_t>...>(
+        std::get<Is>(spline_).template to<real_t>()...,
+        std::get<Js>(boundary_).template to<real_t>()...);
+  }
+
+public:
+  /// @brief Returns a copy of the function space object with real_t type
+  template <typename real_t> inline auto to() const {
+    return to_<real_t>(
+        std::make_index_sequence<FunctionSpace::nspaces()>{},
+        std::make_index_sequence<FunctionSpace::nboundaries()>{});
+  }
+
+private:
+  /// @brief Scales the function space object by a scalar
+  template <std::size_t... Is>
+  inline auto scale_(std::index_sequence<Is...>, value_type s, int dim = -1) {
+    (std::get<Is>(spline_).scale(s, dim), ...);
+    boundary_from_full_tensor(this->as_tensor());
+    return *this;
+  }
+
+public:
+  /// @brief Scales the function space object by a scalar
+  inline auto scale(value_type s, int dim = -1) {
+    return scale_(std::make_index_sequence<FunctionSpace::nspaces()>{}, s, dim);
+  }
+
+private:
+  /// @brief Scales the function space object by a vector
+  template <std::size_t N, std::size_t... Is>
+  inline auto scale_(std::index_sequence<Is...>, std::array<value_type, N> v) {
+    (std::get<Is>(spline_).scale(v), ...);
+    (std::get<Is>(boundary_).from_full_tensor(
+         std::get<Is>(spline_).as_tensor()),
+     ...);
+    return *this;
+  }
+
+public:
+  /// @brief Scales the function space object by a vector
+  template <size_t N> inline auto scale(std::array<value_type, N> v) {
+    return scale_(std::make_index_sequence<FunctionSpace::nspaces()>{}, v);
+  }
+
+private:
+  /// @brief Translates the function space object by a vector
+  template <std::size_t N, std::size_t... Is>
+  inline auto translate_(std::index_sequence<Is...>,
+                         std::array<value_type, N> v) {
+    (std::get<Is>(spline_).translate(v), ...);
+    (std::get<Is>(boundary_).from_full_tensor(
+         std::get<Is>(spline_).as_tensor()),
+     ...);
+    return *this;
+  }
+
+public:
+  /// @brief Translates the function space object by a vector
+  template <size_t N> inline auto translate(std::array<value_type, N> v) {
+    return translate_(std::make_index_sequence<FunctionSpace::nspaces()>{}, v);
+  }
+
+private:
+  /// @brief Rotates the function space object by an angle in 2d
+  template <std::size_t... Is>
+  inline auto rotate_(std::index_sequence<Is...>, value_type angle) {
+    (std::get<Is>(spline_).rotate(angle), ...);
+    (std::get<Is>(boundary_).from_full_tensor(
+         std::get<Is>(spline_).as_tensor()),
+     ...);
+    return *this;
+  }
+
+public:
+  /// @brief Rotates the function space object by an angle in 2d
+  inline auto rotate(value_type angle) {
+    return rotate_(std::make_index_sequence<FunctionSpace::nspaces()>{}, angle);
+  }
+
+private:
+  /// @brief Rotates the function space object by three angles in 3d
+  template <std::size_t... Is>
+  inline auto rotate_(std::index_sequence<Is...>,
+                      std::array<value_type, 3> angle) {
+    (std::get<Is>(spline_).rotate(angle), ...);
+    (std::get<Is>(boundary_).from_full_tensor(
+         std::get<Is>(spline_).as_tensor()),
+     ...);
+    return *this;
+  }
+
+public:
+  /// @brief Rotates the function space object by three angles in 3d
+  inline auto rotate(std::array<value_type, 3> angle) {
+    return rotate_(std::make_index_sequence<FunctionSpace::nspaces()>{}, angle);
+  }
+
+private:
+  /// @brief Computes the bounding boxes of the function space object
+  template <std::size_t... Is>
+  inline auto boundingBox_(std::index_sequence<Is...>) const {
+    return std::tuple(std::get<Is>(spline_).boundingBox()...);
+  }
+
+public:
+  /// @brief Computes the bounding boxes of the function space object
+  inline auto boundingBox() const {
+    return boundingBox_(std::make_index_sequence<FunctionSpace::nspaces()>{});
+  }
+
+private:
+  /// @brief Writes the function space object into a
+  /// torch::serialize::OutputArchive object
+  template <std::size_t... Is>
+  inline torch::serialize::OutputArchive &
+  write_(std::index_sequence<Is...>, torch::serialize::OutputArchive &archive,
+         const std::string &key = "functionspace") const {
+    (std::get<Is>(spline_).write(
+         archive, key + ".fspace[" + std::to_string(Is) + "].interior"),
+     ...);
+    (std::get<Is>(boundary_).write(
+         archive, key + ".fspace[" + std::to_string(Is) + "].boundary"),
+     ...);
+    return archive;
+  }
+
+public:
+  /// @brief Writes the function space object into a
+  /// torch::serialize::OutputArchive object
+  inline torch::serialize::OutputArchive &
+  write(torch::serialize::OutputArchive &archive,
+        const std::string &key = "functionspace") const {
+    write_(std::make_index_sequence<FunctionSpace::nspaces()>{}, archive, key);
+    return archive;
+  }
+
+private:
+  /// @brief Loads the function space object from a
+  /// torch::serialize::InputArchive object
+  template <std::size_t... Is>
+  inline torch::serialize::InputArchive &
+  read_(std::index_sequence<Is...>, torch::serialize::InputArchive &archive,
+        const std::string &key = "functionspace") {
+    (std::get<Is>(spline_).read(archive, key + ".fspace[" + std::to_string(Is) +
+                                             "].interior"),
+     ...);
+    (std::get<Is>(boundary_).read(
+         archive, key + ".fspace[" + std::to_string(Is) + "].boundary"),
+     ...);
+    return archive;
+  }
+
+public:
+  /// @brief Loads the function space object from a
+  /// torch::serialize::InputArchive object
+  inline torch::serialize::InputArchive &
+  read(torch::serialize::InputArchive &archive,
+       const std::string &key = "functionspace") {
+    read_(std::make_index_sequence<FunctionSpace::nspaces()>{}, archive, key);
+    return archive;
+  }
+
+  /// @brief Returns a string representation of the function space object
+  inline virtual void
+  pretty_print(std::ostream &os = Log(log::info)) const noexcept override {
+
+    auto pretty_print_ = [this,
+                          &os]<std::size_t... Is>(std::index_sequence<Is...>) {
+      ((os << "\ninterior = ", std::get<Is>(spline_).pretty_print(os),
+        os << "\nboundary = ", std::get<Is>(boundary_).pretty_print(os)),
+       ...);
+    };
+
+    pretty_print_(std::make_index_sequence<nspaces()>{});
+  }
+
+  //  clang-format off
+  /// @brief Returns a block-tensor with the curl of the
+  /// function space object with respect to the parametric variables
+  ///
+  /// @param[in] xi Point(s) where to evaluate the curl
+  ///
+  /// @result Block-tensor with the curl with respect to the
+  /// parametric variables `xi`
+  /// \f[
+  ///     \nabla_{\boldsymbol{\xi}} \times \mathbf{u}
+  ///        =
+  ///     \begin{bmatrix}
+  ///        \mathbf{i}_0 & \cdots & \mathbf{i}_{d_\text{par}} \\
+  ///        \frac{\partial}{\partial\xi_0} & \cdots &
+  ///        \frac{\partial}{\partial\xi_{d_\text{par}}} \\
+  ///        u_0 & \cdots & u_{d_\text{par}}
+  ///     \end{bmatrix}
+  /// \f]
+  //  clang-format off
+  ///
+  /// @{
+  template <functionspace comp = functionspace::interior,
+            bool memory_optimized = false>
+  inline auto curl(const utils::TensorArray1 &xi,
+                   const std::tuple<utils::TensorArray1> &knot_indices,
+                   const std::tuple<torch::Tensor> &coeff_indices) const {
+
+    assert(xi[0].sizes() == std::get<0>(knot_indices)[0].sizes());
+
+    throw std::runtime_error("Unsupported parametric/geometric dimension");
+
+    return utils::BlockTensor<torch::Tensor, 1, 1>{};
+  }
+
+  template <functionspace comp = functionspace::interior,
+            bool memory_optimized = false>
+  inline auto
+  curl(const utils::TensorArray2 &xi,
+       const std::tuple<utils::TensorArray2, utils::TensorArray2> &knot_indices,
+       const std::tuple<torch::Tensor, torch::Tensor> &coeff_indices) const {
+
+    assert(xi[0].sizes() == std::get<0>(knot_indices)[0].sizes() &&
+           xi[1].sizes() == std::get<1>(knot_indices)[0].sizes() &&
+           xi[0].sizes() == xi[1].sizes());
+
+    /// curl = 0,
+    ///        0,
+    ///        du_y / dx - du_x / dy
+    ///
+    /// Only the third component is returned
+    return utils::BlockTensor<torch::Tensor, 1, 1>(
+        *std::get<1>(spline_).template eval<deriv::dx, memory_optimized>(
+            xi, std::get<1>(knot_indices), std::get<1>(coeff_indices))[0] -
+        *std::get<0>(spline_).template eval<deriv::dx, memory_optimized>(
+            xi, std::get<0>(knot_indices), std::get<0>(coeff_indices))[0]);
+  }
+
+  template <functionspace comp = functionspace::interior,
+            bool memory_optimized = false>
+  inline auto curl(const utils::TensorArray3 &xi,
+                   const std::tuple<utils::TensorArray3, utils::TensorArray3,
+                                    utils::TensorArray3> &knot_indices,
+                   const std::tuple<torch::Tensor, torch::Tensor, torch::Tensor>
+                       &coeff_indices) const {
+
+    assert(xi[0].sizes() == std::get<0>(knot_indices)[0].sizes() &&
+           xi[1].sizes() == std::get<1>(knot_indices)[0].sizes() &&
+           xi[2].sizes() == std::get<2>(knot_indices)[0].sizes() &&
+           xi[0].sizes() == xi[1].sizes() && xi[1].sizes() == xi[2].sizes());
+
+    /// curl = du_z / dy - du_y / dz,
+    ///        du_x / dz - du_z / dx,
+    ///        du_y / dx - du_x / dy
+    return utils::BlockTensor<torch::Tensor, 1, 3>(
+        *std::get<2>(spline_).template eval<deriv::dy, memory_optimized>(
+            xi, std::get<2>(knot_indices), std::get<2>(coeff_indices))[0] -
+            *std::get<1>(spline_).template eval<deriv::dz, memory_optimized>(
+                xi, std::get<1>(knot_indices), std::get<1>(coeff_indices))[0],
+        *std::get<0>(spline_).template eval<deriv::dz, memory_optimized>(
+            xi, std::get<0>(knot_indices), std::get<0>(coeff_indices))[0] -
+            *std::get<2>(spline_).template eval<deriv::dx, memory_optimized>(
+                xi, std::get<2>(knot_indices), std::get<2>(coeff_indices))[0],
+        *std::get<1>(spline_).template eval<deriv::dx, memory_optimized>(
+            xi, std::get<1>(knot_indices), std::get<1>(coeff_indices))[0] -
+            *std::get<0>(spline_).template eval<deriv::dy, memory_optimized>(
+                xi, std::get<0>(knot_indices), std::get<0>(coeff_indices))[0]);
+  }
+
+  template <functionspace comp = functionspace::interior,
+            bool memory_optimized = false>
+  inline auto
+  curl(const utils::TensorArray4 &xi,
+       const std::tuple<utils::TensorArray4, utils::TensorArray4,
+                        utils::TensorArray4, utils::TensorArray4> &knot_indices,
+       const std::tuple<torch::Tensor, torch::Tensor, torch::Tensor,
+                        torch::Tensor> &coeff_indices) const {
+
+    assert(xi[0].sizes() == std::get<0>(knot_indices)[0].sizes() &&
+           xi[1].sizes() == std::get<1>(knot_indices)[0].sizes() &&
+           xi[2].sizes() == std::get<2>(knot_indices)[0].sizes() &&
+           xi[3].sizes() == std::get<3>(knot_indices)[0].sizes() &&
+           xi[0].sizes() == xi[1].sizes() && xi[1].sizes() == xi[2].sizes() &&
+           xi[2].sizes() == xi[3].sizes());
+
+    throw std::runtime_error("Unsupported parametric/geometric dimension");
+
+    return utils::BlockTensor<torch::Tensor, 1, 3>{};
+  }
+  /// @}
+
+  /// @brief Returns a block-tensor with the divergence of the
+  /// function space object with respect to the parametric variables
+  ///
+  /// @param[in] xi Point(s) where to evaluate the divergence
+  ///
+  /// @param[in] knot_indices Knot indices where to evaluate the divergence
+  ///
+  /// @param[in] coeff_indices Coefficient indices where to evaluate the
+  /// divergence
+  ///
+  /// @result Block-tensor with the divergence of the function space with
+  /// respect to the parametric variables
+  /// \f[
+  ///     \nabla_{\boldsymbol{\xi}} \cdot \mathbf{u}
+  ///        =
+  ///     \text{trace} ( J_{\boldsymbol{\xi}}(u) )
+  ///        =
+  ///     \frac{\partial u_0}{\partial \xi_0} +
+  ///     \frac{\partial u_1}{\partial \xi_1} +
+  ///        \dots
+  ///     \frac{\partial u_{d_\text{geo}}}{\partial \xi_{d_\text{par}}}
+  /// \f]
+  ///
+  /// @{
+  template <functionspace comp = functionspace::interior,
+            bool memory_optimized = false>
+  inline auto div(const utils::TensorArray1 &xi,
+                  const std::tuple<utils::TensorArray1> &knot_indices,
+                  const std::tuple<torch::Tensor> &coeff_indices) const {
+
+    assert(xi[0].sizes() == std::get<0>(knot_indices)[0].sizes());
+
+    if constexpr (comp == functionspace::interior) {
+      static_assert(std::tuple_element_t<0, spline_type>::geoDim() == 1,
+                    "div(.) for vector-valued spaces requires 1D variables");
+
+      return utils::BlockTensor<torch::Tensor, 1, 1>(
+          std::get<0>(spline_).template eval<deriv::dx, memory_optimized>(
+              xi, std::get<0>(knot_indices), std::get<0>(coeff_indices))[0]);
+    }
+  }
+
+  template <functionspace comp = functionspace::interior,
+            bool memory_optimized = false>
+  inline auto
+  div(const utils::TensorArray2 &xi,
+      const std::tuple<utils::TensorArray2, utils::TensorArray2> &knot_indices,
+      const std::tuple<torch::Tensor, torch::Tensor> &coeff_indices) const {
+
+    assert(xi[0].sizes() == std::get<0>(knot_indices)[0].sizes() &&
+           xi[1].sizes() == std::get<1>(knot_indices)[0].sizes() &&
+           xi[0].sizes() == xi[1].sizes());
+
+    if constexpr (comp == functionspace::interior) {
+      static_assert(std::tuple_element_t<0, spline_type>::geoDim() == 1 &&
+                        std::tuple_element_t<1, spline_type>::geoDim() == 1,
+                    "div(.) for vector-valued spaces requires 1D variables");
+
+      return utils::BlockTensor<torch::Tensor, 1, 1>(
+          *std::get<0>(spline_).template eval<deriv::dx, memory_optimized>(
+              xi, std::get<0>(knot_indices), std::get<0>(coeff_indices))[0] +
+          *std::get<1>(spline_).template eval<deriv::dy, memory_optimized>(
+              xi, std::get<1>(knot_indices), std::get<1>(coeff_indices))[0]);
+    }
+  }
+
+  template <functionspace comp = functionspace::interior,
+            bool memory_optimized = false>
+  inline auto div(const utils::TensorArray3 &xi,
+                  const std::tuple<utils::TensorArray3, utils::TensorArray3,
+                                   utils::TensorArray3> &knot_indices,
+                  const std::tuple<torch::Tensor, torch::Tensor, torch::Tensor>
+                      &coeff_indices) const {
+
+    assert(xi[0].sizes() == std::get<0>(knot_indices)[0].sizes() &&
+           xi[1].sizes() == std::get<1>(knot_indices)[0].sizes() &&
+           xi[2].sizes() == std::get<2>(knot_indices)[0].sizes() &&
+           xi[0].sizes() == xi[1].sizes() && xi[1].sizes() == xi[2].sizes());
+
+    if constexpr (comp == functionspace::interior) {
+      static_assert(std::tuple_element_t<0, spline_type>::geoDim() == 1 &&
+                        std::tuple_element_t<1, spline_type>::geoDim() == 1 &&
+                        std::tuple_element_t<2, spline_type>::geoDim() == 1,
+                    "div(.) for vector-valued spaces requires 1D variables");
+
+      return utils::BlockTensor<torch::Tensor, 1, 1>(
+          *std::get<0>(spline_).template eval<deriv::dx, memory_optimized>(
+              xi, std::get<0>(knot_indices), std::get<0>(coeff_indices))[0] +
+          *std::get<1>(spline_).template eval<deriv::dy, memory_optimized>(
+              xi, std::get<1>(knot_indices), std::get<1>(coeff_indices))[0] +
+          *std::get<2>(spline_).template eval<deriv::dz, memory_optimized>(
+              xi, std::get<2>(knot_indices), std::get<2>(coeff_indices))[0]);
+    }
+  }
+
+  template <functionspace comp = functionspace::interior,
+            bool memory_optimized = false>
+  inline auto
+  div(const utils::TensorArray4 &xi,
+      const std::tuple<utils::TensorArray4, utils::TensorArray4,
+                       utils::TensorArray4, utils::TensorArray4> &knot_indices,
+      const std::tuple<torch::Tensor, torch::Tensor, torch::Tensor,
+                       torch::Tensor> &coeff_indices) const {
+
+    assert(xi[0].sizes() == std::get<0>(knot_indices)[0].sizes() &&
+           xi[1].sizes() == std::get<1>(knot_indices)[0].sizes() &&
+           xi[2].sizes() == std::get<2>(knot_indices)[0].sizes() &&
+           xi[3].sizes() == std::get<3>(knot_indices)[0].sizes() &&
+           xi[0].sizes() == xi[1].sizes() && xi[1].sizes() == xi[2].sizes() &&
+           xi[2].sizes() == xi[3].sizes());
+
+    if constexpr (comp == functionspace::interior) {
+      static_assert(std::tuple_element_t<0, spline_type>::geoDim() == 1 &&
+                        std::tuple_element_t<1, spline_type>::geoDim() == 1 &&
+                        std::tuple_element_t<2, spline_type>::geoDim() == 1 &&
+                        std::tuple_element_t<3, spline_type>::geoDim() == 1,
+                    "div(.) for vector-valued spaces requires 1D variables");
+
+      return utils::BlockTensor<torch::Tensor, 1, 1>(
+          *std::get<0>(spline_).template eval<deriv::dx, memory_optimized>(
+              xi, std::get<0>(knot_indices), std::get<0>(coeff_indices))[0] +
+          *std::get<1>(spline_).template eval<deriv::dy, memory_optimized>(
+              xi, std::get<1>(knot_indices), std::get<1>(coeff_indices))[0] +
+          *std::get<2>(spline_).template eval<deriv::dz, memory_optimized>(
+              xi, std::get<2>(knot_indices), std::get<2>(coeff_indices))[0] +
+          *std::get<3>(spline_).template eval<deriv::dt, memory_optimized>(
+              xi, std::get<3>(knot_indices), std::get<3>(coeff_indices))[0]);
+    }
+  }
+  /// @}
+
+  /// @brief Returns a block-tensor with the gradient of the function space
+  /// object in the points `xi` with respect to the parametric variables
+  ///
+  /// @param[in] xi Point(s) where to evaluate the gradient
+  ///
+  /// @result Block-tensor with the gradient with respect to the
+  /// parametric variables `xi`
+  /// \f[
+  ///     \nabla_{\boldsymbol{\xi}}u
+  ///        =
+  ///     \left(\frac{\partial u_0}{\partial \xi_0},
+  ///           \frac{\partial u_1}{\partial \xi_1},
+  ///           \dots
+  ///           \frac{\partial u_d}{\partial \xi_{d_\text{par}}}\right)
+  /// \f]
+  ///
+  /// @{
+  template <functionspace comp = functionspace::interior,
+            bool memory_optimized = false>
+  inline auto grad(const utils::TensorArray1 &xi,
+                   const std::tuple<utils::TensorArray1> &knot_indices,
+                   const std::tuple<torch::Tensor> &coeff_indices) const {
+
+    assert(xi[0].sizes() == std::get<0>(knot_indices)[0].sizes());
+
+    if constexpr (comp == functionspace::interior) {
+      static_assert(std::tuple_element_t<0, spline_type>::geoDim() == 1,
+                    "grid(.) for vector-valued spaces requires 1D variables");
+
+      return utils::BlockTensor<torch::Tensor, 1, 1>(
+          std::get<0>(spline_).template eval<deriv::dx, memory_optimized>(
+              xi, std::get<0>(knot_indices), std::get<0>(coeff_indices))[0]);
+    }
+  }
+
+  template <functionspace comp = functionspace::interior,
+            bool memory_optimized = false>
+  inline auto
+  grad(const utils::TensorArray2 &xi,
+       const std::tuple<utils::TensorArray2, utils::TensorArray2> &knot_indices,
+       const std::tuple<torch::Tensor, torch::Tensor> &coeff_indices) const {
+
+    assert(xi[0].sizes() == std::get<0>(knot_indices)[0].sizes() &&
+           xi[1].sizes() == std::get<1>(knot_indices)[0].sizes() &&
+           xi[0].sizes() == xi[1].sizes());
+
+    if constexpr (comp == functionspace::interior) {
+      static_assert(std::tuple_element_t<0, spline_type>::geoDim() == 1 &&
+                        std::tuple_element_t<1, spline_type>::geoDim() == 1,
+                    "grad(.) for vector-valued spaces requires 1D variables");
+
+      return utils::BlockTensor<torch::Tensor, 1, 2>(
+          std::get<0>(spline_).template eval<deriv::dx, memory_optimized>(
+              xi, std::get<0>(knot_indices), std::get<0>(coeff_indices))[0],
+          std::get<1>(spline_).template eval<deriv::dy, memory_optimized>(
+              xi, std::get<1>(knot_indices), std::get<1>(coeff_indices))[0]);
+    }
+  }
+
+  template <functionspace comp = functionspace::interior,
+            bool memory_optimized = false>
+  inline auto grad(const utils::TensorArray3 &xi,
+                   const std::tuple<utils::TensorArray3, utils::TensorArray3,
+                                    utils::TensorArray3> &knot_indices,
+                   const std::tuple<torch::Tensor, torch::Tensor, torch::Tensor>
+                       &coeff_indices) const {
+
+    assert(xi[0].sizes() == std::get<0>(knot_indices)[0].sizes() &&
+           xi[1].sizes() == std::get<1>(knot_indices)[0].sizes() &&
+           xi[2].sizes() == std::get<2>(knot_indices)[0].sizes() &&
+           xi[0].sizes() == xi[1].sizes() && xi[1].sizes() == xi[2].sizes());
+
+    if constexpr (comp == functionspace::interior) {
+      static_assert(std::tuple_element_t<0, spline_type>::geoDim() == 1 &&
+                        std::tuple_element_t<1, spline_type>::geoDim() == 1 &&
+                        std::tuple_element_t<2, spline_type>::geoDim() == 1,
+                    "div(.) for vector-valued spaces requires 1D variables");
+
+      return utils::BlockTensor<torch::Tensor, 1, 3>(
+          std::get<0>(spline_).template eval<deriv::dx, memory_optimized>(
+              xi, std::get<0>(knot_indices), std::get<0>(coeff_indices))[0],
+          std::get<1>(spline_).template eval<deriv::dy, memory_optimized>(
+              xi, std::get<1>(knot_indices), std::get<1>(coeff_indices))[0],
+          std::get<2>(spline_).template eval<deriv::dz, memory_optimized>(
+              xi, std::get<2>(knot_indices), std::get<2>(coeff_indices))[0]);
+    }
+  }
+
+  template <functionspace comp = functionspace::interior,
+            bool memory_optimized = false>
+  inline auto
+  grad(const utils::TensorArray4 &xi,
+       const std::tuple<utils::TensorArray4, utils::TensorArray4,
+                        utils::TensorArray4, utils::TensorArray4> &knot_indices,
+       const std::tuple<torch::Tensor, torch::Tensor, torch::Tensor,
+                        torch::Tensor> &coeff_indices) const {
+
+    assert(xi[0].sizes() == std::get<0>(knot_indices)[0].sizes() &&
+           xi[1].sizes() == std::get<1>(knot_indices)[0].sizes() &&
+           xi[2].sizes() == std::get<2>(knot_indices)[0].sizes() &&
+           xi[3].sizes() == std::get<3>(knot_indices)[0].sizes() &&
+           xi[0].sizes() == xi[1].sizes() && xi[1].sizes() == xi[2].sizes() &&
+           xi[2].sizes() == xi[3].sizes());
+
+    if constexpr (comp == functionspace::interior) {
+      static_assert(std::tuple_element_t<0, spline_type>::geoDim() == 1 &&
+                        std::tuple_element_t<1, spline_type>::geoDim() == 1 &&
+                        std::tuple_element_t<2, spline_type>::geoDim() == 1 &&
+                        std::tuple_element_t<3, spline_type>::geoDim() == 1,
+                    "grad(.) for vector-valued spaces requires 1D variables");
+
+      return utils::BlockTensor<torch::Tensor, 1, 4>(
+          std::get<0>(spline_).template eval<deriv::dx, memory_optimized>(
+              xi, std::get<0>(knot_indices), std::get<0>(coeff_indices))[0],
+          std::get<1>(spline_).template eval<deriv::dy, memory_optimized>(
+              xi, std::get<1>(knot_indices), std::get<1>(coeff_indices))[0],
+          std::get<2>(spline_).template eval<deriv::dz, memory_optimized>(
+              xi, std::get<2>(knot_indices), std::get<2>(coeff_indices))[0],
+          std::get<3>(spline_).template eval<deriv::dt, memory_optimized>(
+              xi, std::get<3>(knot_indices), std::get<3>(coeff_indices))[0]);
+    }
+  }
+  /// @}
+
+  //  clang-format off
+  /// @brief Returns a block-tensor with the Hessian of the function space
+  /// object in the points `xi` with respect to the parametric
+  /// variables
+  ///
+  /// @param[in] xi Point(s) where to evaluate the Hessian
+  ///
+  /// @result Block-tensor with the Hessian with respect to the
+  /// parametric variables `xi`
+  /// \f[
+  ///     H_{\boldsymbol{\xi}}(u)
+  ///        =
+  ///     \begin{bmatrix}
+  ///           \frac{\partial^2 u}{\partial^2 \xi_0}&
+  ///           \frac{\partial^2 u}{\partial \xi_0\partial \xi_1}&
+  ///           \dots&
+  ///           \frac{\partial^2 u}{\partial \xi_0\partial \xi_{d_\text{par}}}
+  ///           \\ \frac{\partial^2 u}{\partial \xi_1\partial \xi_0}&
+  ///           \frac{\partial^2 u}{\partial^2 \xi_1}&
+  ///           \dots&
+  ///           \frac{\partial^2 u}{\partial \xi_1\partial \xi_{d_\text{par}}}
+  ///           \\
+  ///           \vdots& \vdots & \ddots & \vdots \\
+  ///           \frac{\partial^2 u}{\partial \xi_{d_\text{par}}\partial \xi_0}&
+  ///           \frac{\partial^2 u}{\partial \xi_{d_\text{par}}\partial \xi_1}&
+  ///           \dots&
+  ///           \frac{\partial^2 u}{\partial^2 \xi_{d_\text{par}}}
+  ///     \end{bmatrix}
+  /// \f]
+  ///
+  /// @note If the function space object has geometric dimension larger
+  /// then one then all Hessian matrices are returned as slices of a
+  /// rank-3 tensor.
+  //  clang-format on
+  ///
+  /// @{
+  template <functionspace comp = functionspace::interior,
+            bool memory_optimized = false>
+  inline auto hess(const utils::TensorArray1 &xi,
+                   const std::tuple<utils::TensorArray1> &knot_indices,
+                   const std::tuple<torch::Tensor> &coeff_indices) const {
+
+    assert(xi[0].sizes() == std::get<0>(knot_indices)[0].sizes());
+
+    if constexpr (comp == functionspace::interior) {
+      static_assert(std::tuple_element_t<0, spline_type>::geoDim() == 1,
+                    "hess(.) for vector-valued spaces requires 1D variables");
+
+      return utils::BlockTensor<torch::Tensor, 1, 1>(
+          std::get<0>(spline_).template eval<deriv::dx ^ 2, memory_optimized>(
+              xi, std::get<0>(knot_indices), std::get<0>(coeff_indices)));
+    }
+  }
+
+  template <functionspace comp = functionspace::interior,
+            bool memory_optimized = false>
+  inline auto
+  hess(const utils::TensorArray2 &xi,
+       const std::tuple<utils::TensorArray2, utils::TensorArray2> &knot_indices,
+       const std::tuple<torch::Tensor, torch::Tensor> &coeff_indices) const {
+
+    assert(xi[0].sizes() == std::get<0>(knot_indices)[0].sizes() &&
+           xi[1].sizes() == std::get<1>(knot_indices)[0].sizes() &&
+           xi[0].sizes() == xi[1].sizes());
+
+    if constexpr (comp == functionspace::interior) {
+      static_assert(std::tuple_element_t<0, spline_type>::geoDim() == 1 &&
+                        std::tuple_element_t<1, spline_type>::geoDim() == 1,
+                    "hess(.) for vector-valued spaces requires 1D variables");
+
+      return utils::BlockTensor<torch::Tensor, 2, 2, 2>(
+          std::get<0>(spline_).template eval<deriv::dx ^ 2, memory_optimized>(
+              xi, std::get<0>(knot_indices), std::get<0>(coeff_indices)),
+          std::get<0>(spline_)
+              .template eval<deriv::dx + deriv::dy, memory_optimized>(
+                  xi, std::get<0>(knot_indices), std::get<0>(coeff_indices)),
+          std::get<0>(spline_)
+              .template eval<deriv::dy + deriv::dx, memory_optimized>(
+                  xi, std::get<0>(knot_indices), std::get<0>(coeff_indices)),
+          std::get<0>(spline_).template eval<deriv::dy ^ 2, memory_optimized>(
+              xi, std::get<0>(knot_indices), std::get<0>(coeff_indices)),
+
+          std::get<1>(spline_).template eval<deriv::dx ^ 2, memory_optimized>(
+              xi, std::get<1>(knot_indices), std::get<1>(coeff_indices)),
+          std::get<1>(spline_)
+              .template eval<deriv::dx + deriv::dy, memory_optimized>(
+                  xi, std::get<1>(knot_indices), std::get<1>(coeff_indices)),
+          std::get<1>(spline_)
+              .template eval<deriv::dy + deriv::dx, memory_optimized>(
+                  xi, std::get<1>(knot_indices), std::get<1>(coeff_indices)),
+          std::get<1>(spline_).template eval<deriv::dy ^ 2, memory_optimized>(
+              xi, std::get<1>(knot_indices), std::get<1>(coeff_indices)));
+    }
+  }
+
+  template <functionspace comp = functionspace::interior,
+            bool memory_optimized = false>
+  inline auto hess(const utils::TensorArray3 &xi,
+                   const std::tuple<utils::TensorArray3, utils::TensorArray3,
+                                    utils::TensorArray3> &knot_indices,
+                   const std::tuple<torch::Tensor, torch::Tensor, torch::Tensor>
+                       &coeff_indices) const {
+
+    assert(xi[0].sizes() == std::get<0>(knot_indices)[0].sizes() &&
+           xi[1].sizes() == std::get<1>(knot_indices)[0].sizes() &&
+           xi[2].sizes() == std::get<2>(knot_indices)[0].sizes() &&
+           xi[0].sizes() == xi[1].sizes() && xi[1].sizes() == xi[2].sizes());
+
+    if constexpr (comp == functionspace::interior) {
+      static_assert(std::tuple_element_t<0, spline_type>::geoDim() == 1 &&
+                        std::tuple_element_t<1, spline_type>::geoDim() == 1 &&
+                        std::tuple_element_t<2, spline_type>::geoDim() == 1,
+                    "hess(.) for vector-valued spaces requires 1D variables");
+
+      return utils::BlockTensor<torch::Tensor, 3, 3, 3>(
+          std::get<0>(spline_).template eval<deriv::dx ^ 2, memory_optimized>(
+              xi, std::get<0>(knot_indices), std::get<0>(coeff_indices)),
+          std::get<0>(spline_)
+              .template eval<deriv::dx + deriv::dy, memory_optimized>(
+                  xi, std::get<0>(knot_indices), std::get<0>(coeff_indices)),
+          std::get<0>(spline_)
+              .template eval<deriv::dx + deriv::dz, memory_optimized>(
+                  xi, std::get<0>(knot_indices), std::get<0>(coeff_indices)),
+          std::get<0>(spline_)
+              .template eval<deriv::dy + deriv::dx, memory_optimized>(
+                  xi, std::get<0>(knot_indices), std::get<0>(coeff_indices)),
+          std::get<0>(spline_).template eval<deriv::dy ^ 2, memory_optimized>(
+              xi, std::get<0>(knot_indices), std::get<0>(coeff_indices)),
+          std::get<0>(spline_)
+              .template eval<deriv::dy + deriv::dz, memory_optimized>(
+                  xi, std::get<0>(knot_indices), std::get<0>(coeff_indices)),
+          std::get<0>(spline_)
+              .template eval<deriv::dz + deriv::dx, memory_optimized>(
+                  xi, std::get<0>(knot_indices), std::get<0>(coeff_indices)),
+          std::get<0>(spline_)
+              .template eval<deriv::dz + deriv::dy, memory_optimized>(
+                  xi, std::get<0>(knot_indices), std::get<0>(coeff_indices)),
+          std::get<0>(spline_).template eval<deriv::dz ^ 2, memory_optimized>(
+              xi, std::get<0>(knot_indices), std::get<0>(coeff_indices)),
+
+          std::get<1>(spline_).template eval<deriv::dx ^ 2, memory_optimized>(
+              xi, std::get<1>(knot_indices), std::get<1>(coeff_indices)),
+          std::get<1>(spline_)
+              .template eval<deriv::dx + deriv::dy, memory_optimized>(
+                  xi, std::get<1>(knot_indices), std::get<1>(coeff_indices)),
+          std::get<1>(spline_)
+              .template eval<deriv::dx + deriv::dz, memory_optimized>(
+                  xi, std::get<1>(knot_indices), std::get<1>(coeff_indices)),
+          std::get<1>(spline_)
+              .template eval<deriv::dy + deriv::dx, memory_optimized>(
+                  xi, std::get<1>(knot_indices), std::get<1>(coeff_indices)),
+          std::get<1>(spline_).template eval<deriv::dy ^ 2, memory_optimized>(
+              xi, std::get<1>(knot_indices), std::get<1>(coeff_indices)),
+          std::get<1>(spline_)
+              .template eval<deriv::dy + deriv::dz, memory_optimized>(
+                  xi, std::get<1>(knot_indices), std::get<1>(coeff_indices)),
+          std::get<1>(spline_)
+              .template eval<deriv::dz + deriv::dx, memory_optimized>(
+                  xi, std::get<1>(knot_indices), std::get<1>(coeff_indices)),
+          std::get<1>(spline_)
+              .template eval<deriv::dz + deriv::dy, memory_optimized>(
+                  xi, std::get<1>(knot_indices), std::get<1>(coeff_indices)),
+          std::get<1>(spline_).template eval<deriv::dz ^ 2, memory_optimized>(
+              xi, std::get<1>(knot_indices), std::get<1>(coeff_indices)),
+
+          std::get<2>(spline_).template eval<deriv::dx ^ 2, memory_optimized>(
+              xi, std::get<2>(knot_indices), std::get<2>(coeff_indices)),
+          std::get<2>(spline_)
+              .template eval<deriv::dx + deriv::dy, memory_optimized>(
+                  xi, std::get<2>(knot_indices), std::get<2>(coeff_indices)),
+          std::get<2>(spline_)
+              .template eval<deriv::dx + deriv::dz, memory_optimized>(
+                  xi, std::get<2>(knot_indices), std::get<2>(coeff_indices)),
+          std::get<2>(spline_)
+              .template eval<deriv::dy + deriv::dx, memory_optimized>(
+                  xi, std::get<2>(knot_indices), std::get<2>(coeff_indices)),
+          std::get<2>(spline_).template eval<deriv::dy ^ 2, memory_optimized>(
+              xi, std::get<2>(knot_indices), std::get<2>(coeff_indices)),
+          std::get<2>(spline_)
+              .template eval<deriv::dy + deriv::dz, memory_optimized>(
+                  xi, std::get<2>(knot_indices), std::get<2>(coeff_indices)),
+          std::get<2>(spline_)
+              .template eval<deriv::dz + deriv::dx, memory_optimized>(
+                  xi, std::get<2>(knot_indices), std::get<2>(coeff_indices)),
+          std::get<2>(spline_)
+              .template eval<deriv::dz + deriv::dy, memory_optimized>(
+                  xi, std::get<2>(knot_indices), std::get<2>(coeff_indices)),
+          std::get<2>(spline_).template eval<deriv::dz ^ 2, memory_optimized>(
+              xi, std::get<2>(knot_indices), std::get<2>(coeff_indices)));
+    }
+  }
+
+  template <functionspace comp = functionspace::interior,
+            bool memory_optimized = false>
+  inline auto
+  hess(const utils::TensorArray4 &xi,
+       const std::tuple<utils::TensorArray4, utils::TensorArray4,
+                        utils::TensorArray4, utils::TensorArray4> &knot_indices,
+       const std::tuple<torch::Tensor, torch::Tensor, torch::Tensor,
+                        torch::Tensor> &coeff_indices) const {
+
+    assert(xi[0].sizes() == std::get<0>(knot_indices)[0].sizes() &&
+           xi[1].sizes() == std::get<1>(knot_indices)[0].sizes() &&
+           xi[2].sizes() == std::get<2>(knot_indices)[0].sizes() &&
+           xi[3].sizes() == std::get<3>(knot_indices)[0].sizes() &&
+           xi[0].sizes() == xi[1].sizes() && xi[1].sizes() == xi[2].sizes() &&
+           xi[2].sizes() == xi[3].sizes());
+
+    if constexpr (comp == functionspace::interior) {
+      static_assert(std::tuple_element_t<0, spline_type>::geoDim() == 1 &&
+                        std::tuple_element_t<1, spline_type>::geoDim() == 1 &&
+                        std::tuple_element_t<2, spline_type>::geoDim() == 1 &&
+                        std::tuple_element_t<3, spline_type>::geoDim() == 1,
+                    "hess(.) for vector-valued spaces requires 1D variables");
+
+      return utils::BlockTensor<torch::Tensor, 4, 4, 4>(
+          std::get<0>(spline_).template eval<deriv::dx ^ 2, memory_optimized>(
+              xi, std::get<0>(knot_indices), std::get<0>(coeff_indices)),
+          std::get<0>(spline_)
+              .template eval<deriv::dx + deriv::dy, memory_optimized>(
+                  xi, std::get<0>(knot_indices), std::get<0>(coeff_indices)),
+          std::get<0>(spline_)
+              .template eval<deriv::dx + deriv::dz, memory_optimized>(
+                  xi, std::get<0>(knot_indices), std::get<0>(coeff_indices)),
+          std::get<0>(spline_)
+              .template eval<deriv::dx + deriv::dt, memory_optimized>(
+                  xi, std::get<0>(knot_indices), std::get<0>(coeff_indices)),
+          std::get<0>(spline_)
+              .template eval<deriv::dy + deriv::dx, memory_optimized>(
+                  xi, std::get<0>(knot_indices), std::get<0>(coeff_indices)),
+          std::get<0>(spline_).template eval<deriv::dy ^ 2, memory_optimized>(
+              xi, std::get<0>(knot_indices), std::get<0>(coeff_indices)),
+          std::get<0>(spline_)
+              .template eval<deriv::dy + deriv::dz, memory_optimized>(
+                  xi, std::get<0>(knot_indices), std::get<0>(coeff_indices)),
+          std::get<0>(spline_)
+              .template eval<deriv::dy + deriv::dt, memory_optimized>(
+                  xi, std::get<0>(knot_indices), std::get<0>(coeff_indices)),
+          std::get<0>(spline_)
+              .template eval<deriv::dz + deriv::dx, memory_optimized>(
+                  xi, std::get<0>(knot_indices), std::get<0>(coeff_indices)),
+          std::get<0>(spline_)
+              .template eval<deriv::dz + deriv::dy, memory_optimized>(
+                  xi, std::get<0>(knot_indices), std::get<0>(coeff_indices)),
+          std::get<0>(spline_).template eval<deriv::dz ^ 2, memory_optimized>(
+              xi, std::get<0>(knot_indices), std::get<0>(coeff_indices)),
+          std::get<0>(spline_)
+              .template eval<deriv::dz + deriv::dt, memory_optimized>(
+                  xi, std::get<0>(knot_indices), std::get<0>(coeff_indices)),
+          std::get<0>(spline_)
+              .template eval<deriv::dt + deriv::dx, memory_optimized>(
+                  xi, std::get<0>(knot_indices), std::get<0>(coeff_indices)),
+          std::get<0>(spline_)
+              .template eval<deriv::dt + deriv::dy, memory_optimized>(
+                  xi, std::get<0>(knot_indices), std::get<0>(coeff_indices)),
+          std::get<0>(spline_)
+              .template eval<deriv::dt + deriv::dz, memory_optimized>(
+                  xi, std::get<0>(knot_indices), std::get<0>(coeff_indices)),
+          std::get<0>(spline_).template eval<deriv::dt ^ 2, memory_optimized>(
+              xi, std::get<0>(knot_indices), std::get<0>(coeff_indices)),
+
+          std::get<1>(spline_).template eval<deriv::dx ^ 2, memory_optimized>(
+              xi, std::get<1>(knot_indices), std::get<1>(coeff_indices)),
+          std::get<1>(spline_)
+              .template eval<deriv::dx + deriv::dy, memory_optimized>(
+                  xi, std::get<1>(knot_indices), std::get<1>(coeff_indices)),
+          std::get<1>(spline_)
+              .template eval<deriv::dx + deriv::dz, memory_optimized>(
+                  xi, std::get<1>(knot_indices), std::get<1>(coeff_indices)),
+          std::get<1>(spline_)
+              .template eval<deriv::dx + deriv::dt, memory_optimized>(
+                  xi, std::get<1>(knot_indices), std::get<1>(coeff_indices)),
+          std::get<1>(spline_)
+              .template eval<deriv::dy + deriv::dx, memory_optimized>(
+                  xi, std::get<1>(knot_indices), std::get<1>(coeff_indices)),
+          std::get<1>(spline_).template eval<deriv::dy ^ 2, memory_optimized>(
+              xi, std::get<1>(knot_indices), std::get<1>(coeff_indices)),
+          std::get<1>(spline_)
+              .template eval<deriv::dy + deriv::dz, memory_optimized>(
+                  xi, std::get<1>(knot_indices), std::get<1>(coeff_indices)),
+          std::get<1>(spline_)
+              .template eval<deriv::dy + deriv::dt, memory_optimized>(
+                  xi, std::get<1>(knot_indices), std::get<1>(coeff_indices)),
+          std::get<1>(spline_)
+              .template eval<deriv::dz + deriv::dx, memory_optimized>(
+                  xi, std::get<1>(knot_indices), std::get<1>(coeff_indices)),
+          std::get<1>(spline_)
+              .template eval<deriv::dz + deriv::dy, memory_optimized>(
+                  xi, std::get<1>(knot_indices), std::get<1>(coeff_indices)),
+          std::get<1>(spline_).template eval<deriv::dz ^ 2, memory_optimized>(
+              xi, std::get<1>(knot_indices), std::get<1>(coeff_indices)),
+          std::get<1>(spline_)
+              .template eval<deriv::dz + deriv::dt, memory_optimized>(
+                  xi, std::get<1>(knot_indices), std::get<1>(coeff_indices)),
+          std::get<1>(spline_)
+              .template eval<deriv::dt + deriv::dx, memory_optimized>(
+                  xi, std::get<1>(knot_indices), std::get<1>(coeff_indices)),
+          std::get<1>(spline_)
+              .template eval<deriv::dt + deriv::dy, memory_optimized>(
+                  xi, std::get<1>(knot_indices), std::get<1>(coeff_indices)),
+          std::get<1>(spline_)
+              .template eval<deriv::dt + deriv::dz, memory_optimized>(
+                  xi, std::get<1>(knot_indices), std::get<1>(coeff_indices)),
+          std::get<1>(spline_).template eval<deriv::dt ^ 2, memory_optimized>(
+              xi, std::get<1>(knot_indices), std::get<1>(coeff_indices)),
+
+          std::get<2>(spline_).template eval<deriv::dx ^ 2, memory_optimized>(
+              xi, std::get<2>(knot_indices), std::get<2>(coeff_indices)),
+          std::get<2>(spline_)
+              .template eval<deriv::dx + deriv::dy, memory_optimized>(
+                  xi, std::get<2>(knot_indices), std::get<2>(coeff_indices)),
+          std::get<2>(spline_)
+              .template eval<deriv::dx + deriv::dz, memory_optimized>(
+                  xi, std::get<2>(knot_indices), std::get<2>(coeff_indices)),
+          std::get<2>(spline_)
+              .template eval<deriv::dx + deriv::dt, memory_optimized>(
+                  xi, std::get<2>(knot_indices), std::get<2>(coeff_indices)),
+          std::get<2>(spline_)
+              .template eval<deriv::dy + deriv::dx, memory_optimized>(
+                  xi, std::get<2>(knot_indices), std::get<2>(coeff_indices)),
+          std::get<2>(spline_).template eval<deriv::dy ^ 2, memory_optimized>(
+              xi, std::get<2>(knot_indices), std::get<2>(coeff_indices)),
+          std::get<2>(spline_)
+              .template eval<deriv::dy + deriv::dz, memory_optimized>(
+                  xi, std::get<2>(knot_indices), std::get<2>(coeff_indices)),
+          std::get<2>(spline_)
+              .template eval<deriv::dy + deriv::dt, memory_optimized>(
+                  xi, std::get<2>(knot_indices), std::get<2>(coeff_indices)),
+          std::get<2>(spline_)
+              .template eval<deriv::dz + deriv::dx, memory_optimized>(
+                  xi, std::get<2>(knot_indices), std::get<2>(coeff_indices)),
+          std::get<2>(spline_)
+              .template eval<deriv::dz + deriv::dy, memory_optimized>(
+                  xi, std::get<2>(knot_indices), std::get<2>(coeff_indices)),
+          std::get<2>(spline_).template eval<deriv::dz ^ 2, memory_optimized>(
+              xi, std::get<2>(knot_indices), std::get<2>(coeff_indices)),
+          std::get<2>(spline_)
+              .template eval<deriv::dz + deriv::dt, memory_optimized>(
+                  xi, std::get<2>(knot_indices), std::get<2>(coeff_indices)),
+          std::get<2>(spline_)
+              .template eval<deriv::dt + deriv::dx, memory_optimized>(
+                  xi, std::get<2>(knot_indices), std::get<2>(coeff_indices)),
+          std::get<2>(spline_)
+              .template eval<deriv::dt + deriv::dy, memory_optimized>(
+                  xi, std::get<2>(knot_indices), std::get<2>(coeff_indices)),
+          std::get<2>(spline_)
+              .template eval<deriv::dt + deriv::dz, memory_optimized>(
+                  xi, std::get<2>(knot_indices), std::get<2>(coeff_indices)),
+          std::get<2>(spline_).template eval<deriv::dt ^ 2, memory_optimized>(
+              xi, std::get<2>(knot_indices), std::get<2>(coeff_indices)),
+
+          std::get<3>(spline_).template eval<deriv::dx ^ 2, memory_optimized>(
+              xi, std::get<3>(knot_indices), std::get<3>(coeff_indices)),
+          std::get<3>(spline_)
+              .template eval<deriv::dx + deriv::dy, memory_optimized>(
+                  xi, std::get<3>(knot_indices), std::get<3>(coeff_indices)),
+          std::get<3>(spline_)
+              .template eval<deriv::dx + deriv::dz, memory_optimized>(
+                  xi, std::get<3>(knot_indices), std::get<3>(coeff_indices)),
+          std::get<3>(spline_)
+              .template eval<deriv::dx + deriv::dt, memory_optimized>(
+                  xi, std::get<3>(knot_indices), std::get<3>(coeff_indices)),
+          std::get<3>(spline_)
+              .template eval<deriv::dy + deriv::dx, memory_optimized>(
+                  xi, std::get<3>(knot_indices), std::get<3>(coeff_indices)),
+          std::get<3>(spline_).template eval<deriv::dy ^ 2, memory_optimized>(
+              xi, std::get<3>(knot_indices), std::get<3>(coeff_indices)),
+          std::get<3>(spline_)
+              .template eval<deriv::dy + deriv::dz, memory_optimized>(
+                  xi, std::get<3>(knot_indices), std::get<3>(coeff_indices)),
+          std::get<3>(spline_)
+              .template eval<deriv::dy + deriv::dt, memory_optimized>(
+                  xi, std::get<3>(knot_indices), std::get<3>(coeff_indices)),
+          std::get<3>(spline_)
+              .template eval<deriv::dz + deriv::dx, memory_optimized>(
+                  xi, std::get<3>(knot_indices), std::get<3>(coeff_indices)),
+          std::get<3>(spline_)
+              .template eval<deriv::dz + deriv::dy, memory_optimized>(
+                  xi, std::get<3>(knot_indices), std::get<3>(coeff_indices)),
+          std::get<3>(spline_).template eval<deriv::dz ^ 2, memory_optimized>(
+              xi, std::get<3>(knot_indices), std::get<3>(coeff_indices)),
+          std::get<3>(spline_)
+              .template eval<deriv::dz + deriv::dt, memory_optimized>(
+                  xi, std::get<3>(knot_indices), std::get<3>(coeff_indices)),
+          std::get<3>(spline_)
+              .template eval<deriv::dt + deriv::dx, memory_optimized>(
+                  xi, std::get<3>(knot_indices), std::get<3>(coeff_indices)),
+          std::get<3>(spline_)
+              .template eval<deriv::dt + deriv::dy, memory_optimized>(
+                  xi, std::get<3>(knot_indices), std::get<3>(coeff_indices)),
+          std::get<3>(spline_)
+              .template eval<deriv::dt + deriv::dz, memory_optimized>(
+                  xi, std::get<3>(knot_indices), std::get<3>(coeff_indices)),
+          std::get<3>(spline_).template eval<deriv::dt ^ 2, memory_optimized>(
+              xi, std::get<3>(knot_indices), std::get<3>(coeff_indices)));
+    }
+  }
+  /// @}
+
+  //  clang-format off
+  /// @brief Returns a block-tensor with the Jacobian of the function
+  /// space object in the points `xi` with respect to the parametric
+  /// variables
+  ///
+  /// @param[in] xi Point(s) where to evaluate the Jacobian
+  ///
+  /// @param[in] knot_indices Knot indices where to evaluate the Jacobian
+  ///
+  /// @param[in] coeff_indices Coefficient indices where to evaluate the
+  /// Jacobian
+  ///
+  /// @result Block-tensor with the Jacobian with respect to the
+  /// parametric variables
+  /// \f[
+  ///     J_{\boldsymbol{\xi}}(u)
+  ///        =
+  ///     \begin{bmatrix}
+  ///           \frac{\partial u_0}{\partial \xi_0}&
+  ///           \frac{\partial u_0}{\partial \xi_1}&
+  ///           \dots&
+  ///           \frac{\partial u_0}{\partial \xi_{d_\text{par}}} \\
+  ///           \frac{\partial u_1}{\partial \xi_0}&
+  ///           \frac{\partial u_1}{\partial \xi_1}&
+  ///           \dots&
+  ///           \frac{\partial u_1}{\partial \xi_{d_\text{par}}} \\
+  ///           \vdots& \vdots & \ddots & \vdots \\
+  ///           \frac{\partial u_{d_\text{geo}}}{\partial \xi_0}&
+  ///           \frac{\partial u_{d_\text{geo}}}{\partial \xi_1}&
+  ///           \dots&
+  ///           \frac{\partial u_{d_\text{geo}}}{\partial \xi_{d_\text{par}}}
+  ///     \end{bmatrix}
+  /// \f]
+  ///
+  //  clang-format on
+  /// @{
+  template <functionspace comp = functionspace::interior,
+            bool memory_optimized = false>
+  inline auto jac(const utils::TensorArray1 &xi,
+                  const std::tuple<utils::TensorArray1> &knot_indices,
+                  const std::tuple<torch::Tensor> &coeff_indices) const {
+
+    assert(xi[0].sizes() == std::get<0>(knot_indices)[0].sizes());
+
+    if constexpr (comp == functionspace::interior) {
+      static_assert(std::tuple_element_t<0, spline_type>::geoDim() == 1,
+                    "jac(.) for vector-valued spaces requires 1D variables");
+
+      return utils::BlockTensor<torch::Tensor, 1, 1>(
+          std::get<0>(spline_).template eval<deriv::dx, memory_optimized>(
+              xi, std::get<0>(knot_indices), std::get<0>(coeff_indices))[0]);
+    }
+  }
+
+  template <functionspace comp = functionspace::interior,
+            bool memory_optimized = false>
+  inline auto
+  jac(const utils::TensorArray2 &xi,
+      const std::tuple<utils::TensorArray2, utils::TensorArray2> &knot_indices,
+      const std::tuple<torch::Tensor, torch::Tensor> &coeff_indices) const {
+
+    assert(xi[0].sizes() == std::get<0>(knot_indices)[0].sizes() &&
+           xi[1].sizes() == std::get<1>(knot_indices)[0].sizes() &&
+           xi[0].sizes() == xi[1].sizes());
+
+    if constexpr (comp == functionspace::interior) {
+      static_assert(std::tuple_element_t<0, spline_type>::geoDim() == 1 &&
+                        std::tuple_element_t<1, spline_type>::geoDim() == 1,
+                    "jac(.) for vector-valued spaces requires 1D variables");
+
+      return utils::BlockTensor<torch::Tensor, 2, 2>(
+          std::get<0>(spline_).template eval<deriv::dx, memory_optimized>(
+              xi, std::get<0>(knot_indices), std::get<0>(coeff_indices))[0],
+          std::get<0>(spline_).template eval<deriv::dy, memory_optimized>(
+              xi, std::get<0>(knot_indices), std::get<0>(coeff_indices))[0],
+
+          std::get<1>(spline_).template eval<deriv::dx, memory_optimized>(
+              xi, std::get<1>(knot_indices), std::get<1>(coeff_indices))[0],
+          std::get<1>(spline_).template eval<deriv::dy, memory_optimized>(
+              xi, std::get<1>(knot_indices), std::get<1>(coeff_indices))[0]);
+    }
+  }
+
+  template <functionspace comp = functionspace::interior,
+            bool memory_optimized = false>
+  inline auto jac(const utils::TensorArray3 &xi,
+                  const std::tuple<utils::TensorArray3, utils::TensorArray3,
+                                   utils::TensorArray3> &knot_indices,
+                  const std::tuple<torch::Tensor, torch::Tensor, torch::Tensor>
+                      &coeff_indices) const {
+
+    assert(xi[0].sizes() == std::get<0>(knot_indices)[0].sizes() &&
+           xi[1].sizes() == std::get<1>(knot_indices)[0].sizes() &&
+           xi[2].sizes() == std::get<2>(knot_indices)[0].sizes() &&
+           xi[0].sizes() == xi[1].sizes() && xi[1].sizes() == xi[2].sizes());
+
+    if constexpr (comp == functionspace::interior) {
+      static_assert(std::tuple_element_t<0, spline_type>::geoDim() == 1 &&
+                        std::tuple_element_t<1, spline_type>::geoDim() == 1 &&
+                        std::tuple_element_t<2, spline_type>::geoDim() == 1,
+                    "jac(.) for vector-valued spaces requires 1D variables");
+
+      return utils::BlockTensor<torch::Tensor, 3, 3>(
+          std::get<0>(spline_).template eval<deriv::dx, memory_optimized>(
+              xi, std::get<0>(knot_indices), std::get<0>(coeff_indices))[0],
+          std::get<0>(spline_).template eval<deriv::dy, memory_optimized>(
+              xi, std::get<0>(knot_indices), std::get<0>(coeff_indices))[0],
+          std::get<0>(spline_).template eval<deriv::dz, memory_optimized>(
+              xi, std::get<0>(knot_indices), std::get<0>(coeff_indices))[0],
+
+          std::get<1>(spline_).template eval<deriv::dx, memory_optimized>(
+              xi, std::get<1>(knot_indices), std::get<1>(coeff_indices))[0],
+          std::get<1>(spline_).template eval<deriv::dy, memory_optimized>(
+              xi, std::get<1>(knot_indices), std::get<1>(coeff_indices))[0],
+          std::get<1>(spline_).template eval<deriv::dz, memory_optimized>(
+              xi, std::get<1>(knot_indices), std::get<1>(coeff_indices))[0],
+
+          std::get<2>(spline_).template eval<deriv::dx, memory_optimized>(
+              xi, std::get<2>(knot_indices), std::get<2>(coeff_indices))[0],
+          std::get<2>(spline_).template eval<deriv::dy, memory_optimized>(
+              xi, std::get<2>(knot_indices), std::get<2>(coeff_indices))[0],
+          std::get<2>(spline_).template eval<deriv::dz, memory_optimized>(
+              xi, std::get<2>(knot_indices), std::get<2>(coeff_indices))[0]);
+    }
+  }
+
+  template <functionspace comp = functionspace::interior,
+            bool memory_optimized = false>
+  inline auto
+  jac(const utils::TensorArray4 &xi,
+      const std::tuple<utils::TensorArray4, utils::TensorArray4,
+                       utils::TensorArray4, utils::TensorArray4> &knot_indices,
+      const std::tuple<torch::Tensor, torch::Tensor, torch::Tensor,
+                       torch::Tensor> &coeff_indices) const {
+
+    assert(xi[0].sizes() == std::get<0>(knot_indices)[0].sizes() &&
+           xi[1].sizes() == std::get<1>(knot_indices)[0].sizes() &&
+           xi[2].sizes() == std::get<2>(knot_indices)[0].sizes() &&
+           xi[3].sizes() == std::get<3>(knot_indices)[0].sizes() &&
+           xi[0].sizes() == xi[1].sizes() && xi[1].sizes() == xi[2].sizes() &&
+           xi[2].sizes() == xi[3].sizes());
+
+    if constexpr (comp == functionspace::interior) {
+      static_assert(std::tuple_element_t<0, spline_type>::geoDim() == 1 &&
+                        std::tuple_element_t<1, spline_type>::geoDim() == 1 &&
+                        std::tuple_element_t<2, spline_type>::geoDim() == 1,
+                    "jac(.) for vector-valued spaces requires 1D variables");
+
+      return utils::BlockTensor<torch::Tensor, 4, 4>(
+          std::get<0>(spline_).template eval<deriv::dx, memory_optimized>(
+              xi, std::get<0>(knot_indices), std::get<0>(coeff_indices))[0],
+          std::get<0>(spline_).template eval<deriv::dy, memory_optimized>(
+              xi, std::get<0>(knot_indices), std::get<0>(coeff_indices))[0],
+          std::get<0>(spline_).template eval<deriv::dz, memory_optimized>(
+              xi, std::get<0>(knot_indices), std::get<0>(coeff_indices))[0],
+          std::get<0>(spline_).template eval<deriv::dt, memory_optimized>(
+              xi, std::get<0>(knot_indices), std::get<0>(coeff_indices))[0],
+
+          std::get<1>(spline_).template eval<deriv::dx, memory_optimized>(
+              xi, std::get<1>(knot_indices), std::get<1>(coeff_indices))[0],
+          std::get<1>(spline_).template eval<deriv::dy, memory_optimized>(
+              xi, std::get<1>(knot_indices), std::get<1>(coeff_indices))[0],
+          std::get<1>(spline_).template eval<deriv::dz, memory_optimized>(
+              xi, std::get<1>(knot_indices), std::get<1>(coeff_indices))[0],
+          std::get<1>(spline_).template eval<deriv::dt, memory_optimized>(
+              xi, std::get<1>(knot_indices), std::get<1>(coeff_indices))[0],
+
+          std::get<2>(spline_).template eval<deriv::dx, memory_optimized>(
+              xi, std::get<2>(knot_indices), std::get<2>(coeff_indices))[0],
+          std::get<2>(spline_).template eval<deriv::dy, memory_optimized>(
+              xi, std::get<2>(knot_indices), std::get<2>(coeff_indices))[0],
+          std::get<2>(spline_).template eval<deriv::dz, memory_optimized>(
+              xi, std::get<2>(knot_indices), std::get<2>(coeff_indices))[0],
+          std::get<2>(spline_).template eval<deriv::dt, memory_optimized>(
+              xi, std::get<2>(knot_indices), std::get<2>(coeff_indices))[0],
+
+          std::get<3>(spline_).template eval<deriv::dx, memory_optimized>(
+              xi, std::get<3>(knot_indices), std::get<3>(coeff_indices))[0],
+          std::get<3>(spline_).template eval<deriv::dy, memory_optimized>(
+              xi, std::get<3>(knot_indices), std::get<3>(coeff_indices))[0],
+          std::get<3>(spline_).template eval<deriv::dz, memory_optimized>(
+              xi, std::get<3>(knot_indices), std::get<3>(coeff_indices))[0],
+          std::get<3>(spline_).template eval<deriv::dt, memory_optimized>(
+              xi, std::get<3>(knot_indices), std::get<3>(coeff_indices))[0]);
+    }
+  }
+  /// @}
+
+  //  clang-format off
+  /// @brief Returns a block-tensor with the Laplacian of the function space
+  /// object in the points `xi` with respect to the parametric variables
+  ///
+  /// @param[in] xi Point(s) where to evaluate the Laplacian
+  ///
+  /// @result Block-tensor with the Laplacian with respect to the
+  /// parametric variables `xi`
+  /// \f[
+  ///     L_{\boldsymbol{\xi}}(u)
+  ///        =
+  ///     \sum_{i,j=0\atop|i+j|=2}^2
+  ///     \frac{\partial^2 u}{\partial \xi_i\partial \xi_{j}}
+  /// \f]
+  ///
+  /// @note If the function space object has geometric dimension larger
+  /// then one then all Laplacians are returned as a vector.
+  //  clang-format on
+  ///
+  /// @{
+  template <functionspace comp = functionspace::interior,
+            bool memory_optimized = false>
+  inline auto lapl(const utils::TensorArray1 &xi,
+                   const std::tuple<utils::TensorArray1> &knot_indices,
+                   const std::tuple<torch::Tensor> &coeff_indices) const {
+
+    assert(xi[0].sizes() == std::get<0>(knot_indices)[0].sizes());
+
+    if constexpr (comp == functionspace::interior) {
+      static_assert(std::tuple_element_t<0, spline_type>::geoDim() == 1,
+                    "lapl(.) for vector-valued spaces requires 1D variables");
+
+      return utils::BlockTensor<torch::Tensor, 1, 1>(
+          std::get<0>(spline_).template eval<deriv::dx ^ 2, memory_optimized>(
+              xi, std::get<0>(knot_indices), std::get<0>(coeff_indices))[0]);
+    }
+  }
+
+  template <functionspace comp = functionspace::interior,
+            bool memory_optimized = false>
+  inline auto
+  lapl(const utils::TensorArray2 &xi,
+       const std::tuple<utils::TensorArray2, utils::TensorArray2> &knot_indices,
+       const std::tuple<torch::Tensor, torch::Tensor> &coeff_indices) const {
+
+    assert(xi[0].sizes() == std::get<0>(knot_indices)[0].sizes() &&
+           xi[1].sizes() == std::get<1>(knot_indices)[0].sizes() &&
+           xi[0].sizes() == xi[1].sizes());
+
+    if constexpr (comp == functionspace::interior) {
+      static_assert(std::tuple_element_t<0, spline_type>::geoDim() == 1 &&
+                        std::tuple_element_t<1, spline_type>::geoDim() == 1,
+                    "lapl(.) for vector-valued spaces requires 1D variables");
+
+      return utils::BlockTensor<torch::Tensor, 1, 1>(
+          *std::get<0>(spline_).template eval<deriv::dx ^ 2, memory_optimized>(
+              xi, std::get<0>(knot_indices), std::get<0>(coeff_indices))[0] +
+          *std::get<1>(spline_).template eval<deriv::dy ^ 2, memory_optimized>(
+              xi, std::get<1>(knot_indices), std::get<1>(coeff_indices))[0]);
+    }
+  }
+
+  template <functionspace comp = functionspace::interior,
+            bool memory_optimized = false>
+  inline auto lapl(const utils::TensorArray3 &xi,
+                   const std::tuple<utils::TensorArray3, utils::TensorArray3,
+                                    utils::TensorArray3> &knot_indices,
+                   const std::tuple<torch::Tensor, torch::Tensor, torch::Tensor>
+                       &coeff_indices) const {
+
+    assert(xi[0].sizes() == std::get<0>(knot_indices)[0].sizes() &&
+           xi[1].sizes() == std::get<1>(knot_indices)[0].sizes() &&
+           xi[2].sizes() == std::get<2>(knot_indices)[0].sizes() &&
+           xi[0].sizes() == xi[1].sizes() && xi[1].sizes() == xi[2].sizes());
+
+    if constexpr (comp == functionspace::interior) {
+      static_assert(std::tuple_element_t<0, spline_type>::geoDim() == 1 &&
+                        std::tuple_element_t<1, spline_type>::geoDim() == 1 &&
+                        std::tuple_element_t<2, spline_type>::geoDim() == 1,
+                    "div(.) for vector-valued spaces requires 1D variables");
+
+      return utils::BlockTensor<torch::Tensor, 1, 1>(
+          *std::get<0>(spline_).template eval<deriv::dx ^ 2, memory_optimized>(
+              xi, std::get<0>(knot_indices), std::get<0>(coeff_indices))[0] +
+          *std::get<1>(spline_).template eval<deriv::dy ^ 2, memory_optimized>(
+              xi, std::get<1>(knot_indices), std::get<1>(coeff_indices))[0] +
+          *std::get<2>(spline_).template eval<deriv::dz ^ 2, memory_optimized>(
+              xi, std::get<2>(knot_indices), std::get<2>(coeff_indices))[0]);
+    }
+  }
+
+  template <functionspace comp = functionspace::interior,
+            bool memory_optimized = false>
+  inline auto
+  lapl(const utils::TensorArray4 &xi,
+       const std::tuple<utils::TensorArray4, utils::TensorArray4,
+                        utils::TensorArray4, utils::TensorArray4> &knot_indices,
+       const std::tuple<torch::Tensor, torch::Tensor, torch::Tensor,
+                        torch::Tensor> &coeff_indices) const {
+
+    assert(xi[0].sizes() == std::get<0>(knot_indices)[0].sizes() &&
+           xi[1].sizes() == std::get<1>(knot_indices)[0].sizes() &&
+           xi[2].sizes() == std::get<2>(knot_indices)[0].sizes() &&
+           xi[3].sizes() == std::get<3>(knot_indices)[0].sizes() &&
+           xi[0].sizes() == xi[1].sizes() && xi[1].sizes() == xi[2].sizes() &&
+           xi[2].sizes() == xi[3].sizes());
+
+    if constexpr (comp == functionspace::interior) {
+      static_assert(std::tuple_element_t<0, spline_type>::geoDim() == 1 &&
+                        std::tuple_element_t<1, spline_type>::geoDim() == 1 &&
+                        std::tuple_element_t<2, spline_type>::geoDim() == 1 &&
+                        std::tuple_element_t<3, spline_type>::geoDim() == 1,
+                    "div(.) for vector-valued spaces requires 1D variables");
+
+      return utils::BlockTensor<torch::Tensor, 1, 1>(
+          *std::get<0>(spline_).template eval<deriv::dx ^ 2, memory_optimized>(
+              xi, std::get<0>(knot_indices), std::get<0>(coeff_indices))[0] +
+          *std::get<1>(spline_).template eval<deriv::dy ^ 2, memory_optimized>(
+              xi, std::get<1>(knot_indices), std::get<1>(coeff_indices))[0] +
+          *std::get<2>(spline_).template eval<deriv::dz ^ 2, memory_optimized>(
+              xi, std::get<2>(knot_indices), std::get<2>(coeff_indices))[0] +
+          *std::get<3>(spline_).template eval<deriv::dt ^ 2, memory_optimized>(
+              xi, std::get<3>(knot_indices), std::get<3>(coeff_indices))[0]);
+    }
+  }
+  /// @}
+
+#define GENERATE_EXPR_MACRO(r, data, name)                                     \
+private:                                                                       \
+  template <functionspace comp = functionspace::interior,                      \
+            bool memory_optimized = false, std::size_t... Is, typename... Xi>  \
+  inline auto BOOST_PP_CAT(name, _all_)(std::index_sequence<Is...>,            \
+                                        const std::tuple<Xi...> &xi) const {   \
+    if constexpr (comp == functionspace::interior)                             \
+      return std::tuple(std::get<Is>(spline_).template name<memory_optimized>( \
+          std::get<Is>(xi))...);                                               \
+    else if constexpr (comp == functionspace::boundary)                        \
+      return std::tuple(                                                       \
+          std::get<Is>(boundary_).template name<memory_optimized>(             \
+              std::get<Is>(xi))...);                                           \
+  }                                                                            \
+                                                                               \
+  template <functionspace comp = functionspace::interior,                      \
+            bool memory_optimized = false, std::size_t... Is, typename... Xi,  \
+            typename... Knot_Indices>                                          \
+  inline auto BOOST_PP_CAT(name, _all_)(                                       \
+      std::index_sequence<Is...>, const std::tuple<Xi...> &xi,                 \
+      const std::tuple<Knot_Indices...> &knot_indices) const {                 \
+    if constexpr (comp == functionspace::interior)                             \
+      return std::tuple(std::get<Is>(spline_).template name<memory_optimized>( \
+          std::get<Is>(xi), std::get<Is>(knot_indices))...);                   \
+    else if constexpr (comp == functionspace::boundary)                        \
+      return std::tuple(                                                       \
+          std::get<Is>(boundary_).template name<memory_optimized>(             \
+              std::get<Is>(xi), std::get<Is>(knot_indices))...);               \
+  }                                                                            \
+                                                                               \
+  template <functionspace comp = functionspace::interior,                      \
+            bool memory_optimized = false, std::size_t... Is, typename... Xi,  \
+            typename... Knot_Indices, typename... Coeff_Indices>               \
+  inline auto BOOST_PP_CAT(name, _all_)(                                       \
+      std::index_sequence<Is...>, const std::tuple<Xi...> &xi,                 \
+      const std::tuple<Knot_Indices...> &knot_indices,                         \
+      const std::tuple<Coeff_Indices...> &coeff_indices) const {               \
+    if constexpr (comp == functionspace::interior)                             \
+      return std::tuple(std::get<Is>(spline_).template name<memory_optimized>( \
+          std::get<Is>(xi), std::get<Is>(knot_indices),                        \
+          std::get<Is>(coeff_indices))...);                                    \
+    else if constexpr (comp == functionspace::boundary)                        \
+      return std::tuple(                                                       \
+          std::get<Is>(boundary_).template name<memory_optimized>(             \
+              std::get<Is>(xi), std::get<Is>(knot_indices),                    \
+              std::get<Is>(coeff_indices))...);                                \
+  }                                                                            \
+                                                                               \
+  template <functionspace comp = functionspace::interior,                      \
+            bool memory_optimized = false, std::size_t... Is, std::size_t N>   \
+  inline auto BOOST_PP_CAT(name, _)(std::index_sequence<Is...>,                \
+                                    const utils::TensorArray<N> &xi) const {   \
+    if constexpr (comp == functionspace::interior)                             \
+      return name<comp, memory_optimized>(                                     \
+          xi, std::tuple(std::get<Is>(spline_).find_knot_indices(xi)...));     \
+    else if constexpr (comp == functionspace::boundary)                        \
+      return name<comp, memory_optimized>(                                     \
+          xi, std::tuple(std::get<Is>(boundary_).find_knot_indices(xi)...));   \
+  }                                                                            \
+                                                                               \
+  template <functionspace comp = functionspace::interior,                      \
+            bool memory_optimized = false, std::size_t... Is, std::size_t N,   \
+            typename... Knot_Indices>                                          \
+  inline auto BOOST_PP_CAT(name, _)(                                           \
+      std::index_sequence<Is...>, const utils::TensorArray<N> &xi,             \
+      const std::tuple<Knot_Indices...> &knot_indices) const {                 \
+    if constexpr (comp == functionspace::interior)                             \
+      return name<comp, memory_optimized>(                                     \
+          xi, knot_indices,                                                    \
+          std::tuple(std::get<Is>(spline_).find_coeff_indices(                 \
+              std::get<Is>(knot_indices))...));                                \
+    else if constexpr (comp == functionspace::boundary)                        \
+      return name<comp, memory_optimized>(                                     \
+          xi, knot_indices,                                                    \
+          std::tuple(std::get<Is>(boundary_).find_coeff_indices(               \
+              std::get<Is>(knot_indices))...));                                \
+  }                                                                            \
+                                                                               \
+public:                                                                        \
+  template <functionspace comp = functionspace::interior,                      \
+            bool memory_optimized = false, typename... Args>                   \
+  inline auto BOOST_PP_CAT(name, _all)(const Args &...args) const {            \
+    return BOOST_PP_CAT(name, _all_)<comp, memory_optimized>(                  \
+        std::make_index_sequence<FunctionSpace::nspaces()>{}, args...);        \
+  }                                                                            \
+                                                                               \
+  template <functionspace comp = functionspace::interior,                      \
+            bool memory_optimized = false>                                     \
+  inline auto name(const torch::Tensor &xi) const {                            \
+    return name<comp, memory_optimized>(utils::TensorArray1({xi}));            \
+  }                                                                            \
+                                                                               \
+  template <functionspace comp = functionspace::interior,                      \
+            bool memory_optimized = false, std::size_t N>                      \
+  inline auto name(const utils::TensorArray<N> &xi) const {                    \
+    return BOOST_PP_CAT(name, _)<comp, memory_optimized>(                      \
+        std::make_index_sequence<FunctionSpace::nspaces()>{}, xi);             \
+  }                                                                            \
+                                                                               \
+  template <functionspace comp = functionspace::interior,                      \
+            bool memory_optimized = false, std::size_t N,                      \
+            typename... Knot_Indices>                                          \
+  inline auto name(const utils::TensorArray<N> &xi,                            \
+                   const std::tuple<Knot_Indices...> &knot_indices) const {    \
+    return BOOST_PP_CAT(name, _)<comp, memory_optimized>(                      \
+        std::make_index_sequence<FunctionSpace::nspaces()>{}, xi,              \
+        knot_indices);                                                         \
+  }
+
+  /// @brief Auto-generated functions
+  /// @{
+  BOOST_PP_SEQ_FOR_EACH(GENERATE_EXPR_MACRO, _, GENERATE_EXPR_SEQ)
+/// @}
+#undef GENERATE_EXPR_MACRO
+
+#define GENERATE_IEXPR_MACRO(r, data, name)                                    \
+private:                                                                       \
+  template <functionspace comp = functionspace::interior,                      \
+            bool memory_optimized = false, std::size_t... Is,                  \
+            typename Geometry, typename... Xi>                                 \
+  inline auto BOOST_PP_CAT(name, _all_)(std::index_sequence<Is...>,            \
+                                        const Geometry &G,                     \
+                                        const std::tuple<Xi...> &xi) const {   \
+    if constexpr (comp == functionspace::interior) {                           \
+      if constexpr (Geometry::nspaces() == 1)                                  \
+        return std::tuple(                                                     \
+            std::get<Is>(spline_).template name<memory_optimized>(             \
+                G.space(), std::get<Is>(xi))...);                              \
+      else if constexpr (Geometry::nspaces() == nspaces())                     \
+        return std::tuple(                                                     \
+            std::get<Is>(spline_).template name<memory_optimized>(             \
+                G.template space<Is>(), std::get<Is>(xi))...);                 \
+    } else if constexpr (comp == functionspace::boundary) {                    \
+      if constexpr (Geometry::nboundaries() == 1)                              \
+        return std::tuple(                                                     \
+            std::get<Is>(boundary_).template name<memory_optimized>(           \
+                static_cast<typename Geometry::boundary_type::boundary_type>(  \
+                    G.boundary().coeffs()),                                    \
+                std::get<Is>(xi))...);                                         \
+      else if constexpr (Geometry::nboundaries() == nboundaries())             \
+        return std::tuple(                                                     \
+            std::get<Is>(boundary_).template name<memory_optimized>(           \
+                G.template boundary<Is>().coeffs(), std::get<Is>(xi))...);     \
+    }                                                                          \
+  }                                                                            \
+                                                                               \
+  template <functionspace comp = functionspace::interior,                      \
+            bool memory_optimized = false, std::size_t... Is,                  \
+            typename Geometry, typename... Xi, typename... Knot_Indices,       \
+            typename... Knot_Indices_G>                                        \
+  inline auto BOOST_PP_CAT(name, _all_)(                                       \
+      std::index_sequence<Is...>, const Geometry &G,                           \
+      const std::tuple<Xi...> &xi,                                             \
+      const std::tuple<Knot_Indices...> &knot_indices,                         \
+      const std::tuple<Knot_Indices_G...> &knot_indices_G) const {             \
+    if constexpr (comp == functionspace::interior) {                           \
+      if constexpr (Geometry::nspaces() == 1)                                  \
+        return std::tuple(                                                     \
+            std::get<Is>(spline_).template name<memory_optimized>(             \
+                G.space(), std::get<Is>(xi), std::get<Is>(knot_indices),       \
+                std::get<Is>(knot_indices_G))...);                             \
+      else                                                                     \
+        return std::tuple(                                                     \
+            std::get<Is>(spline_).template name<memory_optimized>(             \
+                std::get<Is>(G), std::get<Is>(xi), std::get<Is>(knot_indices), \
+                std::get<Is>(knot_indices_G))...);                             \
+    } else if constexpr (comp == functionspace::boundary) {                    \
+      if constexpr (Geometry::nspaces() == 1)                                  \
+        return std::tuple(                                                     \
+            std::get<Is>(boundary_).template name<memory_optimized>(           \
+                static_cast<typename Geometry::boundary_type::boundary_type>(  \
+                    G.boundary().coeffs()),                                    \
+                std::get<Is>(xi), std::get<Is>(knot_indices),                  \
+                std::get<Is>(knot_indices_G))...);                             \
+      else                                                                     \
+        return std::tuple(                                                     \
+            std::get<Is>(boundary_).template name<memory_optimized>(           \
+                std::get<Is>(G).boundary().coeffs(), std::get<Is>(xi),         \
+                std::get<Is>(knot_indices), std::get<Is>(knot_indices_G))...); \
+    }                                                                          \
+  }                                                                            \
+                                                                               \
+  template <functionspace comp = functionspace::interior,                      \
+            bool memory_optimized = false, std::size_t... Is,                  \
+            typename Geometry, typename... Xi, typename... Knot_Indices,       \
+            typename... Coeff_Indices, typename... Knot_Indices_G,             \
+            typename... Coeff_Indices_G>                                       \
+  inline auto BOOST_PP_CAT(name, _all_)(                                       \
+      std::index_sequence<Is...>, const Geometry &G,                           \
+      const std::tuple<Xi...> &xi,                                             \
+      const std::tuple<Knot_Indices...> &knot_indices,                         \
+      const std::tuple<Coeff_Indices...> &coeff_indices,                       \
+      const std::tuple<Knot_Indices_G...> &knot_indices_G,                     \
+      const std::tuple<Coeff_Indices_G...> &coeff_indices_G) const {           \
+    if constexpr (comp == functionspace::interior) {                           \
+      if constexpr (Geometry::nspaces() == 1)                                  \
+        return std::tuple(                                                     \
+            std::get<Is>(spline_).template name<memory_optimized>(             \
+                G.space(), std::get<Is>(xi), std::get<Is>(knot_indices),       \
+                std::get<Is>(coeff_indices), std::get<Is>(knot_indices_G),     \
+                std::get<Is>(coeff_indices_G))...);                            \
+      else                                                                     \
+        return std::tuple(                                                     \
+            std::get<Is>(spline_).template name<memory_optimized>(             \
+                std::get<Is>(G), std::get<Is>(xi), std::get<Is>(knot_indices), \
+                std::get<Is>(coeff_indices), std::get<Is>(knot_indices_G),     \
+                std::get<Is>(coeff_indices_G))...);                            \
+    } else if constexpr (comp == functionspace::boundary) {                    \
+      if constexpr (Geometry::nspaces() == 1)                                  \
+        return std::tuple(                                                     \
+            std::get<Is>(boundary_).template name<memory_optimized>(           \
+                static_cast<typename Geometry::boundary_type::boundary_type>(  \
+                    G.boundary().coeffs()),                                    \
+                std::get<Is>(xi), std::get<Is>(knot_indices),                  \
+                std::get<Is>(coeff_indices), std::get<Is>(knot_indices_G),     \
+                std::get<Is>(coeff_indices_G))...);                            \
+      else                                                                     \
+        return std::tuple(                                                     \
+            std::get<Is>(boundary_).template name<memory_optimized>(           \
+                std::get<Is>(G).boundary().coeffs(), std::get<Is>(xi),         \
+                std::get<Is>(knot_indices), std::get<Is>(coeff_indices),       \
+                std::get<Is>(knot_indices_G),                                  \
+                std::get<Is>(coeff_indices_G))...);                            \
+    }                                                                          \
+  }                                                                            \
+                                                                               \
+public:                                                                        \
+  template <functionspace comp = functionspace::interior,                      \
+            bool memory_optimized = false, typename... Args>                   \
+  inline auto BOOST_PP_CAT(name, _all)(const Args &...args) const {            \
+    return BOOST_PP_CAT(name, _all_)<comp, memory_optimized>(                  \
+        std::make_index_sequence<FunctionSpace::nspaces()>{}, args...);        \
+  }
+
+  /// @brief Auto-generated functions
+  /// @{
+  BOOST_PP_SEQ_FOR_EACH(GENERATE_IEXPR_MACRO, _, GENERATE_IEXPR_SEQ)
+/// @}
+#undef GENERATE_IEXPR_MACRO
+};
+
+/// @brief Print (as string) a function space object
+template <typename... Splines>
+inline std::ostream &operator<<(std::ostream &os,
+                                const FunctionSpace<Splines...> &obj) {
+  obj.pretty_print(os);
+  return os;
+}
+
+/// @brief Function space
+///
+/// @note This class is not meant for direct use in
+/// applications. Instead use S, TH, NE, or RT.
+template <typename Spline, typename Boundary>
+class FunctionSpace : public utils::Serializable,
+                      private utils::FullQualifiedName {
+
+  static_assert(is_SplineType_v<Spline>, "Spline must be a valid SplineType");
+  static_assert(is_BoundaryType_v<Boundary>,
+                "Boundary must be a valid BoundaryType");
+
+public:
+  /// @brief Value type
+  using value_type = typename Spline::value_type;
+
+  /// @brief Spline type
+  using spline_type = Spline;
+
+  /// @brief Spline evaluation type
+  using eval_type = utils::TensorArray<Spline::parDim()>;
+
+  /// @brief Boundary type
+  using boundary_type = Boundary;
+
+  /// @brief Boundary evaluation type
+  using boundary_eval_type = typename Boundary::eval_type;
+
+protected:
+  /// @brief Spline
+  spline_type spline_;
+
+  /// @brief Boundary
+  boundary_type boundary_;
+
+public:
+  /// @brief Default constructor
+  FunctionSpace() = default;
+
+  /// @brief Copy constructor
+  FunctionSpace(const FunctionSpace &) = default;
+
+  /// @brief Move constructor
+  FunctionSpace(FunctionSpace &&) = default;
+
+  /// @brief Constructor
+  /// @{
+  FunctionSpace(const std::array<int64_t, Spline::parDim()> &ncoeffs,
+                enum init init = init::greville,
+                Options<value_type> options = iganet::Options<value_type>{})
+      : spline_(ncoeffs, init, options),
+        boundary_(ncoeffs, init::none, options) {
+    boundary_.from_full_tensor(spline_.as_tensor());
+  }
+
+  FunctionSpace(std::array<std::vector<value_type>, Spline::parDim()> kv,
+                enum init init = init::greville,
+                Options<value_type> options = iganet::Options<value_type>{})
+      : spline_(kv, init, options), boundary_(kv, init::none, options) {
+    static_assert(Spline::is_nonuniform(),
+                  "Constructor is only available for non-uniform splines");
+    boundary_.from_full_tensor(spline_.as_tensor());
+  }
+
+  explicit FunctionSpace(const Spline &spline)
+      : spline_(spline),
+        boundary_(spline.ncoeffs(), init::none, spline.options()) {
+    boundary_.from_full_tensor(spline_.as_tensor());
+  }
+
+  explicit FunctionSpace(Spline &&spline)
+      : spline_(spline),
+        boundary_(spline.ncoeffs(), init::none, spline.options()) {
+    boundary_.from_full_tensor(spline_.as_tensor());
+  }
+  /// @}
+
+  /// @brief Returns the number of function spaces
+  inline static constexpr short_t nspaces() noexcept { return 1; }
+
+  /// @brief Returns the number of boundaries
+  inline static constexpr short_t nboundaries() noexcept { return 1; }
+
+  /// @brief Returns a constant reference to the \f$s\f$-th function space
+  template <short_t s = 0>
+  inline constexpr const spline_type &space() const noexcept {
+    static_assert(s >= 0 && s < nspaces());
+    return spline_;
+  }
+
+  /// @brief Returns a non-constant reference to the \f$s\f$-th function space
+  template <short_t s = 0> inline constexpr spline_type &space() noexcept {
+    static_assert(s >= 0 && s < nspaces());
+    return spline_;
+  }
+
+  /// @brief Returns a constant reference to the \f$s\f$-th boundary object
+  template <short_t s = 0>
+  inline constexpr const boundary_type &boundary() const noexcept {
+    static_assert(s >= 0 && s < nboundaries());
+    return boundary_;
+  }
+
+  /// @brief Returns a non-constant reference to the \f$s\f$-th boundary object
+  /// object
+  template <short_t s = 0> inline constexpr boundary_type &boundary() noexcept {
+    static_assert(s >= 0 && s < nboundaries());
+    return boundary_;
+  }
+
+  /// @brief Returns a clone of the function space
+  inline constexpr FunctionSpace clone() const noexcept {
+    return FunctionSpace(*this);
+  }
+
+  /// @brief Returns a subset of the tuple of function spaces
+  template <short_t... s> inline constexpr auto clone() const noexcept {
+
+    static_assert(((s >= 0 && s < nspaces()) && ... && true));
+
+    if constexpr (sizeof...(s) == 1)
+      return FunctionSpace(*this);
+    else
+      return FunctionSpace<
+          std::tuple<std::tuple_element_t<s, std::tuple<spline_type>>...>,
+          std::tuple<std::tuple_element_t<s, std::tuple<boundary_type>>...>>(
+          std::get<s>(std::make_tuple(spline_))...,
+          std::get<s>(std::make_tuple(boundary_))...);
+  }
+
+  /// @brief Returns a single-tensor representation of the space
+  virtual inline torch::Tensor spaces_as_tensor() const noexcept {
+    return spline_.as_tensor();
+  }
+
+  /// @brief Returns a single-tensor representation of the boundary
+  virtual inline torch::Tensor boundaries_as_tensor() const noexcept {
+    return boundary_.as_tensor();
+  }
+
+  /// @brief Returns a single-tensor representation of the
+  /// function space object
+  ///
+  /// @note The default implementation behaves identical to
+  /// spaces_as_tensor() but can be overridden in a derived class
+  virtual inline torch::Tensor as_tensor() const noexcept {
+    return spaces_as_tensor();
+  }
+
+  /// @brief Returns the size of the single-tensor representation of
+  /// the space
+  virtual inline int64_t spaces_as_tensor_size() const noexcept {
+    return spline_.as_tensor_size();
+  }
+
+  /// @brief Returns the size of the single-tensor representation of
+  /// the boundary
+  virtual inline int64_t boundaries_as_tensor_size() const noexcept {
+    return boundary_.as_tensor_size();
+  }
+
+  /// @brief Returns the size of the single-tensor representation of
+  /// the function space object
+  ///
+  /// @note The default implementation behaves identical to
+  /// spaces_as_tensor_size() but can be overridden in a derived class
+  virtual inline int64_t as_tensor_size() const noexcept {
+    return spaces_as_tensor_size();
+  }
+
+  /// @brief Sets the space from a single-tensor representation
+  virtual inline FunctionSpace &
+  spaces_from_tensor(const torch::Tensor &coeffs) noexcept {
+    spline_.from_tensor(coeffs);
+    return *this;
+  }
+
+  /// @brief Sets the boundary from a single-tensor representation of the
+  /// boundary only
+  virtual inline FunctionSpace &
+  boundaries_from_tensor(const torch::Tensor &coeffs) noexcept {
+    boundary_.from_tensor(coeffs);
+    return *this;
+  }
+
+  /// @brief Sets the boundary from a single-tensor representation
+  virtual inline FunctionSpace &
+  boundaries_from_full_tensor(const torch::Tensor &coeffs) noexcept {
+    boundary_.from_full_tensor(coeffs);
+    return *this;
+  }
+
+  /// @brief Sets the function space object from a single-tensor representation
+  inline FunctionSpace &from_tensor(const torch::Tensor &coeffs) noexcept {
+    spline_.from_tensor(coeffs);
+    boundary_.from_full_tensor(coeffs);
+    return *this;
+  }
+
+  /// @brief Returns the function space object as XML object
+  inline pugi::xml_document to_xml(int id = 0, std::string label = "") const {
+    pugi::xml_document doc;
+    pugi::xml_node root = doc.append_child("xml");
+    to_xml(root, id, label);
+
+    return doc;
+  }
+
+  /// @brief Returns the function space object as XML node
+  inline pugi::xml_node &to_xml(pugi::xml_node &root, int id = 0,
+                                std::string label = "") const {
+    return spline_.to_xml(root, id, label);
+  }
+
+  /// @brief Updates the function space object from XML object
+  inline FunctionSpace &from_xml(const pugi::xml_document &doc, int id = 0,
+                                 std::string label = "") {
+    return from_xml(doc.child("xml"), id, label);
+  }
+
+  /// @brief Updates the function space object from XML node
+  inline FunctionSpace &from_xml(const pugi::xml_node &root, int id = 0,
+                                 std::string label = "") {
+    spline_.from_xml(root, id, label);
+    return *this;
+  }
+
+  /// @brief Serialization to JSON
+  nlohmann::json to_json() const override {
+    auto json = nlohmann::json::array();
+    json.push_back(spline_.to_json());
+    json.push_back(boundary_.to_json());
+    return json;
+  }
+
+  /// @brief Transforms the coefficients based on the given mapping
+  inline FunctionSpace &transform(
+      const std::function<std::array<typename Spline::value_type,
+                                     Spline::geoDim()>(
+          const std::array<typename Spline::value_type, Spline::parDim()> &)>
+          transformation) {
+    spline_.transform(transformation);
+    return *this;
+  }
+
+private:
+  /// @brief Returns the values of the spline object in the points `xi`
+  /// @{
+  template <functionspace comp = functionspace::interior,
+            deriv deriv = deriv::func, bool memory_optimized = false,
+            std::size_t... Is, typename... Xi>
+  inline auto eval_(std::index_sequence<Is...>,
+                    const std::tuple<Xi...> &xi) const {
+    if constexpr (comp == functionspace::interior)
+      return std::tuple(
+          spline_.template eval<deriv, memory_optimized>(std::get<Is>(xi))...);
+    else if constexpr (comp == functionspace::boundary)
+      return std::tuple(boundary_.template eval<deriv, memory_optimized>(
+          std::get<Is>(xi))...);
+  }
+
+  template <functionspace comp = functionspace::interior,
+            deriv deriv = deriv::func, bool memory_optimized = false,
+            std::size_t... Is, typename... Xi, typename... Knot_Indices>
+  inline auto eval_(std::index_sequence<Is...>, const std::tuple<Xi...> &xi,
+                    const std::tuple<Knot_Indices...> &knot_indices) const {
+    if constexpr (comp == functionspace::interior)
+      return std::tuple(spline_.template eval<deriv, memory_optimized>(
+          std::get<Is>(xi), std::get<Is>(knot_indices))...);
+    else if constexpr (comp == functionspace::boundary)
+      return std::tuple(boundary_.template eval<deriv, memory_optimized>(
+          std::get<Is>(xi), std::get<Is>(knot_indices))...);
+  }
+
+  template <functionspace comp = functionspace::interior,
+            deriv deriv = deriv::func, bool memory_optimized = false,
+            std::size_t... Is, typename... Xi, typename... Knot_Indices,
+            typename... Coeff_Indices>
+  inline auto eval_(std::index_sequence<Is...>, const std::tuple<Xi...> &xi,
+                    const std::tuple<Knot_Indices...> &knot_indices,
+                    const std::tuple<Coeff_Indices...> &coeff_indices) const {
+    if constexpr (comp == functionspace::interior)
+      return std::tuple(spline_.template eval<deriv, memory_optimized>(
+          std::get<Is>(xi), std::get<Is>(knot_indices),
+          std::get<Is>(coeff_indices))...);
+    else if constexpr (comp == functionspace::boundary)
+      return std::tuple(boundary_.template eval<deriv, memory_optimized>(
+          std::get<Is>(xi), std::get<Is>(knot_indices),
+          std::get<Is>(coeff_indices))...);
+  }
+  /// @}
+
+public:
+  /// @brief Returns the values of the spline object in the points `xi`
+  template <functionspace comp = functionspace::interior,
+            deriv deriv = deriv::func, bool memory_optimized = false,
+            typename Arg, typename... Args>
+  inline auto eval(const Arg &arg, const Args &...args) const {
+    if constexpr (comp == functionspace::interior)
+      if constexpr (utils::is_tuple_v<Arg>)
+        return eval_<comp, deriv, memory_optimized>(
+            std::make_index_sequence<std::tuple_size_v<Arg>>{}, arg, args...);
+      else
+        return spline_.template eval<deriv, memory_optimized>(arg, args...);
+    else if constexpr (comp == functionspace::boundary) {
+      if constexpr (utils::is_tuple_of_tuples_v<Arg>)
+        return eval_<comp, deriv, memory_optimized>(
+            std::make_index_sequence<std::tuple_size_v<Arg>>{}, arg, args...);
+      else
+        return boundary_.template eval<deriv, memory_optimized>(arg, args...);
+    }
+  }
+
+  /// @brief Returns the value of the spline object from
+  /// precomputed basis function
+  template <functionspace comp = functionspace::interior, typename... Args>
+  inline auto eval_from_precomputed(const Args &...args) const {
+    if constexpr (comp == functionspace::interior)
+      return spline_.eval_from_precomputed(args...);
+    else if constexpr (comp == functionspace::boundary)
+      return boundary_.eval_from_precomputed(args...);
+  }
+
+private:
+  /// @brief Returns the knot indicies of knot spans containing `xi`
+  template <functionspace comp = functionspace::interior, std::size_t... Is,
+            typename Xi>
+  inline auto find_knot_indices_(std::index_sequence<Is...>,
+                                 const Xi &xi) const {
+    if constexpr (comp == functionspace::interior)
+      return std::tuple(spline_.find_knot_indices(std::get<Is>(xi))...);
+    else
+      return std::tuple(boundary_.find_knot_indices(std::get<Is>(xi))...);
+  }
+
+public:
+  /// @brief Returns the knot indicies of knot spans containing `xi`
+  template <functionspace comp = functionspace::interior, typename Xi>
+  inline auto find_knot_indices(const Xi &xi) const {
+    if constexpr (comp == functionspace::interior)
+      if constexpr (utils::is_tuple_v<Xi>)
+        return find_knot_indices_<comp>(
+            std::make_index_sequence<std::tuple_size_v<Xi>>{}, xi);
+      else
+        return spline_.find_knot_indices(xi);
+    else if constexpr (comp == functionspace::boundary) {
+      if constexpr (utils::is_tuple_of_tuples_v<Xi>)
+        return find_knot_indices_<comp>(
+            std::make_index_sequence<std::tuple_size_v<Xi>>{}, xi);
+      else
+        return boundary_.find_knot_indices(xi);
+    }
+  }
+
+  /// @brief Returns the values of the spline objects' basis
+  /// functions in the points `xi`
+  template <functionspace comp = functionspace::interior,
+            deriv deriv = deriv::func, bool memory_optimized = false,
+            typename... Args>
+  inline auto eval_basfunc(const Args &...args) const {
+    if constexpr (comp == functionspace::interior)
+      return spline_.template eval_basfunc<deriv, memory_optimized>(args...);
+    else if constexpr (comp == functionspace::boundary)
+      return boundary_.template eval_basfunc<deriv, memory_optimized>(args...);
+  }
+
+private:
+  /// @brief Returns the indices of the spline objects'
+  /// coefficients corresponding to the knot indices `indices`
+  template <functionspace comp = functionspace::interior,
+            bool memory_optimized = false, std::size_t... Is,
+            typename Knot_Indices>
+  inline auto find_coeff_indices_(std::index_sequence<Is...>,
+                                  const Knot_Indices &knot_indices) const {
+    if constexpr (comp == functionspace::interior)
+      return std::tuple(spline_.template find_coeff_indices<memory_optimized>(
+          std::get<Is>(knot_indices))...);
+    else
+      return std::tuple(boundary_.template find_coeff_indices<memory_optimized>(
+          std::get<Is>(knot_indices))...);
+  }
+
+public:
+  /// @brief Returns the indices of the spline objects'
+  /// coefficients corresponding to the knot indices `indices`
+  template <functionspace comp = functionspace::interior,
+            bool memory_optimized = false, typename Knot_Indices>
+  inline auto find_coeff_indices(const Knot_Indices &knot_indices) const {
+    if constexpr (comp == functionspace::interior)
+      if constexpr (utils::is_tuple_v<Knot_Indices>)
+        return find_coeff_indices_<comp, memory_optimized>(
+            std::make_index_sequence<std::tuple_size_v<Knot_Indices>>{},
+            knot_indices);
+      else
+        return spline_.template find_coeff_indices<memory_optimized>(
+            knot_indices);
+    else if constexpr (comp == functionspace::boundary) {
+      if constexpr (utils::is_tuple_of_tuples_v<Knot_Indices>)
+        return find_coeff_indices_<comp, memory_optimized>(
+            std::make_index_sequence<std::tuple_size_v<Knot_Indices>>{},
+            knot_indices);
+      else
+        return boundary_.template find_coeff_indices<memory_optimized>(
+            knot_indices);
+    }
+  }
+
+  /// @brief Returns the spline objects with uniformly refined
+  /// knot and coefficient vectors
+  inline auto &uniform_refine(int numRefine = 1, int dimRefine = -1) {
+    spline_.uniform_refine(numRefine, dimRefine);
+    boundary_.uniform_refine(numRefine, dimRefine);
+    return *this;
+  }
+
+  /// @brief Returns a copy of the function space object with settings from
+  /// options
+  template <typename real_t> inline auto to(Options<real_t> options) const {
+    return FunctionSpace<
+        typename spline_type::template real_derived_self_type<real_t>,
+        typename boundary_type::template real_derived_self_type<real_t>>(
+        spline_.to(options), boundary_.to(options));
+  }
+
+  /// @brief Returns a copy of the function space object with settings from
+  /// device
+  inline auto to(torch::Device device) const {
+    return FunctionSpace(spline_.to(device), boundary_.to(device));
+  }
+
+  /// @brief Returns a copy of the function space object with real_t type
+  template <typename real_t> inline auto to() const {
+    return FunctionSpace<
+        typename spline_type::template real_derived_self_type<real_t>,
+        typename boundary_type::template real_derived_self_type<real_t>>(
+        spline_.template to<real_t>(), boundary_.template to<real_t>());
+  }
+
+  /// @brief Scales the function space object by a scalar
+  inline auto scale(value_type s, int dim = -1) {
+    spline_.scale(s, dim);
+    boundary_.from_full_tensor(spline_.as_tensor());
+    return *this;
+  }
+
+  /// @brief Scales the function space object by a vector
+  template <size_t N> inline auto scale(std::array<value_type, N> v) {
+    spline_.scale(v);
+    boundary_.from_full_tensor(spline_.as_tensor());
+    return *this;
+  }
+
+  /// @brief Translates the function space object by a vector
+  template <size_t N> inline auto translate(std::array<value_type, N> v) {
+    spline_.translate(v);
+    boundary_.from_full_tensor(spline_.as_tensor());
+    return *this;
+  }
+
+  /// @brief Rotates the function space object by an angle in 2d
+  inline auto rotate(value_type angle) {
+    spline_.rotate(angle);
+    boundary_.from_full_tensor(spline_.as_tensor());
+    return *this;
+  }
+
+  /// @brief Rotates the function space object by three angles in 3d
+  inline auto rotate(std::array<value_type, 3> angle) {
+    spline_.rotate(angle);
+    boundary_.from_full_tensor(spline_.as_tensor());
+    return *this;
+  }
+
+  /// @brief Writes the function space object into a
+  /// torch::serialize::OutputArchive object
+  inline torch::serialize::OutputArchive &
+  write(torch::serialize::OutputArchive &archive,
+        const std::string &key = "functionspace") const {
+    spline_.write(archive, key);
+    boundary_.write(archive, key);
+    return archive;
+  }
+
+  /// @brief Loads the function space object from a
+  /// torch::serialize::InputArchive object
+  inline torch::serialize::InputArchive &
+  read(torch::serialize::InputArchive &archive,
+       const std::string &key = "functionspace") {
+    spline_.read(archive, key);
+    boundary_.read(archive, key);
+    return archive;
+  }
+
+  /// @brief Returns a string representation of the function space object
+  inline virtual void
+  pretty_print(std::ostream &os = Log(log::info)) const noexcept override {
+    os << name() << "(\nspline = ";
+    spline_.pretty_print(os);
+    os << "\nboundary = ";
+    boundary_.pretty_print(os);
+    os << "\n)";
+  }
+
+#define GENERATE_EXPR_MACRO(r, data, name)                                     \
+private:                                                                       \
+  template <functionspace comp = functionspace::interior,                      \
+            bool memory_optimized = false, std::size_t... Is, typename... Xi>  \
+  inline auto BOOST_PP_CAT(name, _all_)(std::index_sequence<Is...>,            \
+                                        const std::tuple<Xi...> &xi) const {   \
+    if constexpr (comp == functionspace::interior)                             \
+      return std::tuple(                                                       \
+          spline_.template name<memory_optimized>(std::get<Is>(xi))...);       \
+    else if constexpr (comp == functionspace::boundary)                        \
+      return std::tuple(                                                       \
+          boundary_.template name<memory_optimized>(std::get<Is>(xi))...);     \
+  }                                                                            \
+                                                                               \
+  template <functionspace comp = functionspace::interior,                      \
+            bool memory_optimized = false, std::size_t... Is, typename... Xi,  \
+            typename... Knot_Indices>                                          \
+  inline auto BOOST_PP_CAT(name, _all_)(                                       \
+      std::index_sequence<Is...>, const std::tuple<Xi...> &xi,                 \
+      const std::tuple<Knot_Indices...> &knot_indices) const {                 \
+    if constexpr (comp == functionspace::interior)                             \
+      return std::tuple(spline_.template name<memory_optimized>(               \
+          std::get<Is>(xi), std::get<Is>(knot_indices))...);                   \
+    else if constexpr (comp == functionspace::boundary)                        \
+      return std::tuple(boundary_.template name<memory_optimized>(             \
+          std::get<Is>(xi), std::get<Is>(knot_indices))...);                   \
+  }                                                                            \
+                                                                               \
+  template <functionspace comp = functionspace::interior,                      \
+            bool memory_optimized = false, std::size_t... Is, typename... Xi,  \
+            typename... Knot_Indices, typename... Coeff_Indices>               \
+  inline auto BOOST_PP_CAT(name, _all_)(                                       \
+      std::index_sequence<Is...>, const std::tuple<Xi...> &xi,                 \
+      const std::tuple<Knot_Indices...> &knot_indices,                         \
+      const std::tuple<Coeff_Indices...> &coeff_indices) const {               \
+    if constexpr (comp == functionspace::interior)                             \
+      return std::tuple(spline_.template name<memory_optimized>(               \
+          std::get<Is>(xi), std::get<Is>(knot_indices),                        \
+          std::get<Is>(coeff_indices))...);                                    \
+    else if constexpr (comp == functionspace::boundary)                        \
+      return std::tuple(boundary_.template name<memory_optimized>(             \
+          std::get<Is>(xi), std::get<Is>(knot_indices),                        \
+          std::get<Is>(coeff_indices))...);                                    \
+  }                                                                            \
+                                                                               \
+public:                                                                        \
+  template <functionspace comp = functionspace::interior,                      \
+            bool memory_optimized = false, typename Arg, typename... Args>     \
+  inline auto name(const Arg &arg, const Args &...args) const {                \
+    if constexpr (comp == functionspace::interior)                             \
+      if constexpr (utils::is_tuple_v<Arg>)                                    \
+        return BOOST_PP_CAT(name, _all_)<comp, memory_optimized>(              \
+            std::make_index_sequence<std::tuple_size_v<Arg>>{}, arg, args...); \
+      else                                                                     \
+        return spline_.template name<memory_optimized>(arg, args...);          \
+    else if constexpr (comp == functionspace::boundary) {                      \
+      if constexpr (utils::is_tuple_of_tuples_v<Arg>)                          \
+        return BOOST_PP_CAT(name, _all_)<comp, memory_optimized>(              \
+            std::make_index_sequence<std::tuple_size_v<Arg>>{}, arg, args...); \
+      else                                                                     \
+        return boundary_.template name<memory_optimized>(arg, args...);        \
+    }                                                                          \
+  }
+
+  /// @brief Auto-generated functions
+  /// @{
+  BOOST_PP_SEQ_FOR_EACH(GENERATE_EXPR_MACRO, _, GENERATE_EXPR_SEQ)
+  /// @}
+#undef GENERATE_EXPR_MACRO
+
+#define GENERATE_IEXPR_MACRO(r, data, name)                                    \
+private:                                                                       \
+  template <functionspace comp = functionspace::interior,                      \
+            bool memory_optimized = false, std::size_t... Is,                  \
+            typename Geometry, typename... Xi>                                 \
+  inline auto BOOST_PP_CAT(name, _all_)(std::index_sequence<Is...>,            \
+                                        const Geometry &G,                     \
+                                        const std::tuple<Xi...> &xi) const {   \
+    if constexpr (comp == functionspace::interior)                             \
+      return std::tuple(spline_.template name<memory_optimized>(               \
+          G.space(), std::get<Is>(xi))...);                                    \
+    else if constexpr (comp == functionspace::boundary)                        \
+      return std::tuple(boundary_.template name<memory_optimized>(             \
+          static_cast<typename Geometry::boundary_type::boundary_type>(        \
+              G.boundary().coeffs()),                                          \
+          std::get<Is>(xi))...);                                               \
+  }                                                                            \
+                                                                               \
+  template <functionspace comp = functionspace::interior,                      \
+            bool memory_optimized = false, std::size_t... Is,                  \
+            typename Geometry, typename... Xi, typename... Knot_Indices,       \
+            typename... Knot_Indices_G>                                        \
+  inline auto BOOST_PP_CAT(name, _all_)(                                       \
+      std::index_sequence<Is...>, const Geometry &G,                           \
+      const std::tuple<Xi...> &xi,                                             \
+      const std::tuple<Knot_Indices...> &knot_indices,                         \
+      const std::tuple<Knot_Indices_G...> &knot_indices_G) const {             \
+    if constexpr (comp == functionspace::interior)                             \
+      return std::tuple(spline_.template name<memory_optimized>(               \
+          G.space(), std::get<Is>(xi), std::get<Is>(knot_indices),             \
+          std::get<Is>(knot_indices_G))...);                                   \
+    else if constexpr (comp == functionspace::boundary)                        \
+      return std::tuple(boundary_.template name<memory_optimized>(             \
+          static_cast<typename Geometry::boundary_type::boundary_type>(        \
+              G.boundary().coeffs()),                                          \
+          std::get<Is>(xi), std::get<Is>(knot_indices),                        \
+          std::get<Is>(knot_indices_G))...);                                   \
+  }                                                                            \
+                                                                               \
+  template <functionspace comp = functionspace::interior,                      \
+            bool memory_optimized = false, std::size_t... Is,                  \
+            typename Geometry, typename... Xi, typename... Knot_Indices,       \
+            typename... Coeff_Indices, typename... Knot_Indices_G,             \
+            typename... Coeff_Indices_G>                                       \
+  inline auto BOOST_PP_CAT(name, _all_)(                                       \
+      std::index_sequence<Is...>, const Geometry &G,                           \
+      const std::tuple<Xi...> &xi,                                             \
+      const std::tuple<Knot_Indices...> &knot_indices,                         \
+      const std::tuple<Coeff_Indices...> &coeff_indices,                       \
+      const std::tuple<Knot_Indices_G...> &knot_indices_G,                     \
+      const std::tuple<Coeff_Indices_G...> &coeff_indices_G) const {           \
+    if constexpr (comp == functionspace::interior)                             \
+      return std::tuple(spline_.template name<memory_optimized>(               \
+          G.space(), std::get<Is>(xi), std::get<Is>(knot_indices),             \
+          std::get<Is>(coeff_indices), std::get<Is>(knot_indices_G),           \
+          std::get<Is>(coeff_indices_G))...);                                  \
+    else if constexpr (comp == functionspace::boundary)                        \
+      return std::tuple(boundary_.template name<memory_optimized>(             \
+          static_cast<typename Geometry::boundary_type::boundary_type>(        \
+              G.boundary().coeffs()),                                          \
+          std::get<Is>(xi), std::get<Is>(knot_indices),                        \
+          std::get<Is>(coeff_indices), std::get<Is>(knot_indices_G),           \
+          std::get<Is>(coeff_indices_G))...);                                  \
+  }                                                                            \
+                                                                               \
+public:                                                                        \
+  template <functionspace comp = functionspace::interior,                      \
+            bool memory_optimized = false, typename Geometry, typename Arg,    \
+            typename... Args>                                                  \
+  inline auto name(const Geometry &G, const Arg &arg, const Args &...args)     \
+      const {                                                                  \
+    if constexpr (comp == functionspace::interior) {                           \
+      if constexpr (utils::is_tuple_v<Arg>)                                    \
+        return BOOST_PP_CAT(name, _all_)<comp, memory_optimized>(              \
+            std::make_index_sequence<std::tuple_size_v<Arg>>{}, G, arg,        \
+            args...);                                                          \
+      else                                                                     \
+        return spline_.template name<memory_optimized>(G.space(), arg,         \
+                                                       args...);               \
+    } else if constexpr (comp == functionspace::boundary) {                    \
+      if constexpr (utils::is_tuple_of_tuples_v<Arg>)                          \
+        return BOOST_PP_CAT(name, _all_)<comp, memory_optimized>(              \
+            std::make_index_sequence<std::tuple_size_v<Arg>>{}, G, arg,        \
+            args...);                                                          \
+      else                                                                     \
+        return boundary_.template name<memory_optimized>(                      \
+            static_cast<typename Geometry::boundary_type::boundary_type>(      \
+                G.boundary().coeffs()),                                        \
+            arg, args...);                                                     \
+    }                                                                          \
+  }
+
+  /// @brief Auto-generated functions
+  /// @{
+  BOOST_PP_SEQ_FOR_EACH(GENERATE_IEXPR_MACRO, _, GENERATE_IEXPR_SEQ)
+/// @}
+#undef GENERATE_IEXPR_MACRO
+};
+
+/// Forward declaration
+template <typename... Args> struct FunctionSpace_trait;
+
+/// Function space with default boundary
+template <typename Spline> struct FunctionSpace_trait<Spline> {
+  using type = FunctionSpace<Spline, Boundary<Spline>>;
+};
+
+/// Function space with non-default boundary
+template <typename Spline, typename Boundary>
+struct FunctionSpace_trait<Spline, Boundary> {
+  using type = FunctionSpace<Spline, Boundary>;
+};
+
+/// Tensor-product function space with default boundary
+template <typename... Splines>
+struct FunctionSpace_trait<std::tuple<Splines...>> {
+  using type = FunctionSpace<utils::tuple_cat_t<Splines...>,
+                             utils::tuple_cat_t<Boundary<Splines>...>>;
+};
+
+/// Tensor-product function space with non-default boundary
+template <typename... Splines, typename... Boundaries>
+struct FunctionSpace_trait<std::tuple<Splines...>, std::tuple<Boundaries...>> {
+  using type = FunctionSpace<utils::tuple_cat_t<Splines...>,
+                             utils::tuple_cat_t<Boundaries...>>;
+};
+
+/// Function space
+template <typename Spline, typename Boundary>
+struct FunctionSpace_trait<FunctionSpace<Spline, Boundary>> {
+  using type = typename FunctionSpace_trait<Spline, Boundary>::type;
+};
+
+/// Tensor-product function space with default boundary
+template <typename... Splines, typename... Boundaries>
+struct FunctionSpace_trait<std::tuple<FunctionSpace<Splines, Boundaries>...>> {
+  using type =
+      typename FunctionSpace_trait<utils::tuple_cat_t<Splines...>,
+                                   utils::tuple_cat_t<Boundaries...>>::type;
+};
+
+} // namespace detail
+
+/// @brief Function space alias
+template <typename... Args>
+using FunctionSpace = typename detail::FunctionSpace_trait<Args...>::type;
+
+/// @brief Print (as string) a function space object
+template <typename Splines, typename Boundaries>
+inline std::ostream &operator<<(std::ostream &os,
+                                const FunctionSpace<Splines, Boundaries> &obj) {
+  obj.pretty_print(os);
+  return os;
+}
+
+/// @brief Spline function space \f$ S^{\mathbf{p}}_{\mathbf{p}-1}
+/// \f$
+///
+/// This class implements the function space
+///
+/// \f[
+/// S^{\mathbf{p}}_{\mathbf{p}-1}
+/// =
+/// S^{p_1,\dots,p_{n_{d_\text{par}}}}_{p_1-1,\dots,p_{n_{d_\text{par}}}-1}
+/// \f]
+///
+/// where the superscript \f$ \mathbf{p} \f$ denotes the degrees of
+/// the B-spline basis functions and the subscript \f$ \mathbf{p-1}
+/// \f$ the regularity assuming that the knot vector does not contain
+/// any repeated knots.
+///
+/// @tparam Spline Type of the spline objects
+template <typename Spline> using S = FunctionSpace<Spline>;
+
+/// @brief Taylor-Hood like function space
+template <typename Spline, short_t = Spline::parDim()> class TH;
+
+/// @brief Taylor-Hood like function space
+///
+/// This class implements the Taylor-Hood like function space
+///
+/// \f[
+/// S^{p+1}_{p-1} \otimes S^{p}_{p-1}
+/// \f]
+///
+/// in one spatial dimension \cite Buffa:2011.
+template <typename Spline>
+class TH<Spline, 1>
+    : public FunctionSpace<
+          std::tuple<typename Spline::template derived_self_type<
+                         typename Spline::value_type, Spline::geoDim(),
+                         Spline::degree(0) + 1>,
+                     typename Spline::template derived_self_type<
+                         typename Spline::value_type, Spline::geoDim(),
+                         Spline::degree(0)>>> {
+public:
+  /// @brief Base type
+  using Base = FunctionSpace<std::tuple<
+      typename Spline::template derived_self_type<
+          typename Spline::value_type, Spline::geoDim(), Spline::degree(0) + 1>,
+      typename Spline::template derived_self_type<
+          typename Spline::value_type, Spline::geoDim(), Spline::degree(0)>>>;
+
+  /// @brief Constructor
+  /// @{
+  TH(const std::array<int64_t, 1> &ncoeffs, enum init init = init::greville,
+     Options<typename Spline::value_type> options =
+         iganet::Options<typename Spline::value_type>{})
+      : Base(ncoeffs + utils::to_array(1_i64), ncoeffs, init, options) {
+    static_assert(Spline::is_nonuniform(),
+                  "TH function space requires non-uniform splines");
+    Base::template space<0>().reduce_continuity();
+  }
+
+  TH(const std::array<std::vector<typename Spline::value_type>, 1> &kv,
+     enum init init = init::greville,
+     Options<typename Spline::value_type> options =
+         iganet::Options<typename Spline::value_type>{})
+      : Base({{kv[0].front + kv[0] + kv[0].back(), kv[1]}}, kv, init, options) {
+    static_assert(Spline::is_nonuniform(),
+                  "TH function space requires non-uniform splines");
+    Base::template space<0>().reduce_continuity();
+  }
+  /// @}
+
+  IGANET_FUNCTIONSPACE_DEFAULT_OPS(TH);
+};
+
+/// @brief Taylor-Hood like function space
+///
+/// This class implements the Taylor-Hood like function space
+///
+/// \f[
+/// S^{p_1+1,p_2+1}_{p_1-1,p_2-1} \otimes
+/// S^{p_1+1,p_2+1}_{p_1-1,p_2-1} \otimes
+/// S^{p_1,p_2}_{p_1-1,p_2-1}
+/// \f]
+///
+/// in two spatial dimensions \cite Buffa:2011.
+template <typename Spline>
+class TH<Spline, 2>
+    : public FunctionSpace<
+          std::tuple<typename Spline::template derived_self_type<
+                         typename Spline::value_type, Spline::geoDim(),
+                         Spline::degree(0) + 1, Spline::degree(1) + 1>,
+                     typename Spline::template derived_self_type<
+                         typename Spline::value_type, Spline::geoDim(),
+                         Spline::degree(0) + 1, Spline::degree(1) + 1>,
+                     typename Spline::template derived_self_type<
+                         typename Spline::value_type, Spline::geoDim(),
+                         Spline::degree(0), Spline::degree(1)>>> {
+public:
+  /// @brief Base type
+  using Base = FunctionSpace<
+      std::tuple<typename Spline::template derived_self_type<
+                     typename Spline::value_type, Spline::geoDim(),
+                     Spline::degree(0) + 1, Spline::degree(1) + 1>,
+                 typename Spline::template derived_self_type<
+                     typename Spline::value_type, Spline::geoDim(),
+                     Spline::degree(0) + 1, Spline::degree(1) + 1>,
+                 typename Spline::template derived_self_type<
+                     typename Spline::value_type, Spline::geoDim(),
+                     Spline::degree(0), Spline::degree(1)>>>;
+
+  /// @brief Constructor
+  /// @{
+  TH(const std::array<int64_t, 2> &ncoeffs, enum init init = init::greville,
+     Options<typename Spline::value_type> options =
+         iganet::Options<typename Spline::value_type>{})
+      : Base(ncoeffs + utils::to_array(1_i64, 1_i64),
+             ncoeffs + utils::to_array(1_i64, 1_i64), ncoeffs, init, options) {
+    static_assert(Spline::is_nonuniform(),
+                  "TH function space requires non-uniform splines");
+    Base::template space<0>().reduce_continuity();
+    Base::template space<1>().reduce_continuity();
+  }
+
+  TH(const std::array<std::vector<typename Spline::value_type>, 2> &kv,
+     enum init init = init::greville,
+     Options<typename Spline::value_type> options =
+         iganet::Options<typename Spline::value_type>{})
+      : Base({{kv[0].front() + kv[0] + kv[0].back(),
+               kv[1].front() + kv[1] + kv[1].back()}},
+             {{kv[0].front() + kv[0] + kv[0].back(),
+               kv[1].front() + kv[1] + kv[1].back()}},
+             kv, init, options) {
+    static_assert(Spline::is_nonuniform(),
+                  "TH function space requires non-uniform splines");
+    Base::template space<0>().reduce_continuity();
+    Base::template space<1>().reduce_continuity();
+  }
+  /// @}
+
+  IGANET_FUNCTIONSPACE_DEFAULT_OPS(TH);
+};
+
+/// @brief Taylor-Hood like function space
+///
+/// This class implements the Taylor-Hood like function space
+///
+/// \f[
+/// S^{p+1,p+1,p+1}_{p-1,p-1,p-1} \otimes
+/// S^{p+1,p+1,p+1}_{p-1,p-1,p-1} \otimes
+/// S^{p+1,p+1,p+1}_{p-1,p-1,p-1} \otimes
+/// S^{p,p,p}_{p-1,p-1,p-1}
+/// \f]
+///
+/// in three spatial dimensions \cite Buffa:2011.
+template <typename Spline>
+class TH<Spline, 3>
+    : public FunctionSpace<std::tuple<
+          typename Spline::template derived_self_type<
+              typename Spline::value_type, Spline::geoDim(),
+              Spline::degree(0) + 1, Spline::degree(1) + 1,
+              Spline::degree(2) + 1>,
+          typename Spline::template derived_self_type<
+              typename Spline::value_type, Spline::geoDim(),
+              Spline::degree(0) + 1, Spline::degree(1) + 1,
+              Spline::degree(2) + 1>,
+          typename Spline::template derived_self_type<
+              typename Spline::value_type, Spline::geoDim(),
+              Spline::degree(0) + 1, Spline::degree(1) + 1,
+              Spline::degree(2) + 1>,
+          typename Spline::template derived_self_type<
+              typename Spline::value_type, Spline::geoDim(), Spline::degree(0),
+              Spline::degree(1), Spline::degree(2)>>> {
+public:
+  /// @brief Base type
+  using Base = FunctionSpace<std::tuple<
+      typename Spline::template derived_self_type<
+          typename Spline::value_type, Spline::geoDim(), Spline::degree(0) + 1,
+          Spline::degree(1) + 1, Spline::degree(2) + 1>,
+      typename Spline::template derived_self_type<
+          typename Spline::value_type, Spline::geoDim(), Spline::degree(0) + 1,
+          Spline::degree(1) + 1, Spline::degree(2) + 1>,
+      typename Spline::template derived_self_type<
+          typename Spline::value_type, Spline::geoDim(), Spline::degree(0) + 1,
+          Spline::degree(1) + 1, Spline::degree(2) + 1>,
+      typename Spline::template derived_self_type<
+          typename Spline::value_type, Spline::geoDim(), Spline::degree(0),
+          Spline::degree(1), Spline::degree(2)>>>;
+
+  /// @brief Constructor
+  /// @{
+  TH(const std::array<int64_t, 3> &ncoeffs, enum init init = init::greville,
+     Options<typename Spline::value_type> options =
+         iganet::Options<typename Spline::value_type>{})
+      : Base(ncoeffs + utils::to_array(1_i64, 1_i64, 1_i64),
+             ncoeffs + utils::to_array(1_i64, 1_i64, 1_i64),
+             ncoeffs + utils::to_array(1_i64, 1_i64, 1_i64), ncoeffs, init,
+             options) {
+    static_assert(Spline::is_nonuniform(),
+                  "TH function space requires non-uniform splines");
+    Base::template space<0>().reduce_continuity();
+    Base::template space<1>().reduce_continuity();
+    Base::template space<2>().reduce_continuity();
+  }
+
+  TH(const std::array<std::vector<typename Spline::value_type>, 3> &kv,
+     enum init init = init::greville,
+     Options<typename Spline::value_type> options =
+         iganet::Options<typename Spline::value_type>{})
+      : Base({{kv[0].front() + kv[0] + kv[0].back(),
+               kv[1].front() + kv[1] + kv[1].back(),
+               kv[2].front() + kv[2] + kv[2].back()}},
+             {{kv[0].front() + kv[0] + kv[0].back(),
+               kv[1].front() + kv[1] + kv[1].back(),
+               kv[2].front() + kv[2] + kv[2].back()}},
+             {{kv[0].front() + kv[0] + kv[0].back(),
+               kv[1].front() + kv[1] + kv[1].back(),
+               kv[2].front() + kv[2] + kv[2].back()}},
+             kv, init, options) {
+    static_assert(Spline::is_nonuniform(),
+                  "TH function space requires non-uniform splines");
+    Base::template space<0>().reduce_continuity();
+    Base::template space<1>().reduce_continuity();
+    Base::template space<2>().reduce_continuity();
+  }
+  /// @}
+
+  IGANET_FUNCTIONSPACE_DEFAULT_OPS(TH);
+};
+
+/// @brief Taylor-Hood like function space
+///
+/// This class implements the Taylor-Hood like function space
+///
+/// \f[
+/// S^{p+1,p+1,p+1,p+1}_{p-1,p-1,p-1,p-1} \otimes
+/// S^{p+1,p+1,p+1,p+1}_{p-1,p-1,p-1,p-1} \otimes
+/// S^{p+1,p+1,p+1,p+1}_{p-1,p-1,p-1,p-1} \otimes
+/// S^{p+1,p+1,p+1,p+1}_{p-1,p-1,p-1,p-1} \otimes
+/// S^{p,p,p,p}_{p-1,p-1,p-1,p-1}
+/// \f]
+///
+/// in four spatial dimensions \cite Buffa:2011.
+template <typename Spline>
+class TH<Spline, 4>
+    : public FunctionSpace<std::tuple<
+          typename Spline::template derived_self_type<
+              typename Spline::value_type, Spline::geoDim(),
+              Spline::degree(0) + 1, Spline::degree(1) + 1,
+              Spline::degree(2) + 1, Spline::degree(3) + 1>,
+          typename Spline::template derived_self_type<
+              typename Spline::value_type, Spline::geoDim(),
+              Spline::degree(0) + 1, Spline::degree(1) + 1,
+              Spline::degree(2) + 1, Spline::degree(3) + 1>,
+          typename Spline::template derived_self_type<
+              typename Spline::value_type, Spline::geoDim(),
+              Spline::degree(0) + 1, Spline::degree(1) + 1,
+              Spline::degree(2) + 1, Spline::degree(3) + 1>,
+          typename Spline::template derived_self_type<
+              typename Spline::value_type, Spline::geoDim(),
+              Spline::degree(0) + 1, Spline::degree(1) + 1,
+              Spline::degree(2) + 1, Spline::degree(3) + 1>,
+          typename Spline::template derived_self_type<
+              typename Spline::value_type, Spline::geoDim(), Spline::degree(0),
+              Spline::degree(1), Spline::degree(2), Spline::degree(3)>>> {
+public:
+  /// @brief Base type
+  using Base = FunctionSpace<std::tuple<
+      typename Spline::template derived_self_type<
+          typename Spline::value_type, Spline::geoDim(), Spline::degree(0) + 1,
+          Spline::degree(1) + 1, Spline::degree(2) + 1, Spline::degree(3) + 1>,
+      typename Spline::template derived_self_type<
+          typename Spline::value_type, Spline::geoDim(), Spline::degree(0) + 1,
+          Spline::degree(1) + 1, Spline::degree(2) + 1, Spline::degree(3) + 1>,
+      typename Spline::template derived_self_type<
+          typename Spline::value_type, Spline::geoDim(), Spline::degree(0) + 1,
+          Spline::degree(1) + 1, Spline::degree(2) + 1, Spline::degree(3) + 1>,
+      typename Spline::template derived_self_type<
+          typename Spline::value_type, Spline::geoDim(), Spline::degree(0) + 1,
+          Spline::degree(1) + 1, Spline::degree(2) + 1, Spline::degree(3) + 1>,
+      typename Spline::template derived_self_type<
+          typename Spline::value_type, Spline::geoDim(), Spline::degree(0),
+          Spline::degree(1), Spline::degree(2), Spline::degree(3)>>>;
+
+  /// @brief Constructor
+  /// @{
+  TH(const std::array<int64_t, 4> &ncoeffs, enum init init = init::greville,
+     Options<typename Spline::value_type> options =
+         iganet::Options<typename Spline::value_type>{})
+      : Base(ncoeffs + utils::to_array(1_i64, 1_i64, 1_i64, 1_i64),
+             ncoeffs + utils::to_array(1_i64, 1_i64, 1_i64, 1_i64),
+             ncoeffs + utils::to_array(1_i64, 1_i64, 1_i64, 1_i64),
+             ncoeffs + utils::to_array(1_i64, 1_i64, 1_i64, 1_i64), ncoeffs,
+             init, options) {
+    static_assert(Spline::is_nonuniform(),
+                  "TH function space requires non-uniform splines");
+    Base::template space<0>().reduce_continuity();
+    Base::template space<1>().reduce_continuity();
+    Base::template space<2>().reduce_continuity();
+    Base::template space<3>().reduce_continuity();
+  }
+
+  TH(const std::array<std::vector<typename Spline::value_type>, 4> &kv,
+     enum init init = init::greville,
+     Options<typename Spline::value_type> options =
+         iganet::Options<typename Spline::value_type>{})
+      : Base({{kv[0].front() + kv[0] + kv[0].back(),
+               kv[1].front() + kv[1] + kv[1].back(),
+               kv[2].front() + kv[2] + kv[2].back(),
+               kv[3].front() + kv[3] + kv[3].back()}},
+             {{kv[0].front() + kv[0] + kv[0].back(),
+               kv[1].front() + kv[1] + kv[1].back(),
+               kv[2].front() + kv[2] + kv[2].back(),
+               kv[3].front() + kv[3] + kv[3].back()}},
+             {{kv[0].front() + kv[0] + kv[0].back(),
+               kv[1].front() + kv[1] + kv[1].back(),
+               kv[2].front() + kv[2] + kv[2].back(),
+               kv[3].front() + kv[3] + kv[3].back()}},
+             {{kv[0].front() + kv[0] + kv[0].back(),
+               kv[1].front() + kv[1] + kv[1].back(),
+               kv[2].front() + kv[2] + kv[2].back(),
+               kv[3].front() + kv[3] + kv[3].back()}},
+             kv, init, options) {
+    static_assert(Spline::is_nonuniform(),
+                  "TH function space requires non-uniform splines");
+    Base::template space<0>().reduce_continuity();
+    Base::template space<1>().reduce_continuity();
+    Base::template space<2>().reduce_continuity();
+    Base::template space<3>().reduce_continuity();
+  }
+  /// @}
+
+  IGANET_FUNCTIONSPACE_DEFAULT_OPS(TH);
+};
+
+/// IGANET_FUNCTIONSPACE_TUPLE_WRAPPER(TH);
+
+/// @brief Nedelec like function space
+template <typename Spline, short_t = Spline::parDim()> class NE;
+
+/// @brief Nedelec like function space
+///
+/// This class implements the Nedelec like function space
+///
+/// \f[
+/// S^{p+1}_{p} \otimes S^{p}_{p-1}
+/// \f]
+///
+/// in one spatial dimension \cite Buffa:2011.
+template <typename Spline>
+class NE<Spline, 1>
+    : public FunctionSpace<
+          std::tuple<typename Spline::template derived_self_type<
+                         typename Spline::value_type, Spline::geoDim(),
+                         Spline::degree(0) + 1>,
+                     typename Spline::template derived_self_type<
+                         typename Spline::value_type, Spline::geoDim(),
+                         Spline::degree(0)>>> {
+public:
+  /// @brief Base type
+  using Base = FunctionSpace<std::tuple<
+      typename Spline::template derived_self_type<
+          typename Spline::value_type, Spline::geoDim(), Spline::degree(0) + 1>,
+      typename Spline::template derived_self_type<
+          typename Spline::value_type, Spline::geoDim(), Spline::degree(0)>>>;
+
+  /// @brief Constructor
+  /// @{
+  NE(const std::array<int64_t, 1> &ncoeffs, enum init init = init::greville,
+     Options<typename Spline::value_type> options =
+         iganet::Options<typename Spline::value_type>{})
+      : Base(ncoeffs + utils::to_array(1_i64), ncoeffs, init, options) {}
+
+  NE(const std::array<std::vector<typename Spline::value_type>, 1> &kv,
+     enum init init = init::greville,
+     Options<typename Spline::value_type> options =
+         iganet::Options<typename Spline::value_type>{})
+      : Base(kv, kv, init, options) {
+    static_assert(Spline::is_nonuniform(),
+                  "Constructor only available for non-uniform splines");
+  }
+  /// @}
+
+  IGANET_FUNCTIONSPACE_DEFAULT_OPS(NE);
+};
+
+/// @brief Nedelec like function space
+///
+/// This class implements the Nedelec like function space
+/// \f[
+/// S^{p+1,p+1}_{p,p-1} \otimes
+/// S^{p+1,p+1}_{p-1,p} \otimes
+/// S^{p,p}_{p-1,p-1}
+/// \f]
+///
+/// in two spatial dimensions \cite Buffa:2011.
+template <typename Spline>
+class NE<Spline, 2>
+    : public FunctionSpace<
+          std::tuple<typename Spline::template derived_self_type<
+                         typename Spline::value_type, Spline::geoDim(),
+                         Spline::degree(0) + 1, Spline::degree(1) + 1>,
+                     typename Spline::template derived_self_type<
+                         typename Spline::value_type, Spline::geoDim(),
+                         Spline::degree(0) + 1, Spline::degree(1) + 1>,
+                     typename Spline::template derived_self_type<
+                         typename Spline::value_type, Spline::geoDim(),
+                         Spline::degree(0), Spline::degree(1)>>> {
+public:
+  /// @brief Base type
+  using Base = FunctionSpace<
+      std::tuple<typename Spline::template derived_self_type<
+                     typename Spline::value_type, Spline::geoDim(),
+                     Spline::degree(0) + 1, Spline::degree(1) + 1>,
+                 typename Spline::template derived_self_type<
+                     typename Spline::value_type, Spline::geoDim(),
+                     Spline::degree(0) + 1, Spline::degree(1) + 1>,
+                 typename Spline::template derived_self_type<
+                     typename Spline::value_type, Spline::geoDim(),
+                     Spline::degree(0), Spline::degree(1)>>>;
+
+  /// @brief Constructor
+  /// @{
+  NE(const std::array<int64_t, 2> &ncoeffs, enum init init = init::greville,
+     Options<typename Spline::value_type> options =
+         iganet::Options<typename Spline::value_type>{})
+      : Base(ncoeffs + utils::to_array(1_i64, 1_i64),
+             ncoeffs + utils::to_array(1_i64, 1_i64), ncoeffs, init, options) {
+    static_assert(Spline::is_nonuniform(),
+                  "NE function space requires non-uniform splines");
+    Base::template space<0>().reduce_continuity(1, 1);
+    Base::template space<1>().reduce_continuity(1, 0);
+  }
+
+  NE(const std::array<std::vector<typename Spline::value_type>, 2> &kv,
+     enum init init = init::greville,
+     Options<typename Spline::value_type> options =
+         iganet::Options<typename Spline::value_type>{})
+      : Base(kv, kv, kv, init, options) {
+    static_assert(Spline::is_nonuniform(),
+                  "NE function space requires non-uniform splines");
+    Base::template space<0>().reduce_continuity(1, 1);
+    Base::template space<1>().reduce_continuity(1, 0);
+  }
+  /// @}
+
+  IGANET_FUNCTIONSPACE_DEFAULT_OPS(NE);
+};
+
+/// @brief Nedelec like function space
+///
+/// This class implements the Nedelec like function space
+///
+/// \f[
+/// S^{p+1,p+1,p+1}_{p,p-1,p-1} \otimes
+/// S^{p+1,p+1,p+1}_{p-1,p,p-1} \otimes
+/// S^{p+1,p+1,p+1}_{p-1,p-1,p} \otimes
+/// S^{p,p,p}_{p-1,p-1,p-1}
+/// \f]
+///
+/// in three spatial dimensions \cite Buffa:2011.
+template <typename Spline>
+class NE<Spline, 3>
+    : public FunctionSpace<std::tuple<
+          typename Spline::template derived_self_type<
+              typename Spline::value_type, Spline::geoDim(),
+              Spline::degree(0) + 1, Spline::degree(1) + 1,
+              Spline::degree(2) + 1>,
+          typename Spline::template derived_self_type<
+              typename Spline::value_type, Spline::geoDim(),
+              Spline::degree(0) + 1, Spline::degree(1) + 1,
+              Spline::degree(2) + 1>,
+          typename Spline::template derived_self_type<
+              typename Spline::value_type, Spline::geoDim(),
+              Spline::degree(0) + 1, Spline::degree(1) + 1,
+              Spline::degree(2) + 1>,
+          typename Spline::template derived_self_type<
+              typename Spline::value_type, Spline::geoDim(), Spline::degree(0),
+              Spline::degree(1), Spline::degree(2)>>> {
+public:
+  /// @brief Base type
+  using Base = FunctionSpace<std::tuple<
+      typename Spline::template derived_self_type<
+          typename Spline::value_type, Spline::geoDim(), Spline::degree(0) + 1,
+          Spline::degree(1) + 1, Spline::degree(2) + 1>,
+      typename Spline::template derived_self_type<
+          typename Spline::value_type, Spline::geoDim(), Spline::degree(0) + 1,
+          Spline::degree(1) + 1, Spline::degree(2) + 1>,
+      typename Spline::template derived_self_type<
+          typename Spline::value_type, Spline::geoDim(), Spline::degree(0) + 1,
+          Spline::degree(1) + 1, Spline::degree(2) + 1>,
+      typename Spline::template derived_self_type<
+          typename Spline::value_type, Spline::geoDim(), Spline::degree(0),
+          Spline::degree(1), Spline::degree(2)>>>;
+
+  /// @brief Constructor
+  /// @{
+  NE(const std::array<int64_t, 3> &ncoeffs, enum init init = init::greville,
+     Options<typename Spline::value_type> options =
+         iganet::Options<typename Spline::value_type>{})
+      : Base(ncoeffs + utils::to_array(1_i64, 1_i64, 1_i64),
+             ncoeffs + utils::to_array(1_i64, 1_i64, 1_i64),
+             ncoeffs + utils::to_array(1_i64, 1_i64, 1_i64), ncoeffs, init,
+             options) {
+    static_assert(Spline::is_nonuniform(),
+                  "NE function space requires non-uniform splines");
+    Base::template space<0>().reduce_continuity(1, 1).reduce_continuity(1, 2);
+    Base::template space<1>().reduce_continuity(1, 0).reduce_continuity(1, 2);
+    Base::template space<2>().reduce_continuity(1, 0).reduce_continuity(1, 1);
+  }
+
+  NE(const std::array<std::vector<typename Spline::value_type>, 3> &kv,
+     enum init init = init::greville,
+     Options<typename Spline::value_type> options =
+         iganet::Options<typename Spline::value_type>{})
+      : Base(kv, kv, kv, kv, init, options) {
+    static_assert(Spline::is_nonuniform(),
+                  "NE function space requires non-uniform splines");
+    Base::template space<0>().reduce_continuity(1, 1).reduce_continuity(1, 2);
+    Base::template space<1>().reduce_continuity(1, 0).reduce_continuity(1, 2);
+    Base::template space<2>().reduce_continuity(1, 0).reduce_continuity(1, 1);
+  }
+  /// @}
+
+  IGANET_FUNCTIONSPACE_DEFAULT_OPS(NE);
+};
+
+/// @brief Nedelec like function space
+///
+/// This class implements the Nedelec like function space
+///
+/// \f[
+/// S^{p+1,p+1,p+1,p+1}_{p,p-1,p-1,p-1} \otimes
+/// S^{p+1,p+1,p+1,p+1}_{p-1,p,p-1,p-1} \otimes
+/// S^{p+1,p+1,p+1,p+1}_{p-1,p-1,p,p-1} \otimes
+/// S^{p+1,p+1,p+1,p+1}_{p-1,p-1,p-1,p} \otimes
+/// S^{p,p,p,p}_{p-1,p-1,p-1,p-1}
+/// \f]
+///
+/// in four spatial dimensions \cite Buffa:2011.
+template <typename Spline>
+class NE<Spline, 4>
+    : public FunctionSpace<std::tuple<
+          typename Spline::template derived_self_type<
+              typename Spline::value_type, Spline::geoDim(),
+              Spline::degree(0) + 1, Spline::degree(1) + 1,
+              Spline::degree(2) + 1, Spline::degree(3) + 1>,
+          typename Spline::template derived_self_type<
+              typename Spline::value_type, Spline::geoDim(),
+              Spline::degree(0) + 1, Spline::degree(1) + 1,
+              Spline::degree(2) + 1, Spline::degree(3) + 1>,
+          typename Spline::template derived_self_type<
+              typename Spline::value_type, Spline::geoDim(),
+              Spline::degree(0) + 1, Spline::degree(1) + 1,
+              Spline::degree(2) + 1, Spline::degree(3) + 1>,
+          typename Spline::template derived_self_type<
+              typename Spline::value_type, Spline::geoDim(),
+              Spline::degree(0) + 1, Spline::degree(1) + 1,
+              Spline::degree(2) + 1, Spline::degree(3) + 1>,
+          typename Spline::template derived_self_type<
+              typename Spline::value_type, Spline::geoDim(), Spline::degree(0),
+              Spline::degree(1), Spline::degree(2), Spline::degree(3)>>> {
+public:
+  /// @brief Base type
+  using Base = FunctionSpace<std::tuple<
+      typename Spline::template derived_self_type<
+          typename Spline::value_type, Spline::geoDim(), Spline::degree(0) + 1,
+          Spline::degree(1) + 1, Spline::degree(2) + 1, Spline::degree(3) + 1>,
+      typename Spline::template derived_self_type<
+          typename Spline::value_type, Spline::geoDim(), Spline::degree(0) + 1,
+          Spline::degree(1) + 1, Spline::degree(2) + 1, Spline::degree(3) + 1>,
+      typename Spline::template derived_self_type<
+          typename Spline::value_type, Spline::geoDim(), Spline::degree(0) + 1,
+          Spline::degree(1) + 1, Spline::degree(2) + 1, Spline::degree(3) + 1>,
+      typename Spline::template derived_self_type<
+          typename Spline::value_type, Spline::geoDim(), Spline::degree(0) + 1,
+          Spline::degree(1) + 1, Spline::degree(2) + 1, Spline::degree(3) + 1>,
+      typename Spline::template derived_self_type<
+          typename Spline::value_type, Spline::geoDim(), Spline::degree(0),
+          Spline::degree(1), Spline::degree(2), Spline::degree(3)>>>;
+
+  /// @brief Constructor
+  /// @{
+  NE(const std::array<int64_t, 4> &ncoeffs, enum init init = init::greville,
+     Options<typename Spline::value_type> options =
+         iganet::Options<typename Spline::value_type>{})
+      : Base(ncoeffs + utils::to_array(1_i64, 1_i64, 1_i64, 1_i64),
+             ncoeffs + utils::to_array(1_i64, 1_i64, 1_i64, 1_i64),
+             ncoeffs + utils::to_array(1_i64, 1_i64, 1_i64, 1_i64),
+             ncoeffs + utils::to_array(1_i64, 1_i64, 1_i64, 1_i64), ncoeffs,
+             init, options) {
+    static_assert(Spline::is_nonuniform(),
+                  "NE function space requires non-uniform splines");
+    Base::template space<0>()
+        .reduce_continuity(1, 1)
+        .reduce_continuity(1, 2)
+        .reduce_continuity(1, 3);
+    Base::template space<1>()
+        .reduce_continuity(1, 0)
+        .reduce_continuity(1, 2)
+        .reduce_continuity(1, 3);
+    Base::template space<2>()
+        .reduce_continuity(1, 0)
+        .reduce_continuity(1, 1)
+        .reduce_continuity(1, 3);
+    Base::template space<3>()
+        .reduce_continuity(1, 0)
+        .reduce_continuity(1, 1)
+        .reduce_continuity(1, 2);
+  }
+
+  NE(const std::array<std::vector<typename Spline::value_type>,
+                      Spline::parDim()> &kv,
+     enum init init = init::greville,
+     Options<typename Spline::value_type> options =
+         iganet::Options<typename Spline::value_type>{})
+      : Base(kv, kv, kv, kv, kv, init, options) {
+    static_assert(Spline::is_nonuniform(),
+                  "NE function space requires non-uniform splines");
+    Base::template space<0>()
+        .reduce_continuity(1, 1)
+        .reduce_continuity(1, 2)
+        .reduce_continuity(1, 3);
+    Base::template space<1>()
+        .reduce_continuity(1, 0)
+        .reduce_continuity(1, 2)
+        .reduce_continuity(1, 3);
+    Base::template space<2>()
+        .reduce_continuity(1, 0)
+        .reduce_continuity(1, 1)
+        .reduce_continuity(1, 3);
+    Base::template space<3>()
+        .reduce_continuity(1, 0)
+        .reduce_continuity(1, 1)
+        .reduce_continuity(1, 2);
+  }
+  /// @}
+
+  IGANET_FUNCTIONSPACE_DEFAULT_OPS(NE);
+};
+
+/// IGANET_FUNCTIONSPACE_TUPLE_WRAPPER(NE);
+
+/// @brief Raviart-Thomas like function space
+template <typename Spline, short_t = Spline::parDim()> class RT;
+
+/// @brief Raviart-Thomas like function space
+///
+/// This class implements the Raviart-Thomas like function space
+///
+/// \f[
+/// S^{p+1}_{p} \otimes S^{p}_{p-1}
+/// \f]
+///
+/// in one spatial dimension \cite Buffa:2011.
+template <typename Spline>
+class RT<Spline, 1>
+    : public FunctionSpace<
+          std::tuple<typename Spline::template derived_self_type<
+                         typename Spline::value_type, Spline::geoDim(),
+                         Spline::degree(0) + 1>,
+                     typename Spline::template derived_self_type<
+                         typename Spline::value_type, Spline::geoDim(),
+                         Spline::degree(0)>>> {
+public:
+  /// @brief Base type
+  using Base = FunctionSpace<std::tuple<
+      typename Spline::template derived_self_type<
+          typename Spline::value_type, Spline::geoDim(), Spline::degree(0) + 1>,
+      typename Spline::template derived_self_type<
+          typename Spline::value_type, Spline::geoDim(), Spline::degree(0)>>>;
+
+  /// @brief Constructor
+  /// @{
+  RT(const std::array<int64_t, 1> &ncoeffs, enum init init = init::greville,
+     Options<typename Spline::value_type> options =
+         iganet::Options<typename Spline::value_type>{})
+      : Base(ncoeffs + utils::to_array(1_i64), ncoeffs, init, options) {}
+
+  RT(const std::array<std::vector<typename Spline::value_type>, 1> &kv,
+     enum init init = init::greville,
+     Options<typename Spline::value_type> options =
+         iganet::Options<typename Spline::value_type>{})
+      : Base({{kv[0].front() + kv[0] + kv[0].back(), kv[1]}}, kv, init,
+             options) {
+    static_assert(Spline::is_nonuniform(),
+                  "Constructor only available for non-uniform splines");
+  }
+  /// @}
+
+  IGANET_FUNCTIONSPACE_DEFAULT_OPS(RT);
+};
+
+/// @brief Raviart-Thomas like function space
+///
+/// This class implements the Raviart-Thomas like function space
+///
+/// \f[
+/// S^{p+1,p}_{p,p-1} \otimes
+/// S^{p,p+1}_{p-1,p} \otimes
+/// S^{p,p}_{p-1,p-1} \f$
+/// \f]
+///
+/// in two spatial dimensions \cite Buffa:2011.
+template <typename Spline>
+class RT<Spline, 2>
+    : public FunctionSpace<
+          std::tuple<typename Spline::template derived_self_type<
+                         typename Spline::value_type, Spline::geoDim(),
+                         Spline::degree(0) + 1, Spline::degree(1)>,
+                     typename Spline::template derived_self_type<
+                         typename Spline::value_type, Spline::geoDim(),
+                         Spline::degree(0), Spline::degree(1) + 1>,
+                     typename Spline::template derived_self_type<
+                         typename Spline::value_type, Spline::geoDim(),
+                         Spline::degree(0), Spline::degree(1)>>> {
+public:
+  using Base = FunctionSpace<
+      std::tuple<typename Spline::template derived_self_type<
+                     typename Spline::value_type, Spline::geoDim(),
+                     Spline::degree(0) + 1, Spline::degree(1)>,
+                 typename Spline::template derived_self_type<
+                     typename Spline::value_type, Spline::geoDim(),
+                     Spline::degree(0), Spline::degree(1) + 1>,
+                 typename Spline::template derived_self_type<
+                     typename Spline::value_type, Spline::geoDim(),
+                     Spline::degree(0), Spline::degree(1)>>>;
+
+  /// @brief Constructor
+  /// @{
+  RT(const std::array<int64_t, 2> &ncoeffs, enum init init = init::greville,
+     Options<typename Spline::value_type> options =
+         iganet::Options<typename Spline::value_type>{})
+      : Base(ncoeffs + utils::to_array(1_i64, 0_i64),
+             ncoeffs + utils::to_array(0_i64, 1_i64), ncoeffs, init, options) {}
+
+  RT(const std::array<std::vector<typename Spline::value_type>, 2> &kv,
+     enum init init = init::greville,
+     Options<typename Spline::value_type> options =
+         iganet::Options<typename Spline::value_type>{})
+      : Base({{kv[0].front() + kv[0] + kv[0].back(), kv[1]}},
+             {{kv[0], kv[1].front() + kv[1] + kv[1].back()}}, kv, init,
+             options) {
+    static_assert(Spline::is_nonuniform(),
+                  "Constructor only available for non-uniform splines");
+  }
+  /// @}
+
+  IGANET_FUNCTIONSPACE_DEFAULT_OPS(RT);
+};
+
+/// @brief Raviart-Thomas like function space
+///
+/// This class implements the Raviart-Thomas like function space
+///
+/// \f[
+/// S^{p+1,p,p}_{p,p-1,p-1} \otimes
+/// S^{p,p+1,p}_{p-1,p,p-1} \otimes
+/// S^{p,p,p+1}_{p-1,p-1,p} \otimes
+/// S^{p,p,p}_{p-1,p-1,p-1}
+/// \f]
+/// in three spatial dimensions \cite Buffa:2011.
+template <typename Spline>
+class RT<Spline, 3>
+    : public FunctionSpace<std::tuple<
+          typename Spline::template derived_self_type<
+              typename Spline::value_type, Spline::geoDim(),
+              Spline::degree(0) + 1, Spline::degree(1), Spline::degree(2)>,
+          typename Spline::template derived_self_type<
+              typename Spline::value_type, Spline::geoDim(), Spline::degree(0),
+              Spline::degree(1) + 1, Spline::degree(2)>,
+          typename Spline::template derived_self_type<
+              typename Spline::value_type, Spline::geoDim(), Spline::degree(0),
+              Spline::degree(1), Spline::degree(2) + 1>,
+          typename Spline::template derived_self_type<
+              typename Spline::value_type, Spline::geoDim(), Spline::degree(0),
+              Spline::degree(1), Spline::degree(2)>>> {
+public:
+  /// @brief Base type
+  using Base = FunctionSpace<std::tuple<
+      typename Spline::template derived_self_type<
+          typename Spline::value_type, Spline::geoDim(), Spline::degree(0) + 1,
+          Spline::degree(1), Spline::degree(2)>,
+      typename Spline::template derived_self_type<
+          typename Spline::value_type, Spline::geoDim(), Spline::degree(0),
+          Spline::degree(1) + 1, Spline::degree(2)>,
+      typename Spline::template derived_self_type<
+          typename Spline::value_type, Spline::geoDim(), Spline::degree(0),
+          Spline::degree(1), Spline::degree(2) + 1>,
+      typename Spline::template derived_self_type<
+          typename Spline::value_type, Spline::geoDim(), Spline::degree(0),
+          Spline::degree(1), Spline::degree(2)>>>;
+
+  /// @brief Constructor
+  /// @{
+  RT(const std::array<int64_t, 3> &ncoeffs, enum init init = init::greville,
+     Options<typename Spline::value_type> options =
+         iganet::Options<typename Spline::value_type>{})
+      : Base(ncoeffs + utils::to_array(1_i64, 0_i64, 0_i64),
+             ncoeffs + utils::to_array(0_i64, 1_i64, 0_i64),
+             ncoeffs + utils::to_array(0_i64, 0_i64, 1_i64), ncoeffs, init,
+             options) {}
+
+  RT(const std::array<std::vector<typename Spline::value_type>, 3> &kv,
+     enum init init = init::greville,
+     Options<typename Spline::value_type> options =
+         iganet::Options<typename Spline::value_type>{})
+      : Base({{kv[0].front() + kv[0] + kv[0].back(), kv[1], kv[2]}},
+             {{kv[0], kv[1].front() + kv[1] + kv[1].back(), kv[2]}},
+             {{kv[0], kv[1], kv[2].front() + kv[2] + kv[2].back()}}, kv, init,
+             options) {
+    static_assert(Spline::is_nonuniform(),
+                  "Constructor only available for non-uniform splines");
+  }
+  /// @}
+
+  IGANET_FUNCTIONSPACE_DEFAULT_OPS(RT);
+};
+
+/// @brief Raviart-Thomas like function space
+///
+/// This class implements the Raviart-Thomas like function space
+///
+/// \f[
+/// S^{p+1,p,p,p}_{p,p-1,p-1,p-1} \otimes
+/// S^{p,p+1,p,p}_{p-1,p,p-1,p-1} \otimes
+/// S^{p,p,p+1,p}_{p-1,p-1,p,p-1} \otimes
+/// S^{p,p,p,p+1}_{p-1,p-1,p-1,p} \otimes
+/// S^{p,p,p,p}_{p-1,p-1,p-1,p-1}
+/// \f]
+///
+/// in four spatial dimensions \cite Buffa:2011.
+template <typename Spline>
+class RT<Spline, 4>
+    : public FunctionSpace<std::tuple<
+          typename Spline::template derived_self_type<
+              typename Spline::value_type, Spline::geoDim(),
+              Spline::degree(0) + 1, Spline::degree(1), Spline::degree(2),
+              Spline::degree(3)>,
+          typename Spline::template derived_self_type<
+              typename Spline::value_type, Spline::geoDim(), Spline::degree(0),
+              Spline::degree(1) + 1, Spline::degree(2), Spline::degree(3)>,
+          typename Spline::template derived_self_type<
+              typename Spline::value_type, Spline::geoDim(), Spline::degree(0),
+              Spline::degree(1), Spline::degree(2) + 1, Spline::degree(3)>,
+          typename Spline::template derived_self_type<
+              typename Spline::value_type, Spline::geoDim(), Spline::degree(0),
+              Spline::degree(1), Spline::degree(2), Spline::degree(3) + 1>,
+          typename Spline::template derived_self_type<
+              typename Spline::value_type, Spline::geoDim(), Spline::degree(0),
+              Spline::degree(1), Spline::degree(2), Spline::degree(3)>>> {
+public:
+  /// @brief Base type
+  using Base = FunctionSpace<std::tuple<
+      typename Spline::template derived_self_type<
+          typename Spline::value_type, Spline::geoDim(), Spline::degree(0) + 1,
+          Spline::degree(1), Spline::degree(2), Spline::degree(3)>,
+      typename Spline::template derived_self_type<
+          typename Spline::value_type, Spline::geoDim(), Spline::degree(0),
+          Spline::degree(1) + 1, Spline::degree(2), Spline::degree(3)>,
+      typename Spline::template derived_self_type<
+          typename Spline::value_type, Spline::geoDim(), Spline::degree(0),
+          Spline::degree(1), Spline::degree(2) + 1, Spline::degree(3)>,
+      typename Spline::template derived_self_type<
+          typename Spline::value_type, Spline::geoDim(), Spline::degree(0),
+          Spline::degree(1), Spline::degree(2), Spline::degree(3) + 1>,
+      typename Spline::template derived_self_type<
+          typename Spline::value_type, Spline::geoDim(), Spline::degree(0),
+          Spline::degree(1), Spline::degree(2), Spline::degree(3)>>>;
+
+  /// @brief Constructor
+  /// @{
+  RT(const std::array<int64_t, 4> &ncoeffs, enum init init = init::greville,
+     Options<typename Spline::value_type> options =
+         iganet::Options<typename Spline::value_type>{})
+      : Base(ncoeffs + utils::to_array(1_i64, 0_i64, 0_i64, 0_i64),
+             ncoeffs + utils::to_array(0_i64, 1_i64, 0_i64, 0_i64),
+             ncoeffs + utils::to_array(0_i64, 0_i64, 1_i64, 0_i64),
+             ncoeffs + utils::to_array(0_i64, 0_i64, 0_i64, 1_i64), ncoeffs,
+             init, options) {}
+
+  RT(const std::array<std::vector<typename Spline::value_type>, 4> &kv,
+     enum init init = init::greville,
+     Options<typename Spline::value_type> options =
+         iganet::Options<typename Spline::value_type>{})
+      : Base({{kv[0].front() + kv[0] + kv[0].back(), kv[1], kv[2], kv[3]}},
+             {{kv[0], kv[1].front() + kv[1] + kv[1].back(), kv[2], kv[3]}},
+             {{kv[0], kv[1], kv[2].front() + kv[2] + kv[2].back(), kv[3]}},
+             {{kv[0], kv[1], kv[2], kv[3].front() + kv[3] + kv[3].back()}}, kv,
+             init, options) {
+    static_assert(Spline::is_nonuniform(),
+                  "Constructor only available for non-uniform splines");
+  }
+  /// @}
+
+  IGANET_FUNCTIONSPACE_DEFAULT_OPS(RT);
+};
+
+/// IGANET_FUNCTIONSPACE_TUPLE_WRAPPER(RT);
+
+/// @brief H(curl) function space
+template <typename Spline, short_t = Spline::parDim()> class Hcurl;
+
+/// @brief H(curl) function space
+///
+/// This class implements the H(curl) function space
+///
+/// \f[
+/// S_{p, p+1, p+1} \otimes
+/// S_{p+1, p, p+1} \otimes
+/// S_{p+1, p+1, p}
+/// \f]
+///
+/// in three spatial dimensions
+template <typename Spline>
+class Hcurl<Spline, 3>
+    : public FunctionSpace<std::tuple<
+          typename Spline::template derived_self_type<
+              typename Spline::value_type, Spline::geoDim(), Spline::degree(0) - 1,
+              Spline::degree(1), Spline::degree(2)>,
+          typename Spline::template derived_self_type<
+              typename Spline::value_type, Spline::geoDim(),
+              Spline::degree(0), Spline::degree(1) - 1, Spline::degree(2)>,
+          typename Spline::template derived_self_type<
+              typename Spline::value_type, Spline::geoDim(),
+              Spline::degree(0), Spline::degree(1),
+              Spline::degree(2) - 1>>> {
+
+public:
+  /// @brief Base type
+  using Base = FunctionSpace<std::tuple<
+      typename Spline::template derived_self_type<
+          typename Spline::value_type, Spline::geoDim(), Spline::degree(0) - 1,
+          Spline::degree(1), Spline::degree(2)>,
+      typename Spline::template derived_self_type<
+          typename Spline::value_type, Spline::geoDim(), Spline::degree(0),
+          Spline::degree(1) - 1, Spline::degree(2)>>,
+      typename Spline::template derived_self_type<
+          typename Spline::value_type, Spline::geoDim(), Spline::degree(0),
+          Spline::degree(1), Spline::degree(2) - 1>>>;
+
+    
+  /// @brief Constructor
+  /// @{
+  Hcurl(const std::array<int64_t, 3>& ncoeffs, enum init init = init::greville,
+      Options<typename Spline::value_type> options =
+      iganet::Options<typename Spline::value_type>{})
+      : Base(ncoeffs - utils::to_array(1_i64, 0_i64, 0_i64),
+          ncoeffs - utils::to_array(0_i64, 1_i64, 0_i64),
+          ncoeffs - utils::to_array(0_i64, 0_i64, 1_i64),
+          init, options) {}
+
+  Hcurl(const std::array<std::vector<typename Spline::value_type>, 3>& kv,
+      enum init init = init::greville,
+      Options<typename Spline::value_type> options =
+      iganet::Options<typename Spline::value_type>{})
+      : Base({ {kv[0].assign(kv[0].begin() + 1, kv[0].end() - 1), kv[1], kv[2]} },
+          { {kv[0], kv[1].assign(kv[1].begin() + 1, kv[1].end() - 1), kv[2]} },
+          { {kv[0], kv[1], kv[2].assign(kv[2].begin() + 1, kv[2].end() - 1)} },
+          init, options) {
+      static_assert(Spline::is_nonuniform(),
+          "Constructor only available for non-uniform splines");
+  }
+  /// @}
+};
+
+/// IGANET_FUNCTIONSPACE_TUPLE_WRAPPER(Hcurl);
+
+/// #undef IGANET_FUNCTIONSPACE_TUPLE_WRAPPER
+#undef IGANET_FUNCTIONSPACE_DEFAULT_OPS
+
+} // namespace iganet