--- conflicted
+++ resolved
@@ -1055,12 +1055,8 @@
       // Update the parameters based on the calculated gradients
       opt_.step(closure);
 
-<<<<<<< HEAD
-      Log(log::info) << loss.template item<typename Base::value_type>()
-=======
       Log(log::verbose) << "Epoch " << std::to_string(epoch) << ": "
                         << loss.template item<typename Base::value_type>()
->>>>>>> 82e77c98
                         << std::endl;
 
       if (loss.template item<typename Base::value_type>() <
