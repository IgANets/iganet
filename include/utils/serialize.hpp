<<<<<<< HEAD
/**
   @file include/utils/serialize.hpp

   @brief Serialization utility functions

   @author Matthias Moller

   @copyright This file is part of the IgANet project

   This Source Code Form is subject to the terms of the Mozilla Public
   License, v. 2.0. If a copy of the MPL was not distributed with this
   file, You can obtain one at http://mozilla.org/MPL/2.0/.
*/

#pragma once

#include <utils/tensorarray.hpp>

#include <nlohmann/json.hpp>
#include <pugixml.hpp>

#include <torch/torch.h>

namespace iganet {
namespace utils {

/// @brief Serialization prototype
///
/// This abstract class defines the functions that must be
/// implemented to serialize an object
struct Serializable {
  /// @brief Returns the object as JSON object
  virtual nlohmann::json to_json() const = 0;

  /// @brief Returns a string representation of the object
  virtual void pretty_print(std::ostream &os = Log(log::info)) const = 0;
};

/// @brief Converts a torch::TensorAccessor object to a JSON object
template <typename T, std::size_t N>
inline auto to_json(const torch::TensorAccessor<T, N> &accessor) {
  auto json = nlohmann::json::array();

  if constexpr (N == 1) {
    for (int64_t i = 0; i < accessor.size(0); ++i)
      json.push_back(accessor[i]);
  } else if constexpr (N == 2) {
    for (int64_t i = 0; i < accessor.size(0); ++i)
      for (int64_t j = 0; j < accessor.size(1); ++j)
        json.push_back(accessor[i][j]);
  } else if constexpr (N == 3) {
    for (int64_t i = 0; i < accessor.size(0); ++i)
      for (int64_t j = 0; j < accessor.size(1); ++j)
        for (int64_t k = 0; k < accessor.size(2); ++k)
          json.push_back(accessor[i][j][k]);
  } else if constexpr (N == 4) {
    for (int64_t i = 0; i < accessor.size(0); ++i)
      for (int64_t j = 0; j < accessor.size(1); ++j)
        for (int64_t k = 0; k < accessor.size(2); ++k)
          for (int64_t l = 0; l < accessor.size(3); ++l)
            json.push_back(accessor[i][j][k][l]);
  }

  return json;
}

/// @brief Converts a torch::Tensor object to a JSON object
template <typename T, std::size_t N>
inline auto to_json(const torch::Tensor &tensor) {
  if (tensor.is_cuda()) {
    auto [tensor_cpu, accessor] = to_tensorAccessor<T, N>(tensor, torch::kCPU);
    return to_json(accessor);
  } else {
    auto accessor = to_tensorAccessor<T, N>(tensor);
    return to_json(accessor);
  }
}

/// @brief Converts an std::array of torch::Tensor objects to a JSON
/// object
template <typename T, std::size_t N, std::size_t M>
inline auto to_json(const utils::TensorArray<M> &tensors) {
  auto json = nlohmann::json::array();

#ifdef __CUDACC__
#pragma nv_diag_suppress 186
#endif

  for (std::size_t i = 0; i < M; ++i) {
    if (tensors[i].is_cuda()) {
      auto [tensor_cpu, accessor] =
          to_tensorAccessor<T, N>(tensors[i], torch::kCPU);
      json.push_back(to_json<T, N>(accessor));
    } else {
      auto accessor = to_tensorAccessor<T, N>(tensors[i]);
      json.push_back(to_json<T, N>(accessor));
    }
  }

#ifdef __CUDACC__
#pragma nv_diag_default 186
#endif

  return json;
}

#ifdef IGANET_WITH_GISMO
/// @brief Converts a gismo::gsMatrix object to a JSON object
template <typename T, int Rows, int Cols, int Options>
inline auto to_json(const gismo::gsMatrix<T, Rows, Cols, Options> &matrix,
                    bool flatten = false) {
  auto json = nlohmann::json::array();

  if constexpr (Options == gismo::RowMajor) {
    if (flatten) {
      for (std::size_t i = 0; i < matrix.rows(); ++i)
        for (std::size_t j = 0; j < matrix.cols(); ++j)
          json.push_back(matrix(i, j));
    } else {
      for (std::size_t i = 0; i < matrix.rows(); ++i) {
        auto data = nlohmann::json::array();
        for (std::size_t j = 0; j < matrix.cols(); ++j) {
          data.push_back(matrix(i, j));
        }
        json.emplace_back(data);
      }
    }

  } else if constexpr (Options == gismo::ColMajor) {
    if (flatten) {
      for (std::size_t j = 0; j < matrix.cols(); ++j)
        for (std::size_t i = 0; i < matrix.rows(); ++i)
          json.push_back(matrix(i, j));
    } else {
      for (std::size_t j = 0; j < matrix.cols(); ++j) {
        auto data = nlohmann::json::array();
        for (std::size_t i = 0; i < matrix.rows(); ++i) {
          data.push_back(matrix(i, j));
        }
        json.emplace_back(data);
      }
    }

  } else
    throw std::runtime_error("Invalid matrix options");

  return json;
}

/// @brief Converts a gismo::gsBSpline object to a JSON object
template <typename T> inline auto to_json(const gismo::gsBSpline<T> &bspline) {
  auto json = nlohmann::json();

  json["degrees"] = nlohmann::json::array();

  for (std::size_t i = 0; i < bspline.parDim(); ++i)
    json["degrees"].push_back(bspline.degree(i));

  json["geoDim"] = bspline.geoDim();
  json["parDim"] = bspline.parDim();

  json["ncoeffs"] = nlohmann::json::array();
  for (std::size_t i = 0; i < bspline.parDim(); ++i)
    json["ncoeffs"].push_back(bspline.basis().size(i));

  json["coeffs"] = to_json(bspline.coefs());

  json["nknots"] = nlohmann::json::array();
  for (std::size_t i = 0; i < bspline.parDim(); ++i)
    json["nknots"].push_back(bspline.knots(i).size());

  json["knots"] = nlohmann::json::array();
  for (std::size_t i = 0; i < bspline.parDim(); ++i)
    json["knots"].push_back(bspline.knots(i));

  return json;
}

/// @brief Converts a gismo::gsTensorBSpline object to a JSON object
template <int d, typename T>
inline auto to_json(const gismo::gsTensorBSpline<d, T> &bspline) {
  auto json = nlohmann::json();

  json["degrees"] = nlohmann::json::array();

  for (std::size_t i = 0; i < bspline.parDim(); ++i)
    json["degrees"].push_back(bspline.degree(i));

  json["geoDim"] = bspline.geoDim();
  json["parDim"] = bspline.parDim();

  json["ncoeffs"] = nlohmann::json::array();
  for (std::size_t i = 0; i < bspline.parDim(); ++i)
    json["ncoeffs"].push_back(bspline.basis().size(i));

  json["coeffs"] = to_json(bspline.coefs());

  json["nknots"] = nlohmann::json::array();
  for (std::size_t i = 0; i < bspline.parDim(); ++i)
    json["nknots"].push_back(bspline.knots(i).size());

  json["knots"] = nlohmann::json::array();
  for (std::size_t i = 0; i < bspline.parDim(); ++i)
    json["knots"].push_back(bspline.knots(i));

  return json;
}

/// @brief Converts a gismo::gsMultiPatch object to a JSON object
template <typename T> inline auto to_json(const gismo::gsMultiPatch<T> &mp) {

  if (mp.nPatches() > 1) {
    // This must be revised in the protocol
    auto json = nlohmann::json::array();

    for (std::size_t i = 0; i < mp.nPatches(); ++i) {

      if (auto patch = dynamic_cast<const gsBSpline<T> *>(&mp.patch(i)))
        json.push_back(to_json(*patch));
      else if (auto patch =
                   dynamic_cast<const gsTensorBSpline<2, T> *>(&mp.patch(i)))
        json.push_back(to_json(*patch));
      else if (auto patch =
                   dynamic_cast<const gsTensorBSpline<3, T> *>(&mp.patch(i)))
        json.push_back(to_json(*patch));
      else if (auto patch =
                   dynamic_cast<const gsTensorBSpline<4, T> *>(&mp.patch(i)))
        json.push_back(to_json(*patch));
      else
        json.push_back("{ Invalid patch type }");
    }

    return json;

  } else {

    if (auto patch = dynamic_cast<const gsBSpline<T> *>(&mp.patch(0)))
      return to_json(*patch);
    else if (auto patch =
                 dynamic_cast<const gsTensorBSpline<2, T> *>(&mp.patch(0)))
      return to_json(*patch);
    else if (auto patch =
                 dynamic_cast<const gsTensorBSpline<3, T> *>(&mp.patch(0)))
      return to_json(*patch);
    else if (auto patch =
                 dynamic_cast<const gsTensorBSpline<4, T> *>(&mp.patch(0)))
      return to_json(*patch);
    else
      return nlohmann::json("{ Invalid patch type }");
  }
}
#endif

/// @brief Converts a torch::TensorAccessor object to an XML document object
template <typename T, std::size_t N>
inline pugi::xml_document to_xml(const torch::TensorAccessor<T, N> &accessor,
                                 torch::IntArrayRef sizes,
                                 std::string tag = "Matrix", int id = 0,
                                 std::string label = "", int index = -1) {
  pugi::xml_document doc;
  pugi::xml_node root = doc.append_child("xml");
  to_xml(accessor, sizes, root, id, label, index);

  return doc;
}

/// @brief Converts a torch::TensorAccessor object to an XML object
template <typename T, std::size_t N>
inline pugi::xml_node &to_xml(const torch::TensorAccessor<T, N> &accessor,
                              torch::IntArrayRef sizes, pugi::xml_node &root,
                              std::string tag = "Matrix", int id = 0,
                              std::string label = "", int index = -1) {

  // add node
  pugi::xml_node node = root.append_child(tag.c_str());

  if (id >= 0)
    node.append_attribute("id") = id;

  if (index >= 0)
    node.append_attribute("index") = index;

  if (!label.empty())
    node.append_attribute("label") = label.c_str();

  // add rows/cols or dimensions
  if (tag == "Matrix") {
    if constexpr (N == 1) {
      node.append_attribute("rows") = sizes[0];
      node.append_attribute("cols") = 1;

      std::stringstream ss;
      for (std::size_t i = 0; i < sizes[0]; ++i)
        ss << std::to_string(accessor[i]) << (i < sizes[0] - 1 ? " " : "");
      node.append_child(pugi::node_pcdata).set_value(ss.str().c_str());
    } else if constexpr (N == 2) {
      node.append_attribute("rows") = sizes[0];
      node.append_attribute("cols") = sizes[1];

      std::stringstream ss;
      for (std::size_t i = 0; i < sizes[0]; ++i)
        for (std::size_t j = 0; j < sizes[1]; ++j)
          ss << std::to_string(accessor[i][j])
             << (j < sizes[1] - 1 ? " " : (i < sizes[0] - 1 ? " " : ""));
      node.append_child(pugi::node_pcdata).set_value(ss.str().c_str());
    } else
      throw std::runtime_error(
          "Tag \"Matrix\" only supports 1- and 2-dimensional tensors");
  } else {
    std::stringstream ss;
    for (const auto &size : sizes)
      ss << std::to_string(size) << " ";

    pugi::xml_node dims = node.append_child("Dimensions");
    dims.append_child(pugi::node_pcdata).set_value(ss.str().c_str());

    ss.str("");
    if constexpr (N == 1) {
      for (std::size_t i = 0; i < sizes[0]; ++i)
        ss << std::to_string(accessor[i]) << " ";
    } else if constexpr (N == 2) {
      for (std::size_t i = 0; i < sizes[0]; ++i)
        for (std::size_t j = 0; j < sizes[1]; ++j)
          ss << std::to_string(accessor[i][j]) << " ";
    } else if constexpr (N == 3) {
      for (std::size_t i = 0; i < sizes[0]; ++i)
        for (std::size_t j = 0; j < sizes[1]; ++j)
          for (std::size_t k = 0; j < sizes[2]; ++k)
            ss << std::to_string(accessor[i][j][k]) << " ";
    } else if constexpr (N == 4) {
      for (std::size_t i = 0; i < sizes[0]; ++i)
        for (std::size_t j = 0; j < sizes[1]; ++j)
          for (std::size_t k = 0; k < sizes[2]; ++k)
            for (std::size_t l = 0; l < sizes[3]; ++l)
              ss << std::to_string(accessor[i][j][k][l]) << " ";

    } else if constexpr (N == 5) {
      for (std::size_t i = 0; i < sizes[0]; ++i)
        for (std::size_t j = 0; j < sizes[1]; ++j)
          for (std::size_t k = 0; k < sizes[2]; ++k)
            for (std::size_t l = 0; l < sizes[3]; ++l)
              for (std::size_t m = 0; m < sizes[4]; ++m)
                ss << std::to_string(accessor[i][j][k][l][m]) << " ";
    } else if constexpr (N == 6) {
      for (std::size_t i = 0; i < sizes[0]; ++i)
        for (std::size_t j = 0; j < sizes[1]; ++j)
          for (std::size_t k = 0; k < sizes[2]; ++k)
            for (std::size_t l = 0; l < sizes[3]; ++l)
              for (std::size_t m = 0; m < sizes[4]; ++m)
                for (std::size_t n = 0; n < sizes[5]; ++n)
                  ss << std::to_string(accessor[i][j][k][l][m][n]) << " ";
    } else
      throw std::runtime_error(
          "Dimensions higher than 4 are not implemented yet");

    pugi::xml_node data = node.append_child("Data");
    data.append_child(pugi::node_pcdata).set_value(ss.str().c_str());
  }

  return root;
}

/// @brief Converts a torch::Tensor object to an XML document object
template <typename T, std::size_t N>
inline pugi::xml_document to_xml(const torch::Tensor &tensor,
                                 std::string tag = "Matrix", int id = 0,
                                 std::string label = "", int index = -1) {
  pugi::xml_document doc;
  pugi::xml_node root = doc.append_child("xml");
  to_xml<T, N>(tensor, root, id, label, index);

  return doc;
}

/// @brief Converts a torch::Tensor object to an XML object
template <typename T, std::size_t N>
inline pugi::xml_node &to_xml(const torch::Tensor &tensor, pugi::xml_node &root,
                              std::string tag = "Matrix", int id = 0,
                              std::string label = "", int index = -1) {

  if (tensor.is_cuda()) {
    auto [tensor_cpu, accessor] = to_tensorAccessor<T, N>(tensor, torch::kCPU);
    return to_xml(accessor, tensor.sizes(), root, tag, id, label, index);
  } else {
    auto accessor = to_tensorAccessor<T, N>(tensor);
    return to_xml(accessor, tensor.sizes(), root, tag, id, label, index);
  }
}

/// @brief Converts an std::array of torch::Tensor objects to an XML
/// object
template <typename T, std::size_t N, std::size_t M>
inline pugi::xml_document to_xml(const utils::TensorArray<M> &tensors,
                                 std::string tag = "Matrix", int id = 0,
                                 std::string label = "", int index = -1) {
  pugi::xml_document doc;
  pugi::xml_node root = doc.append_child("xml");
  to_xml<T, N>(tensors, root, id, label, index);

  return doc;
}

/// @brief Converts an std::array of torch::Tensor objects to an XML
/// object
template <typename T, std::size_t N, std::size_t M>
inline pugi::xml_node &to_xml(const utils::TensorArray<M> &tensors,
                              pugi::xml_node &root, std::string tag = "Matrix",
                              int id = 0, std::string label = "") {

  for (std::size_t i = 0; i < M; ++i) {
    if (tensors[i].is_cuda()) {
      auto [tensor_cpu, accessor] =
          to_tensorAccessor<T, N>(tensors[i], torch::kCPU);
      to_xml(accessor, tensors[i].sizes(), root, tag, id, label, i);
    } else {
      auto accessor = to_tensorAccessor<T, N>(tensors[i]);
      to_xml(accessor, tensors[i].sizes(), root, tag, id, label, i);
    }
  }

  return root;
}

/// @brief Converts an XML documentobject to a torch::TensorAccessor object
template <typename T, std::size_t N>
inline torch::TensorAccessor<T, N> &
from_xml(const pugi::xml_document &doc, torch::TensorAccessor<T, N> &accessor,
         torch::IntArrayRef sizes, std::string tag = "Matrix", int id = 0,
         std::string label = "", int index = -1) {
  return from_xml(doc.child("xml"), accessor, sizes, tag, id, label, index);
}

/// @brief Converts an XML object to a torch::TensorAccessor object
template <typename T, std::size_t N>
inline torch::TensorAccessor<T, N> &
from_xml(const pugi::xml_node &root, torch::TensorAccessor<T, N> &accessor,
         torch::IntArrayRef sizes, std::string tag = "Matrix", int id = 0,
         std::string label = "", int index = -1) {

  return accessor;
}

/// @brief Converts an XML document object to a torch::Tensor object
template <typename T, std::size_t N>
inline torch::Tensor &
from_xml(const pugi::xml_document &doc, torch::Tensor &tensor,
         std::string tag = "Matrix", int id = 0, std::string label = "",
         bool alloc = true, int index = -1) {
  return from_xml<T, N>(doc.child("xml"), tensor, tag, id, label, index);
}

/// @brief Converts an XML object to a torch::Tensor object
template <typename T, std::size_t N>
inline torch::Tensor &
from_xml(const pugi::xml_node &root, torch::Tensor &tensor,
         std::string tag = "Matrix", int id = 0, std::string label = "",
         bool alloc = true, int index = -1) {

  // Loop through all nodes
  for (pugi::xml_node node : root.children(tag.c_str())) {

    if ((id >= 0 ? node.attribute("id").as_int() == id : true) &&
        (index >= 0 ? node.attribute("index").as_int() == index : true) &&
        (!label.empty() ? node.attribute("label").value() == label : true)) {

      if (tag == "Matrix") {

        int64_t rows = node.attribute("rows").as_int();
        int64_t cols = node.attribute("cols").as_int();

        if (!alloc && (tensor.size(0) != rows || tensor.size(1) != cols))
          throw std::runtime_error("Invalid matrix dimensions");

        else if (alloc && (tensor.size(0) != rows || tensor.size(1) != cols))
          tensor = torch::zeros({rows, cols}, tensor.options());

        std::string values = std::regex_replace(
            node.text().get(), std::regex("[\t\r\n\a]+| +"), " ");

        auto [tensor_cpu, accessor] =
            to_tensorAccessor<T, N>(tensor, torch::kCPU);
        auto value = strtok(&values[0], " ");

        for (int64_t i = 0; i < rows; ++i)
          for (int64_t j = 0; j < cols; ++j) {
            if (value == NULL)
              throw std::runtime_error(
                  "XML object does not provide enough coefficients");

            accessor[i][j] = static_cast<T>(std::stod(value));
            value = strtok(NULL, " ");
          }

        if (value != NULL)
          throw std::runtime_error("XML object provides too many coefficients");

        if (tensor.device().type() != torch::kCPU)
          tensor = std::move(tensor_cpu);

        return tensor;

      } else {

        std::vector<int64_t> sizes;

        // Check for "Dimensions"
        if (pugi::xml_node dims = node.child("Dimensions")) {

          std::string values = std::regex_replace(
              dims.text().get(), std::regex("[\t\r\n\a]+| +"), " ");
          for (auto value = strtok(&values[0], " "); value != NULL;
               value = strtok(NULL, " "))
            sizes.push_back(static_cast<std::size_t>(std::stoi(value)));

          if (!alloc && (tensor.sizes() != sizes))
            throw std::runtime_error("Invalid tensor dimensions");

          else if (alloc && (tensor.sizes() != sizes))
            tensor = torch::zeros(torch::IntArrayRef{sizes}, tensor.options());

          if (sizes.size() != N)
            throw std::runtime_error("Invalid tensor dimensions");

          // Check for "Data"
          if (pugi::xml_node data = node.child("Data")) {
            std::string values = std::regex_replace(
                data.text().get(), std::regex("[\t\r\n\a]+| +"), " ");

            auto [tensor_cpu, accessor] =
                to_tensorAccessor<T, N>(tensor, torch::kCPU);
            auto value = strtok(&values[0], " ");

            if constexpr (N == 1) {
              for (int64_t i = 0; i < sizes[0]; ++i) {
                if (value == NULL)
                  throw std::runtime_error(
                      "XML object does not provide enough coefficients");

                accessor[i] = static_cast<T>(std::stod(value));
                value = strtok(NULL, " ");
              }
            } else if constexpr (N == 2) {
              for (int64_t i = 0; i < sizes[0]; ++i)
                for (int64_t j = 0; j < sizes[1]; ++j) {
                  if (value == NULL)
                    throw std::runtime_error(
                        "XML object does not provide enough coefficients");

                  accessor[i][j] = static_cast<T>(std::stod(value));
                  value = strtok(NULL, " ");
                }
            } else if constexpr (N == 3) {
              for (int64_t i = 0; i < sizes[0]; ++i)
                for (int64_t j = 0; j < sizes[1]; ++j)
                  for (int64_t k = 0; k < sizes[2]; ++k) {
                    if (value == NULL)
                      throw std::runtime_error(
                          "XML object does not provide enough coefficients");

                    accessor[i][j][k] = static_cast<T>(std::stod(value));
                    value = strtok(NULL, " ");
                  }
            } else if constexpr (N == 4) {
              for (int64_t i = 0; i < sizes[0]; ++i)
                for (int64_t j = 0; j < sizes[1]; ++j)
                  for (int64_t k = 0; k < sizes[2]; ++k)
                    for (int64_t l = 0; l < sizes[3]; ++l) {
                      if (value == NULL)
                        throw std::runtime_error(
                            "XML object does not provide enough coefficients");

                      accessor[i][j][k][l] = static_cast<T>(std::stod(value));
                      value = strtok(NULL, " ");
                    }
            } else if constexpr (N == 5) {
              for (int64_t i = 0; i < sizes[0]; ++i)
                for (int64_t j = 0; j < sizes[1]; ++j)
                  for (int64_t k = 0; k < sizes[2]; ++k)
                    for (int64_t l = 0; l < sizes[3]; ++l)
                      for (int64_t m = 0; m < sizes[4]; ++m) {
                        if (value == NULL)
                          throw std::runtime_error(
                              "XML object does not provide enough "
                              "coefficients");

                        accessor[i][j][k][l][m] =
                            static_cast<T>(std::stod(value));
                        value = strtok(NULL, " ");
                      }
            } else if constexpr (N == 6) {
              for (int64_t i = 0; i < sizes[0]; ++i)
                for (int64_t j = 0; j < sizes[1]; ++j)
                  for (int64_t k = 0; k < sizes[2]; ++k)
                    for (int64_t l = 0; l < sizes[3]; ++l)
                      for (int64_t m = 0; m < sizes[4]; ++m)
                        for (int64_t n = 0; n < sizes[5]; ++n) {
                          if (value == NULL)
                            throw std::runtime_error(
                                "XML object does not provide enough "
                                "coefficients");

                          accessor[i][j][k][l][m][n] =
                              static_cast<T>(std::stod(value));
                          value = strtok(NULL, " ");
                        }
            }

            if (value != NULL)
              throw std::runtime_error(
                  "XML object provides too many coefficients");

            if (tensor.device().type() != torch::kCPU)
              tensor = std::move(tensor_cpu);

            return tensor;
          } // "Data"
        }   // "Dimenions"

        throw std::runtime_error(
            "XML object does not provide a \"Dimensions\" tag");

        return tensor;
      }

    } // try next node
  }   // "tag"

  throw std::runtime_error(
      "XML object does not provide tag with given id, index, and/or label");
  return tensor;
}

/// @brief Converts an XML document object to an std::array of torch::Tensor
/// objects
template <typename T, std::size_t N, std::size_t M>
inline utils::TensorArray<M> &
from_xml(const pugi::xml_document &doc, utils::TensorArray<M> &tensors,
         std::string tag = "Matrix", int id = 0, bool alloc = true,
         std::string label = "") {

  return from_xml<T, N>(doc.child("xml"), tensors, tag, id, label, alloc);
}

/// @brief Converts an XML object to an std::array of torch::Tensor objects
template <typename T, std::size_t N, std::size_t M>
inline utils::TensorArray<M> &
from_xml(const pugi::xml_node &root, utils::TensorArray<M> &tensors,
         std::string tag = "Matrix", int id = 0, bool alloc = true,
         std::string label = "") {

  for (std::size_t i = 0; i < M; ++i) {
    from_xml<T, N>(root, tensors[i], tag, id, label, alloc, i);
  }

  return tensors;
}

} // namespace utils
} // namespace iganet
=======
/**
   @file include/utils/serialize.hpp

   @brief Serialization utility functions

   @author Matthias Moller

   @copyright This file is part of the IgANet project

   This Source Code Form is subject to the terms of the Mozilla Public
   License, v. 2.0. If a copy of the MPL was not distributed with this
   file, You can obtain one at http://mozilla.org/MPL/2.0/.
*/

#pragma once

#include <utils/tensorarray.hpp>

#include <nlohmann/json.hpp>
#include <pugixml.hpp>

#include <torch/torch.h>

namespace iganet {
namespace utils {

/// @brief Serialization prototype
///
/// This abstract class defines the functions that must be
/// implemented to serialize an object
struct Serializable {
  /// @brief Returns the object as JSON object
  virtual nlohmann::json to_json() const = 0;

  /// @brief Returns a string representation of the object
  virtual void pretty_print(std::ostream &os = Log(log::info)) const = 0;
};

/// @brief Converts a torch::TensorAccessor object to a JSON object
template <typename T, std::size_t N>
inline auto to_json(const torch::TensorAccessor<T, N> &accessor) {
  auto json = nlohmann::json::array();

  if constexpr (N == 1) {
    for (int64_t i = 0; i < accessor.size(0); ++i)
      json.push_back(accessor[i]);
  } else if constexpr (N == 2) {
    for (int64_t i = 0; i < accessor.size(0); ++i)
      for (int64_t j = 0; j < accessor.size(1); ++j)
        json.push_back(accessor[i][j]);
  } else if constexpr (N == 3) {
    for (int64_t i = 0; i < accessor.size(0); ++i)
      for (int64_t j = 0; j < accessor.size(1); ++j)
        for (int64_t k = 0; k < accessor.size(2); ++k)
          json.push_back(accessor[i][j][k]);
  } else if constexpr (N == 4) {
    for (int64_t i = 0; i < accessor.size(0); ++i)
      for (int64_t j = 0; j < accessor.size(1); ++j)
        for (int64_t k = 0; k < accessor.size(2); ++k)
          for (int64_t l = 0; l < accessor.size(3); ++l)
            json.push_back(accessor[i][j][k][l]);
  }

  return json;
}

/// @brief Converts a torch::Tensor object to a JSON object
template <typename T, std::size_t N>
inline auto to_json(const torch::Tensor &tensor) {
  if (tensor.is_cuda()) {
    auto [tensor_cpu, accessor] = to_tensorAccessor<T, N>(tensor, torch::kCPU);
    return to_json(accessor);
  } else {
    auto accessor = to_tensorAccessor<T, N>(tensor);
    return to_json(accessor);
  }
}

/// @brief Converts an std::array of torch::Tensor objects to a JSON
/// object
template <typename T, std::size_t N, std::size_t M>
inline auto to_json(const utils::TensorArray<M> &tensors) {
  auto json = nlohmann::json::array();

#ifdef __CUDACC__
#pragma nv_diag_suppress 186
#endif

  for (std::size_t i = 0; i < M; ++i) {
    if (tensors[i].is_cuda()) {
      auto [tensor_cpu, accessor] =
          to_tensorAccessor<T, N>(tensors[i], torch::kCPU);
      json.push_back(to_json<T, N>(accessor));
    } else {
      auto accessor = to_tensorAccessor<T, N>(tensors[i]);
      json.push_back(to_json<T, N>(accessor));
    }
  }

#ifdef __CUDACC__
#pragma nv_diag_default 186
#endif

  return json;
}

#ifdef IGANET_WITH_GISMO
/// @brief Converts a gismo::gsMatrix object to a JSON object
template <typename T, int Rows, int Cols, int Options>
inline auto to_json(const gismo::gsMatrix<T, Rows, Cols, Options> &matrix,
                    bool flatten = false, bool transpose = false) {
  auto json = nlohmann::json::array();

  if constexpr (Options == gismo::RowMajor) {
    if (flatten) {
      if (transpose) {
        for (std::size_t j = 0; j < matrix.cols(); ++j)
          for (std::size_t i = 0; i < matrix.rows(); ++i)
            json.push_back(matrix(i, j));
      } else {
        for (std::size_t i = 0; i < matrix.rows(); ++i)
          for (std::size_t j = 0; j < matrix.cols(); ++j)
            json.push_back(matrix(i, j));
      }
    } else {
      if (transpose) {
        for (std::size_t j = 0; j < matrix.cols(); ++j) {
          auto data = nlohmann::json::array();
          for (std::size_t i = 0; i < matrix.rows(); ++i) {
            data.push_back(matrix(i, j));
          }
          json.emplace_back(data);
        }
      } else {
        for (std::size_t i = 0; i < matrix.rows(); ++i) {
          auto data = nlohmann::json::array();
          for (std::size_t j = 0; j < matrix.cols(); ++j) {
            data.push_back(matrix(i, j));
          }
          json.emplace_back(data);
        }
      }
    }

  } else if constexpr (Options == gismo::ColMajor) {
    if (flatten) {
      if (transpose) {
        for (std::size_t i = 0; i < matrix.rows(); ++i)
          for (std::size_t j = 0; j < matrix.cols(); ++j)
            json.push_back(matrix(i, j));
      } else {
        for (std::size_t j = 0; j < matrix.cols(); ++j)
          for (std::size_t i = 0; i < matrix.rows(); ++i)
            json.push_back(matrix(i, j));
      }
    } else {
      if (transpose) {
        for (std::size_t i = 0; i < matrix.rows(); ++i) {
          auto data = nlohmann::json::array();
          for (std::size_t j = 0; j < matrix.cols(); ++j) {
            data.push_back(matrix(i, j));
          }
          json.emplace_back(data);
        }
      } else {
        for (std::size_t j = 0; j < matrix.cols(); ++j) {
          auto data = nlohmann::json::array();
          for (std::size_t i = 0; i < matrix.rows(); ++i) {
            data.push_back(matrix(i, j));
          }
          json.emplace_back(data);
        }
      }
    }

  } else
    throw std::runtime_error("Invalid matrix options");

  return json;
}

/// @brief Converts a gismo::gsBSpline object to a JSON object
template <typename T> inline auto to_json(const gismo::gsBSpline<T> &bspline) {
  auto json = nlohmann::json();

  json["degrees"] = nlohmann::json::array();

  for (std::size_t i = 0; i < bspline.parDim(); ++i)
    json["degrees"].push_back(bspline.degree(i));

  json["geoDim"] = bspline.geoDim();
  json["parDim"] = bspline.parDim();

  json["ncoeffs"] = nlohmann::json::array();
  for (std::size_t i = 0; i < bspline.parDim(); ++i)
    json["ncoeffs"].push_back(bspline.basis().size(i));

  json["coeffs"] = to_json(bspline.coefs());

  json["nknots"] = nlohmann::json::array();
  for (std::size_t i = 0; i < bspline.parDim(); ++i)
    json["nknots"].push_back(bspline.knots(i).size());

  json["knots"] = nlohmann::json::array();
  for (std::size_t i = 0; i < bspline.parDim(); ++i)
    json["knots"].push_back(bspline.knots(i));

  return json;
}

/// @brief Converts a gismo::gsTensorBSpline object to a JSON object
template <int d, typename T>
inline auto to_json(const gismo::gsTensorBSpline<d, T> &bspline) {
  auto json = nlohmann::json();

  json["degrees"] = nlohmann::json::array();

  for (std::size_t i = 0; i < bspline.parDim(); ++i)
    json["degrees"].push_back(bspline.degree(i));

  json["geoDim"] = bspline.geoDim();
  json["parDim"] = bspline.parDim();

  json["ncoeffs"] = nlohmann::json::array();
  for (std::size_t i = 0; i < bspline.parDim(); ++i)
    json["ncoeffs"].push_back(bspline.basis().size(i));

  json["coeffs"] = to_json(bspline.coefs());

  json["nknots"] = nlohmann::json::array();
  for (std::size_t i = 0; i < bspline.parDim(); ++i)
    json["nknots"].push_back(bspline.knots(i).size());

  json["knots"] = nlohmann::json::array();
  for (std::size_t i = 0; i < bspline.parDim(); ++i)
    json["knots"].push_back(bspline.knots(i));

  return json;
}

/// @brief Converts a gismo::gsMultiPatch object to a JSON object
template <typename T> inline auto to_json(const gismo::gsMultiPatch<T> &mp) {

  if (mp.nPatches() > 1) {
    // This must be revised in the protocol
    auto json = nlohmann::json::array();

    for (std::size_t i = 0; i < mp.nPatches(); ++i) {

      if (auto patch = dynamic_cast<const gsBSpline<T> *>(&mp.patch(i)))
        json.push_back(to_json(*patch));
      else if (auto patch =
                   dynamic_cast<const gsTensorBSpline<2, T> *>(&mp.patch(i)))
        json.push_back(to_json(*patch));
      else if (auto patch =
                   dynamic_cast<const gsTensorBSpline<3, T> *>(&mp.patch(i)))
        json.push_back(to_json(*patch));
      else if (auto patch =
                   dynamic_cast<const gsTensorBSpline<4, T> *>(&mp.patch(i)))
        json.push_back(to_json(*patch));
      else
        json.push_back("{ Invalid patch type }");
    }

    return json;

  } else {

    if (auto patch = dynamic_cast<const gsBSpline<T> *>(&mp.patch(0)))
      return to_json(*patch);
    else if (auto patch =
                 dynamic_cast<const gsTensorBSpline<2, T> *>(&mp.patch(0)))
      return to_json(*patch);
    else if (auto patch =
                 dynamic_cast<const gsTensorBSpline<3, T> *>(&mp.patch(0)))
      return to_json(*patch);
    else if (auto patch =
                 dynamic_cast<const gsTensorBSpline<4, T> *>(&mp.patch(0)))
      return to_json(*patch);
    else
      return nlohmann::json("{ Invalid patch type }");
  }
}
#endif

/// @brief Converts a torch::TensorAccessor object to an XML document object
template <typename T, std::size_t N>
inline pugi::xml_document to_xml(const torch::TensorAccessor<T, N> &accessor,
                                 torch::IntArrayRef sizes,
                                 std::string tag = "Matrix", int id = 0,
                                 std::string label = "", int index = -1) {
  pugi::xml_document doc;
  pugi::xml_node root = doc.append_child("xml");
  to_xml(accessor, sizes, root, id, label, index);

  return doc;
}

/// @brief Converts a torch::TensorAccessor object to an XML object
template <typename T, std::size_t N>
inline pugi::xml_node &to_xml(const torch::TensorAccessor<T, N> &accessor,
                              torch::IntArrayRef sizes, pugi::xml_node &root,
                              std::string tag = "Matrix", int id = 0,
                              std::string label = "", int index = -1) {

  // add node
  pugi::xml_node node = root.append_child(tag.c_str());

  if (id >= 0)
    node.append_attribute("id") = id;

  if (index >= 0)
    node.append_attribute("index") = index;

  if (!label.empty())
    node.append_attribute("label") = label.c_str();

  // add rows/cols or dimensions
  if (tag == "Matrix") {
    if constexpr (N == 1) {
      node.append_attribute("rows") = sizes[0];
      node.append_attribute("cols") = 1;

      std::stringstream ss;
      for (std::size_t i = 0; i < sizes[0]; ++i)
        ss << std::to_string(accessor[i]) << (i < sizes[0] - 1 ? " " : "");
      node.append_child(pugi::node_pcdata).set_value(ss.str().c_str());
    } else if constexpr (N == 2) {
      node.append_attribute("rows") = sizes[0];
      node.append_attribute("cols") = sizes[1];

      std::stringstream ss;
      for (std::size_t i = 0; i < sizes[0]; ++i)
        for (std::size_t j = 0; j < sizes[1]; ++j)
          ss << std::to_string(accessor[i][j])
             << (j < sizes[1] - 1 ? " " : (i < sizes[0] - 1 ? " " : ""));
      node.append_child(pugi::node_pcdata).set_value(ss.str().c_str());
    } else
      throw std::runtime_error(
          "Tag \"Matrix\" only supports 1- and 2-dimensional tensors");
  } else {
    std::stringstream ss;
    for (const auto &size : sizes)
      ss << std::to_string(size) << " ";

    pugi::xml_node dims = node.append_child("Dimensions");
    dims.append_child(pugi::node_pcdata).set_value(ss.str().c_str());

    ss.str("");
    if constexpr (N == 1) {
      for (std::size_t i = 0; i < sizes[0]; ++i)
        ss << std::to_string(accessor[i]) << " ";
    } else if constexpr (N == 2) {
      for (std::size_t i = 0; i < sizes[0]; ++i)
        for (std::size_t j = 0; j < sizes[1]; ++j)
          ss << std::to_string(accessor[i][j]) << " ";
    } else if constexpr (N == 3) {
      for (std::size_t i = 0; i < sizes[0]; ++i)
        for (std::size_t j = 0; j < sizes[1]; ++j)
          for (std::size_t k = 0; j < sizes[2]; ++k)
            ss << std::to_string(accessor[i][j][k]) << " ";
    } else if constexpr (N == 4) {
      for (std::size_t i = 0; i < sizes[0]; ++i)
        for (std::size_t j = 0; j < sizes[1]; ++j)
          for (std::size_t k = 0; k < sizes[2]; ++k)
            for (std::size_t l = 0; l < sizes[3]; ++l)
              ss << std::to_string(accessor[i][j][k][l]) << " ";

    } else if constexpr (N == 5) {
      for (std::size_t i = 0; i < sizes[0]; ++i)
        for (std::size_t j = 0; j < sizes[1]; ++j)
          for (std::size_t k = 0; k < sizes[2]; ++k)
            for (std::size_t l = 0; l < sizes[3]; ++l)
              for (std::size_t m = 0; m < sizes[4]; ++m)
                ss << std::to_string(accessor[i][j][k][l][m]) << " ";
    } else if constexpr (N == 6) {
      for (std::size_t i = 0; i < sizes[0]; ++i)
        for (std::size_t j = 0; j < sizes[1]; ++j)
          for (std::size_t k = 0; k < sizes[2]; ++k)
            for (std::size_t l = 0; l < sizes[3]; ++l)
              for (std::size_t m = 0; m < sizes[4]; ++m)
                for (std::size_t n = 0; n < sizes[5]; ++n)
                  ss << std::to_string(accessor[i][j][k][l][m][n]) << " ";
    } else
      throw std::runtime_error(
          "Dimensions higher than 4 are not implemented yet");

    pugi::xml_node data = node.append_child("Data");
    data.append_child(pugi::node_pcdata).set_value(ss.str().c_str());
  }

  return root;
}

/// @brief Converts a torch::Tensor object to an XML document object
template <typename T, std::size_t N>
inline pugi::xml_document to_xml(const torch::Tensor &tensor,
                                 std::string tag = "Matrix", int id = 0,
                                 std::string label = "", int index = -1) {
  pugi::xml_document doc;
  pugi::xml_node root = doc.append_child("xml");
  to_xml<T, N>(tensor, root, id, label, index);

  return doc;
}

/// @brief Converts a torch::Tensor object to an XML object
template <typename T, std::size_t N>
inline pugi::xml_node &to_xml(const torch::Tensor &tensor, pugi::xml_node &root,
                              std::string tag = "Matrix", int id = 0,
                              std::string label = "", int index = -1) {

  if (tensor.is_cuda()) {
    auto [tensor_cpu, accessor] = to_tensorAccessor<T, N>(tensor, torch::kCPU);
    return to_xml(accessor, tensor.sizes(), root, tag, id, label, index);
  } else {
    auto accessor = to_tensorAccessor<T, N>(tensor);
    return to_xml(accessor, tensor.sizes(), root, tag, id, label, index);
  }
}

/// @brief Converts an std::array of torch::Tensor objects to an XML
/// object
template <typename T, std::size_t N, std::size_t M>
inline pugi::xml_document to_xml(const utils::TensorArray<M> &tensors,
                                 std::string tag = "Matrix", int id = 0,
                                 std::string label = "", int index = -1) {
  pugi::xml_document doc;
  pugi::xml_node root = doc.append_child("xml");
  to_xml<T, N>(tensors, root, id, label, index);

  return doc;
}

/// @brief Converts an std::array of torch::Tensor objects to an XML
/// object
template <typename T, std::size_t N, std::size_t M>
inline pugi::xml_node &to_xml(const utils::TensorArray<M> &tensors,
                              pugi::xml_node &root, std::string tag = "Matrix",
                              int id = 0, std::string label = "") {

  for (std::size_t i = 0; i < M; ++i) {
    if (tensors[i].is_cuda()) {
      auto [tensor_cpu, accessor] =
          to_tensorAccessor<T, N>(tensors[i], torch::kCPU);
      to_xml(accessor, tensors[i].sizes(), root, tag, id, label, i);
    } else {
      auto accessor = to_tensorAccessor<T, N>(tensors[i]);
      to_xml(accessor, tensors[i].sizes(), root, tag, id, label, i);
    }
  }

  return root;
}

/// @brief Converts an XML documentobject to a torch::TensorAccessor object
template <typename T, std::size_t N>
inline torch::TensorAccessor<T, N> &
from_xml(const pugi::xml_document &doc, torch::TensorAccessor<T, N> &accessor,
         torch::IntArrayRef sizes, std::string tag = "Matrix", int id = 0,
         std::string label = "", int index = -1) {
  return from_xml(doc.child("xml"), accessor, sizes, tag, id, label, index);
}

/// @brief Converts an XML object to a torch::TensorAccessor object
template <typename T, std::size_t N>
inline torch::TensorAccessor<T, N> &
from_xml(const pugi::xml_node &root, torch::TensorAccessor<T, N> &accessor,
         torch::IntArrayRef sizes, std::string tag = "Matrix", int id = 0,
         std::string label = "", int index = -1) {

  return accessor;
}

/// @brief Converts an XML document object to a torch::Tensor object
template <typename T, std::size_t N>
inline torch::Tensor &
from_xml(const pugi::xml_document &doc, torch::Tensor &tensor,
         std::string tag = "Matrix", int id = 0, std::string label = "",
         bool alloc = true, int index = -1) {
  return from_xml<T, N>(doc.child("xml"), tensor, tag, id, label, index);
}

/// @brief Converts an XML object to a torch::Tensor object
template <typename T, std::size_t N>
inline torch::Tensor &
from_xml(const pugi::xml_node &root, torch::Tensor &tensor,
         std::string tag = "Matrix", int id = 0, std::string label = "",
         bool alloc = true, int index = -1) {

  // Loop through all nodes
  for (pugi::xml_node node : root.children(tag.c_str())) {

    if ((id >= 0 ? node.attribute("id").as_int() == id : true) &&
        (index >= 0 ? node.attribute("index").as_int() == index : true) &&
        (!label.empty() ? node.attribute("label").value() == label : true)) {

      if (tag == "Matrix") {

        int64_t rows = node.attribute("rows").as_int();
        int64_t cols = node.attribute("cols").as_int();

        if (!alloc && (tensor.size(0) != rows || tensor.size(1) != cols))
          throw std::runtime_error("Invalid matrix dimensions");

        else if (alloc && (tensor.size(0) != rows || tensor.size(1) != cols))
          tensor = torch::zeros({rows, cols}, tensor.options());

        std::string values = std::regex_replace(
            node.text().get(), std::regex("[\t\r\n\a]+| +"), " ");

        auto [tensor_cpu, accessor] =
            to_tensorAccessor<T, N>(tensor, torch::kCPU);
        auto value = strtok(&values[0], " ");

        for (int64_t i = 0; i < rows; ++i)
          for (int64_t j = 0; j < cols; ++j) {
            if (value == NULL)
              throw std::runtime_error(
                  "XML object does not provide enough coefficients");

            accessor[i][j] = static_cast<T>(std::stod(value));
            value = strtok(NULL, " ");
          }

        if (value != NULL)
          throw std::runtime_error("XML object provides too many coefficients");

        if (tensor.device().type() != torch::kCPU)
          tensor = std::move(tensor_cpu);

        return tensor;

      } else {

        std::vector<int64_t> sizes;

        // Check for "Dimensions"
        if (pugi::xml_node dims = node.child("Dimensions")) {

          std::string values = std::regex_replace(
              dims.text().get(), std::regex("[\t\r\n\a]+| +"), " ");
          for (auto value = strtok(&values[0], " "); value != NULL;
               value = strtok(NULL, " "))
            sizes.push_back(static_cast<std::size_t>(std::stoi(value)));

          if (!alloc && (tensor.sizes() != sizes))
            throw std::runtime_error("Invalid tensor dimensions");

          else if (alloc && (tensor.sizes() != sizes))
            tensor = torch::zeros(torch::IntArrayRef{sizes}, tensor.options());

          if (sizes.size() != N)
            throw std::runtime_error("Invalid tensor dimensions");

          // Check for "Data"
          if (pugi::xml_node data = node.child("Data")) {
            std::string values = std::regex_replace(
                data.text().get(), std::regex("[\t\r\n\a]+| +"), " ");

            auto [tensor_cpu, accessor] =
                to_tensorAccessor<T, N>(tensor, torch::kCPU);
            auto value = strtok(&values[0], " ");

            if constexpr (N == 1) {
              for (int64_t i = 0; i < sizes[0]; ++i) {
                if (value == NULL)
                  throw std::runtime_error(
                      "XML object does not provide enough coefficients");

                accessor[i] = static_cast<T>(std::stod(value));
                value = strtok(NULL, " ");
              }
            } else if constexpr (N == 2) {
              for (int64_t i = 0; i < sizes[0]; ++i)
                for (int64_t j = 0; j < sizes[1]; ++j) {
                  if (value == NULL)
                    throw std::runtime_error(
                        "XML object does not provide enough coefficients");

                  accessor[i][j] = static_cast<T>(std::stod(value));
                  value = strtok(NULL, " ");
                }
            } else if constexpr (N == 3) {
              for (int64_t i = 0; i < sizes[0]; ++i)
                for (int64_t j = 0; j < sizes[1]; ++j)
                  for (int64_t k = 0; k < sizes[2]; ++k) {
                    if (value == NULL)
                      throw std::runtime_error(
                          "XML object does not provide enough coefficients");

                    accessor[i][j][k] = static_cast<T>(std::stod(value));
                    value = strtok(NULL, " ");
                  }
            } else if constexpr (N == 4) {
              for (int64_t i = 0; i < sizes[0]; ++i)
                for (int64_t j = 0; j < sizes[1]; ++j)
                  for (int64_t k = 0; k < sizes[2]; ++k)
                    for (int64_t l = 0; l < sizes[3]; ++l) {
                      if (value == NULL)
                        throw std::runtime_error(
                            "XML object does not provide enough coefficients");

                      accessor[i][j][k][l] = static_cast<T>(std::stod(value));
                      value = strtok(NULL, " ");
                    }
            } else if constexpr (N == 5) {
              for (int64_t i = 0; i < sizes[0]; ++i)
                for (int64_t j = 0; j < sizes[1]; ++j)
                  for (int64_t k = 0; k < sizes[2]; ++k)
                    for (int64_t l = 0; l < sizes[3]; ++l)
                      for (int64_t m = 0; m < sizes[4]; ++m) {
                        if (value == NULL)
                          throw std::runtime_error(
                              "XML object does not provide enough "
                              "coefficients");

                        accessor[i][j][k][l][m] =
                            static_cast<T>(std::stod(value));
                        value = strtok(NULL, " ");
                      }
            } else if constexpr (N == 6) {
              for (int64_t i = 0; i < sizes[0]; ++i)
                for (int64_t j = 0; j < sizes[1]; ++j)
                  for (int64_t k = 0; k < sizes[2]; ++k)
                    for (int64_t l = 0; l < sizes[3]; ++l)
                      for (int64_t m = 0; m < sizes[4]; ++m)
                        for (int64_t n = 0; n < sizes[5]; ++n) {
                          if (value == NULL)
                            throw std::runtime_error(
                                "XML object does not provide enough "
                                "coefficients");

                          accessor[i][j][k][l][m][n] =
                              static_cast<T>(std::stod(value));
                          value = strtok(NULL, " ");
                        }
            }

            if (value != NULL)
              throw std::runtime_error(
                  "XML object provides too many coefficients");

            if (tensor.device().type() != torch::kCPU)
              tensor = std::move(tensor_cpu);

            return tensor;
          } // "Data"
        }   // "Dimenions"

        throw std::runtime_error(
            "XML object does not provide a \"Dimensions\" tag");

        return tensor;
      }

    } // try next node
  }   // "tag"

  throw std::runtime_error(
      "XML object does not provide tag with given id, index, and/or label");
  return tensor;
}

/// @brief Converts an XML document object to an std::array of torch::Tensor
/// objects
template <typename T, std::size_t N, std::size_t M>
inline utils::TensorArray<M> &
from_xml(const pugi::xml_document &doc, utils::TensorArray<M> &tensors,
         std::string tag = "Matrix", int id = 0, bool alloc = true,
         std::string label = "") {

  return from_xml<T, N>(doc.child("xml"), tensors, tag, id, label, alloc);
}

/// @brief Converts an XML object to an std::array of torch::Tensor objects
template <typename T, std::size_t N, std::size_t M>
inline utils::TensorArray<M> &
from_xml(const pugi::xml_node &root, utils::TensorArray<M> &tensors,
         std::string tag = "Matrix", int id = 0, bool alloc = true,
         std::string label = "") {

  for (std::size_t i = 0; i < M; ++i) {
    from_xml<T, N>(root, tensors[i], tag, id, label, alloc, i);
  }

  return tensors;
}

} // namespace utils
} // namespace iganet
>>>>>>> 3bdc6f4b
<|MERGE_RESOLUTION|>--- conflicted
+++ resolved
@@ -1,1353 +1,691 @@
-<<<<<<< HEAD
-/**
-   @file include/utils/serialize.hpp
-
-   @brief Serialization utility functions
-
-   @author Matthias Moller
-
-   @copyright This file is part of the IgANet project
-
-   This Source Code Form is subject to the terms of the Mozilla Public
-   License, v. 2.0. If a copy of the MPL was not distributed with this
-   file, You can obtain one at http://mozilla.org/MPL/2.0/.
-*/
-
-#pragma once
-
-#include <utils/tensorarray.hpp>
-
-#include <nlohmann/json.hpp>
-#include <pugixml.hpp>
-
-#include <torch/torch.h>
-
-namespace iganet {
-namespace utils {
-
-/// @brief Serialization prototype
-///
-/// This abstract class defines the functions that must be
-/// implemented to serialize an object
-struct Serializable {
-  /// @brief Returns the object as JSON object
-  virtual nlohmann::json to_json() const = 0;
-
-  /// @brief Returns a string representation of the object
-  virtual void pretty_print(std::ostream &os = Log(log::info)) const = 0;
-};
-
-/// @brief Converts a torch::TensorAccessor object to a JSON object
-template <typename T, std::size_t N>
-inline auto to_json(const torch::TensorAccessor<T, N> &accessor) {
-  auto json = nlohmann::json::array();
-
-  if constexpr (N == 1) {
-    for (int64_t i = 0; i < accessor.size(0); ++i)
-      json.push_back(accessor[i]);
-  } else if constexpr (N == 2) {
-    for (int64_t i = 0; i < accessor.size(0); ++i)
-      for (int64_t j = 0; j < accessor.size(1); ++j)
-        json.push_back(accessor[i][j]);
-  } else if constexpr (N == 3) {
-    for (int64_t i = 0; i < accessor.size(0); ++i)
-      for (int64_t j = 0; j < accessor.size(1); ++j)
-        for (int64_t k = 0; k < accessor.size(2); ++k)
-          json.push_back(accessor[i][j][k]);
-  } else if constexpr (N == 4) {
-    for (int64_t i = 0; i < accessor.size(0); ++i)
-      for (int64_t j = 0; j < accessor.size(1); ++j)
-        for (int64_t k = 0; k < accessor.size(2); ++k)
-          for (int64_t l = 0; l < accessor.size(3); ++l)
-            json.push_back(accessor[i][j][k][l]);
-  }
-
-  return json;
-}
-
-/// @brief Converts a torch::Tensor object to a JSON object
-template <typename T, std::size_t N>
-inline auto to_json(const torch::Tensor &tensor) {
-  if (tensor.is_cuda()) {
-    auto [tensor_cpu, accessor] = to_tensorAccessor<T, N>(tensor, torch::kCPU);
-    return to_json(accessor);
-  } else {
-    auto accessor = to_tensorAccessor<T, N>(tensor);
-    return to_json(accessor);
-  }
-}
-
-/// @brief Converts an std::array of torch::Tensor objects to a JSON
-/// object
-template <typename T, std::size_t N, std::size_t M>
-inline auto to_json(const utils::TensorArray<M> &tensors) {
-  auto json = nlohmann::json::array();
-
-#ifdef __CUDACC__
-#pragma nv_diag_suppress 186
-#endif
-
-  for (std::size_t i = 0; i < M; ++i) {
-    if (tensors[i].is_cuda()) {
-      auto [tensor_cpu, accessor] =
-          to_tensorAccessor<T, N>(tensors[i], torch::kCPU);
-      json.push_back(to_json<T, N>(accessor));
-    } else {
-      auto accessor = to_tensorAccessor<T, N>(tensors[i]);
-      json.push_back(to_json<T, N>(accessor));
-    }
-  }
-
-#ifdef __CUDACC__
-#pragma nv_diag_default 186
-#endif
-
-  return json;
-}
-
-#ifdef IGANET_WITH_GISMO
-/// @brief Converts a gismo::gsMatrix object to a JSON object
-template <typename T, int Rows, int Cols, int Options>
-inline auto to_json(const gismo::gsMatrix<T, Rows, Cols, Options> &matrix,
-                    bool flatten = false) {
-  auto json = nlohmann::json::array();
-
-  if constexpr (Options == gismo::RowMajor) {
-    if (flatten) {
-      for (std::size_t i = 0; i < matrix.rows(); ++i)
-        for (std::size_t j = 0; j < matrix.cols(); ++j)
-          json.push_back(matrix(i, j));
-    } else {
-      for (std::size_t i = 0; i < matrix.rows(); ++i) {
-        auto data = nlohmann::json::array();
-        for (std::size_t j = 0; j < matrix.cols(); ++j) {
-          data.push_back(matrix(i, j));
-        }
-        json.emplace_back(data);
-      }
-    }
-
-  } else if constexpr (Options == gismo::ColMajor) {
-    if (flatten) {
-      for (std::size_t j = 0; j < matrix.cols(); ++j)
-        for (std::size_t i = 0; i < matrix.rows(); ++i)
-          json.push_back(matrix(i, j));
-    } else {
-      for (std::size_t j = 0; j < matrix.cols(); ++j) {
-        auto data = nlohmann::json::array();
-        for (std::size_t i = 0; i < matrix.rows(); ++i) {
-          data.push_back(matrix(i, j));
-        }
-        json.emplace_back(data);
-      }
-    }
-
-  } else
-    throw std::runtime_error("Invalid matrix options");
-
-  return json;
-}
-
-/// @brief Converts a gismo::gsBSpline object to a JSON object
-template <typename T> inline auto to_json(const gismo::gsBSpline<T> &bspline) {
-  auto json = nlohmann::json();
-
-  json["degrees"] = nlohmann::json::array();
-
-  for (std::size_t i = 0; i < bspline.parDim(); ++i)
-    json["degrees"].push_back(bspline.degree(i));
-
-  json["geoDim"] = bspline.geoDim();
-  json["parDim"] = bspline.parDim();
-
-  json["ncoeffs"] = nlohmann::json::array();
-  for (std::size_t i = 0; i < bspline.parDim(); ++i)
-    json["ncoeffs"].push_back(bspline.basis().size(i));
-
-  json["coeffs"] = to_json(bspline.coefs());
-
-  json["nknots"] = nlohmann::json::array();
-  for (std::size_t i = 0; i < bspline.parDim(); ++i)
-    json["nknots"].push_back(bspline.knots(i).size());
-
-  json["knots"] = nlohmann::json::array();
-  for (std::size_t i = 0; i < bspline.parDim(); ++i)
-    json["knots"].push_back(bspline.knots(i));
-
-  return json;
-}
-
-/// @brief Converts a gismo::gsTensorBSpline object to a JSON object
-template <int d, typename T>
-inline auto to_json(const gismo::gsTensorBSpline<d, T> &bspline) {
-  auto json = nlohmann::json();
-
-  json["degrees"] = nlohmann::json::array();
-
-  for (std::size_t i = 0; i < bspline.parDim(); ++i)
-    json["degrees"].push_back(bspline.degree(i));
-
-  json["geoDim"] = bspline.geoDim();
-  json["parDim"] = bspline.parDim();
-
-  json["ncoeffs"] = nlohmann::json::array();
-  for (std::size_t i = 0; i < bspline.parDim(); ++i)
-    json["ncoeffs"].push_back(bspline.basis().size(i));
-
-  json["coeffs"] = to_json(bspline.coefs());
-
-  json["nknots"] = nlohmann::json::array();
-  for (std::size_t i = 0; i < bspline.parDim(); ++i)
-    json["nknots"].push_back(bspline.knots(i).size());
-
-  json["knots"] = nlohmann::json::array();
-  for (std::size_t i = 0; i < bspline.parDim(); ++i)
-    json["knots"].push_back(bspline.knots(i));
-
-  return json;
-}
-
-/// @brief Converts a gismo::gsMultiPatch object to a JSON object
-template <typename T> inline auto to_json(const gismo::gsMultiPatch<T> &mp) {
-
-  if (mp.nPatches() > 1) {
-    // This must be revised in the protocol
-    auto json = nlohmann::json::array();
-
-    for (std::size_t i = 0; i < mp.nPatches(); ++i) {
-
-      if (auto patch = dynamic_cast<const gsBSpline<T> *>(&mp.patch(i)))
-        json.push_back(to_json(*patch));
-      else if (auto patch =
-                   dynamic_cast<const gsTensorBSpline<2, T> *>(&mp.patch(i)))
-        json.push_back(to_json(*patch));
-      else if (auto patch =
-                   dynamic_cast<const gsTensorBSpline<3, T> *>(&mp.patch(i)))
-        json.push_back(to_json(*patch));
-      else if (auto patch =
-                   dynamic_cast<const gsTensorBSpline<4, T> *>(&mp.patch(i)))
-        json.push_back(to_json(*patch));
-      else
-        json.push_back("{ Invalid patch type }");
-    }
-
-    return json;
-
-  } else {
-
-    if (auto patch = dynamic_cast<const gsBSpline<T> *>(&mp.patch(0)))
-      return to_json(*patch);
-    else if (auto patch =
-                 dynamic_cast<const gsTensorBSpline<2, T> *>(&mp.patch(0)))
-      return to_json(*patch);
-    else if (auto patch =
-                 dynamic_cast<const gsTensorBSpline<3, T> *>(&mp.patch(0)))
-      return to_json(*patch);
-    else if (auto patch =
-                 dynamic_cast<const gsTensorBSpline<4, T> *>(&mp.patch(0)))
-      return to_json(*patch);
-    else
-      return nlohmann::json("{ Invalid patch type }");
-  }
-}
-#endif
-
-/// @brief Converts a torch::TensorAccessor object to an XML document object
-template <typename T, std::size_t N>
-inline pugi::xml_document to_xml(const torch::TensorAccessor<T, N> &accessor,
-                                 torch::IntArrayRef sizes,
-                                 std::string tag = "Matrix", int id = 0,
-                                 std::string label = "", int index = -1) {
-  pugi::xml_document doc;
-  pugi::xml_node root = doc.append_child("xml");
-  to_xml(accessor, sizes, root, id, label, index);
-
-  return doc;
-}
-
-/// @brief Converts a torch::TensorAccessor object to an XML object
-template <typename T, std::size_t N>
-inline pugi::xml_node &to_xml(const torch::TensorAccessor<T, N> &accessor,
-                              torch::IntArrayRef sizes, pugi::xml_node &root,
-                              std::string tag = "Matrix", int id = 0,
-                              std::string label = "", int index = -1) {
-
-  // add node
-  pugi::xml_node node = root.append_child(tag.c_str());
-
-  if (id >= 0)
-    node.append_attribute("id") = id;
-
-  if (index >= 0)
-    node.append_attribute("index") = index;
-
-  if (!label.empty())
-    node.append_attribute("label") = label.c_str();
-
-  // add rows/cols or dimensions
-  if (tag == "Matrix") {
-    if constexpr (N == 1) {
-      node.append_attribute("rows") = sizes[0];
-      node.append_attribute("cols") = 1;
-
-      std::stringstream ss;
-      for (std::size_t i = 0; i < sizes[0]; ++i)
-        ss << std::to_string(accessor[i]) << (i < sizes[0] - 1 ? " " : "");
-      node.append_child(pugi::node_pcdata).set_value(ss.str().c_str());
-    } else if constexpr (N == 2) {
-      node.append_attribute("rows") = sizes[0];
-      node.append_attribute("cols") = sizes[1];
-
-      std::stringstream ss;
-      for (std::size_t i = 0; i < sizes[0]; ++i)
-        for (std::size_t j = 0; j < sizes[1]; ++j)
-          ss << std::to_string(accessor[i][j])
-             << (j < sizes[1] - 1 ? " " : (i < sizes[0] - 1 ? " " : ""));
-      node.append_child(pugi::node_pcdata).set_value(ss.str().c_str());
-    } else
-      throw std::runtime_error(
-          "Tag \"Matrix\" only supports 1- and 2-dimensional tensors");
-  } else {
-    std::stringstream ss;
-    for (const auto &size : sizes)
-      ss << std::to_string(size) << " ";
-
-    pugi::xml_node dims = node.append_child("Dimensions");
-    dims.append_child(pugi::node_pcdata).set_value(ss.str().c_str());
-
-    ss.str("");
-    if constexpr (N == 1) {
-      for (std::size_t i = 0; i < sizes[0]; ++i)
-        ss << std::to_string(accessor[i]) << " ";
-    } else if constexpr (N == 2) {
-      for (std::size_t i = 0; i < sizes[0]; ++i)
-        for (std::size_t j = 0; j < sizes[1]; ++j)
-          ss << std::to_string(accessor[i][j]) << " ";
-    } else if constexpr (N == 3) {
-      for (std::size_t i = 0; i < sizes[0]; ++i)
-        for (std::size_t j = 0; j < sizes[1]; ++j)
-          for (std::size_t k = 0; j < sizes[2]; ++k)
-            ss << std::to_string(accessor[i][j][k]) << " ";
-    } else if constexpr (N == 4) {
-      for (std::size_t i = 0; i < sizes[0]; ++i)
-        for (std::size_t j = 0; j < sizes[1]; ++j)
-          for (std::size_t k = 0; k < sizes[2]; ++k)
-            for (std::size_t l = 0; l < sizes[3]; ++l)
-              ss << std::to_string(accessor[i][j][k][l]) << " ";
-
-    } else if constexpr (N == 5) {
-      for (std::size_t i = 0; i < sizes[0]; ++i)
-        for (std::size_t j = 0; j < sizes[1]; ++j)
-          for (std::size_t k = 0; k < sizes[2]; ++k)
-            for (std::size_t l = 0; l < sizes[3]; ++l)
-              for (std::size_t m = 0; m < sizes[4]; ++m)
-                ss << std::to_string(accessor[i][j][k][l][m]) << " ";
-    } else if constexpr (N == 6) {
-      for (std::size_t i = 0; i < sizes[0]; ++i)
-        for (std::size_t j = 0; j < sizes[1]; ++j)
-          for (std::size_t k = 0; k < sizes[2]; ++k)
-            for (std::size_t l = 0; l < sizes[3]; ++l)
-              for (std::size_t m = 0; m < sizes[4]; ++m)
-                for (std::size_t n = 0; n < sizes[5]; ++n)
-                  ss << std::to_string(accessor[i][j][k][l][m][n]) << " ";
-    } else
-      throw std::runtime_error(
-          "Dimensions higher than 4 are not implemented yet");
-
-    pugi::xml_node data = node.append_child("Data");
-    data.append_child(pugi::node_pcdata).set_value(ss.str().c_str());
-  }
-
-  return root;
-}
-
-/// @brief Converts a torch::Tensor object to an XML document object
-template <typename T, std::size_t N>
-inline pugi::xml_document to_xml(const torch::Tensor &tensor,
-                                 std::string tag = "Matrix", int id = 0,
-                                 std::string label = "", int index = -1) {
-  pugi::xml_document doc;
-  pugi::xml_node root = doc.append_child("xml");
-  to_xml<T, N>(tensor, root, id, label, index);
-
-  return doc;
-}
-
-/// @brief Converts a torch::Tensor object to an XML object
-template <typename T, std::size_t N>
-inline pugi::xml_node &to_xml(const torch::Tensor &tensor, pugi::xml_node &root,
-                              std::string tag = "Matrix", int id = 0,
-                              std::string label = "", int index = -1) {
-
-  if (tensor.is_cuda()) {
-    auto [tensor_cpu, accessor] = to_tensorAccessor<T, N>(tensor, torch::kCPU);
-    return to_xml(accessor, tensor.sizes(), root, tag, id, label, index);
-  } else {
-    auto accessor = to_tensorAccessor<T, N>(tensor);
-    return to_xml(accessor, tensor.sizes(), root, tag, id, label, index);
-  }
-}
-
-/// @brief Converts an std::array of torch::Tensor objects to an XML
-/// object
-template <typename T, std::size_t N, std::size_t M>
-inline pugi::xml_document to_xml(const utils::TensorArray<M> &tensors,
-                                 std::string tag = "Matrix", int id = 0,
-                                 std::string label = "", int index = -1) {
-  pugi::xml_document doc;
-  pugi::xml_node root = doc.append_child("xml");
-  to_xml<T, N>(tensors, root, id, label, index);
-
-  return doc;
-}
-
-/// @brief Converts an std::array of torch::Tensor objects to an XML
-/// object
-template <typename T, std::size_t N, std::size_t M>
-inline pugi::xml_node &to_xml(const utils::TensorArray<M> &tensors,
-                              pugi::xml_node &root, std::string tag = "Matrix",
-                              int id = 0, std::string label = "") {
-
-  for (std::size_t i = 0; i < M; ++i) {
-    if (tensors[i].is_cuda()) {
-      auto [tensor_cpu, accessor] =
-          to_tensorAccessor<T, N>(tensors[i], torch::kCPU);
-      to_xml(accessor, tensors[i].sizes(), root, tag, id, label, i);
-    } else {
-      auto accessor = to_tensorAccessor<T, N>(tensors[i]);
-      to_xml(accessor, tensors[i].sizes(), root, tag, id, label, i);
-    }
-  }
-
-  return root;
-}
-
-/// @brief Converts an XML documentobject to a torch::TensorAccessor object
-template <typename T, std::size_t N>
-inline torch::TensorAccessor<T, N> &
-from_xml(const pugi::xml_document &doc, torch::TensorAccessor<T, N> &accessor,
-         torch::IntArrayRef sizes, std::string tag = "Matrix", int id = 0,
-         std::string label = "", int index = -1) {
-  return from_xml(doc.child("xml"), accessor, sizes, tag, id, label, index);
-}
-
-/// @brief Converts an XML object to a torch::TensorAccessor object
-template <typename T, std::size_t N>
-inline torch::TensorAccessor<T, N> &
-from_xml(const pugi::xml_node &root, torch::TensorAccessor<T, N> &accessor,
-         torch::IntArrayRef sizes, std::string tag = "Matrix", int id = 0,
-         std::string label = "", int index = -1) {
-
-  return accessor;
-}
-
-/// @brief Converts an XML document object to a torch::Tensor object
-template <typename T, std::size_t N>
-inline torch::Tensor &
-from_xml(const pugi::xml_document &doc, torch::Tensor &tensor,
-         std::string tag = "Matrix", int id = 0, std::string label = "",
-         bool alloc = true, int index = -1) {
-  return from_xml<T, N>(doc.child("xml"), tensor, tag, id, label, index);
-}
-
-/// @brief Converts an XML object to a torch::Tensor object
-template <typename T, std::size_t N>
-inline torch::Tensor &
-from_xml(const pugi::xml_node &root, torch::Tensor &tensor,
-         std::string tag = "Matrix", int id = 0, std::string label = "",
-         bool alloc = true, int index = -1) {
-
-  // Loop through all nodes
-  for (pugi::xml_node node : root.children(tag.c_str())) {
-
-    if ((id >= 0 ? node.attribute("id").as_int() == id : true) &&
-        (index >= 0 ? node.attribute("index").as_int() == index : true) &&
-        (!label.empty() ? node.attribute("label").value() == label : true)) {
-
-      if (tag == "Matrix") {
-
-        int64_t rows = node.attribute("rows").as_int();
-        int64_t cols = node.attribute("cols").as_int();
-
-        if (!alloc && (tensor.size(0) != rows || tensor.size(1) != cols))
-          throw std::runtime_error("Invalid matrix dimensions");
-
-        else if (alloc && (tensor.size(0) != rows || tensor.size(1) != cols))
-          tensor = torch::zeros({rows, cols}, tensor.options());
-
-        std::string values = std::regex_replace(
-            node.text().get(), std::regex("[\t\r\n\a]+| +"), " ");
-
-        auto [tensor_cpu, accessor] =
-            to_tensorAccessor<T, N>(tensor, torch::kCPU);
-        auto value = strtok(&values[0], " ");
-
-        for (int64_t i = 0; i < rows; ++i)
-          for (int64_t j = 0; j < cols; ++j) {
-            if (value == NULL)
-              throw std::runtime_error(
-                  "XML object does not provide enough coefficients");
-
-            accessor[i][j] = static_cast<T>(std::stod(value));
-            value = strtok(NULL, " ");
-          }
-
-        if (value != NULL)
-          throw std::runtime_error("XML object provides too many coefficients");
-
-        if (tensor.device().type() != torch::kCPU)
-          tensor = std::move(tensor_cpu);
-
-        return tensor;
-
-      } else {
-
-        std::vector<int64_t> sizes;
-
-        // Check for "Dimensions"
-        if (pugi::xml_node dims = node.child("Dimensions")) {
-
-          std::string values = std::regex_replace(
-              dims.text().get(), std::regex("[\t\r\n\a]+| +"), " ");
-          for (auto value = strtok(&values[0], " "); value != NULL;
-               value = strtok(NULL, " "))
-            sizes.push_back(static_cast<std::size_t>(std::stoi(value)));
-
-          if (!alloc && (tensor.sizes() != sizes))
-            throw std::runtime_error("Invalid tensor dimensions");
-
-          else if (alloc && (tensor.sizes() != sizes))
-            tensor = torch::zeros(torch::IntArrayRef{sizes}, tensor.options());
-
-          if (sizes.size() != N)
-            throw std::runtime_error("Invalid tensor dimensions");
-
-          // Check for "Data"
-          if (pugi::xml_node data = node.child("Data")) {
-            std::string values = std::regex_replace(
-                data.text().get(), std::regex("[\t\r\n\a]+| +"), " ");
-
-            auto [tensor_cpu, accessor] =
-                to_tensorAccessor<T, N>(tensor, torch::kCPU);
-            auto value = strtok(&values[0], " ");
-
-            if constexpr (N == 1) {
-              for (int64_t i = 0; i < sizes[0]; ++i) {
-                if (value == NULL)
-                  throw std::runtime_error(
-                      "XML object does not provide enough coefficients");
-
-                accessor[i] = static_cast<T>(std::stod(value));
-                value = strtok(NULL, " ");
-              }
-            } else if constexpr (N == 2) {
-              for (int64_t i = 0; i < sizes[0]; ++i)
-                for (int64_t j = 0; j < sizes[1]; ++j) {
-                  if (value == NULL)
-                    throw std::runtime_error(
-                        "XML object does not provide enough coefficients");
-
-                  accessor[i][j] = static_cast<T>(std::stod(value));
-                  value = strtok(NULL, " ");
-                }
-            } else if constexpr (N == 3) {
-              for (int64_t i = 0; i < sizes[0]; ++i)
-                for (int64_t j = 0; j < sizes[1]; ++j)
-                  for (int64_t k = 0; k < sizes[2]; ++k) {
-                    if (value == NULL)
-                      throw std::runtime_error(
-                          "XML object does not provide enough coefficients");
-
-                    accessor[i][j][k] = static_cast<T>(std::stod(value));
-                    value = strtok(NULL, " ");
-                  }
-            } else if constexpr (N == 4) {
-              for (int64_t i = 0; i < sizes[0]; ++i)
-                for (int64_t j = 0; j < sizes[1]; ++j)
-                  for (int64_t k = 0; k < sizes[2]; ++k)
-                    for (int64_t l = 0; l < sizes[3]; ++l) {
-                      if (value == NULL)
-                        throw std::runtime_error(
-                            "XML object does not provide enough coefficients");
-
-                      accessor[i][j][k][l] = static_cast<T>(std::stod(value));
-                      value = strtok(NULL, " ");
-                    }
-            } else if constexpr (N == 5) {
-              for (int64_t i = 0; i < sizes[0]; ++i)
-                for (int64_t j = 0; j < sizes[1]; ++j)
-                  for (int64_t k = 0; k < sizes[2]; ++k)
-                    for (int64_t l = 0; l < sizes[3]; ++l)
-                      for (int64_t m = 0; m < sizes[4]; ++m) {
-                        if (value == NULL)
-                          throw std::runtime_error(
-                              "XML object does not provide enough "
-                              "coefficients");
-
-                        accessor[i][j][k][l][m] =
-                            static_cast<T>(std::stod(value));
-                        value = strtok(NULL, " ");
-                      }
-            } else if constexpr (N == 6) {
-              for (int64_t i = 0; i < sizes[0]; ++i)
-                for (int64_t j = 0; j < sizes[1]; ++j)
-                  for (int64_t k = 0; k < sizes[2]; ++k)
-                    for (int64_t l = 0; l < sizes[3]; ++l)
-                      for (int64_t m = 0; m < sizes[4]; ++m)
-                        for (int64_t n = 0; n < sizes[5]; ++n) {
-                          if (value == NULL)
-                            throw std::runtime_error(
-                                "XML object does not provide enough "
-                                "coefficients");
-
-                          accessor[i][j][k][l][m][n] =
-                              static_cast<T>(std::stod(value));
-                          value = strtok(NULL, " ");
-                        }
-            }
-
-            if (value != NULL)
-              throw std::runtime_error(
-                  "XML object provides too many coefficients");
-
-            if (tensor.device().type() != torch::kCPU)
-              tensor = std::move(tensor_cpu);
-
-            return tensor;
-          } // "Data"
-        }   // "Dimenions"
-
-        throw std::runtime_error(
-            "XML object does not provide a \"Dimensions\" tag");
-
-        return tensor;
-      }
-
-    } // try next node
-  }   // "tag"
-
-  throw std::runtime_error(
-      "XML object does not provide tag with given id, index, and/or label");
-  return tensor;
-}
-
-/// @brief Converts an XML document object to an std::array of torch::Tensor
-/// objects
-template <typename T, std::size_t N, std::size_t M>
-inline utils::TensorArray<M> &
-from_xml(const pugi::xml_document &doc, utils::TensorArray<M> &tensors,
-         std::string tag = "Matrix", int id = 0, bool alloc = true,
-         std::string label = "") {
-
-  return from_xml<T, N>(doc.child("xml"), tensors, tag, id, label, alloc);
-}
-
-/// @brief Converts an XML object to an std::array of torch::Tensor objects
-template <typename T, std::size_t N, std::size_t M>
-inline utils::TensorArray<M> &
-from_xml(const pugi::xml_node &root, utils::TensorArray<M> &tensors,
-         std::string tag = "Matrix", int id = 0, bool alloc = true,
-         std::string label = "") {
-
-  for (std::size_t i = 0; i < M; ++i) {
-    from_xml<T, N>(root, tensors[i], tag, id, label, alloc, i);
-  }
-
-  return tensors;
-}
-
-} // namespace utils
-} // namespace iganet
-=======
-/**
-   @file include/utils/serialize.hpp
-
-   @brief Serialization utility functions
-
-   @author Matthias Moller
-
-   @copyright This file is part of the IgANet project
-
-   This Source Code Form is subject to the terms of the Mozilla Public
-   License, v. 2.0. If a copy of the MPL was not distributed with this
-   file, You can obtain one at http://mozilla.org/MPL/2.0/.
-*/
-
-#pragma once
-
-#include <utils/tensorarray.hpp>
-
-#include <nlohmann/json.hpp>
-#include <pugixml.hpp>
-
-#include <torch/torch.h>
-
-namespace iganet {
-namespace utils {
-
-/// @brief Serialization prototype
-///
-/// This abstract class defines the functions that must be
-/// implemented to serialize an object
-struct Serializable {
-  /// @brief Returns the object as JSON object
-  virtual nlohmann::json to_json() const = 0;
-
-  /// @brief Returns a string representation of the object
-  virtual void pretty_print(std::ostream &os = Log(log::info)) const = 0;
-};
-
-/// @brief Converts a torch::TensorAccessor object to a JSON object
-template <typename T, std::size_t N>
-inline auto to_json(const torch::TensorAccessor<T, N> &accessor) {
-  auto json = nlohmann::json::array();
-
-  if constexpr (N == 1) {
-    for (int64_t i = 0; i < accessor.size(0); ++i)
-      json.push_back(accessor[i]);
-  } else if constexpr (N == 2) {
-    for (int64_t i = 0; i < accessor.size(0); ++i)
-      for (int64_t j = 0; j < accessor.size(1); ++j)
-        json.push_back(accessor[i][j]);
-  } else if constexpr (N == 3) {
-    for (int64_t i = 0; i < accessor.size(0); ++i)
-      for (int64_t j = 0; j < accessor.size(1); ++j)
-        for (int64_t k = 0; k < accessor.size(2); ++k)
-          json.push_back(accessor[i][j][k]);
-  } else if constexpr (N == 4) {
-    for (int64_t i = 0; i < accessor.size(0); ++i)
-      for (int64_t j = 0; j < accessor.size(1); ++j)
-        for (int64_t k = 0; k < accessor.size(2); ++k)
-          for (int64_t l = 0; l < accessor.size(3); ++l)
-            json.push_back(accessor[i][j][k][l]);
-  }
-
-  return json;
-}
-
-/// @brief Converts a torch::Tensor object to a JSON object
-template <typename T, std::size_t N>
-inline auto to_json(const torch::Tensor &tensor) {
-  if (tensor.is_cuda()) {
-    auto [tensor_cpu, accessor] = to_tensorAccessor<T, N>(tensor, torch::kCPU);
-    return to_json(accessor);
-  } else {
-    auto accessor = to_tensorAccessor<T, N>(tensor);
-    return to_json(accessor);
-  }
-}
-
-/// @brief Converts an std::array of torch::Tensor objects to a JSON
-/// object
-template <typename T, std::size_t N, std::size_t M>
-inline auto to_json(const utils::TensorArray<M> &tensors) {
-  auto json = nlohmann::json::array();
-
-#ifdef __CUDACC__
-#pragma nv_diag_suppress 186
-#endif
-
-  for (std::size_t i = 0; i < M; ++i) {
-    if (tensors[i].is_cuda()) {
-      auto [tensor_cpu, accessor] =
-          to_tensorAccessor<T, N>(tensors[i], torch::kCPU);
-      json.push_back(to_json<T, N>(accessor));
-    } else {
-      auto accessor = to_tensorAccessor<T, N>(tensors[i]);
-      json.push_back(to_json<T, N>(accessor));
-    }
-  }
-
-#ifdef __CUDACC__
-#pragma nv_diag_default 186
-#endif
-
-  return json;
-}
-
-#ifdef IGANET_WITH_GISMO
-/// @brief Converts a gismo::gsMatrix object to a JSON object
-template <typename T, int Rows, int Cols, int Options>
-inline auto to_json(const gismo::gsMatrix<T, Rows, Cols, Options> &matrix,
-                    bool flatten = false, bool transpose = false) {
-  auto json = nlohmann::json::array();
-
-  if constexpr (Options == gismo::RowMajor) {
-    if (flatten) {
-      if (transpose) {
-        for (std::size_t j = 0; j < matrix.cols(); ++j)
-          for (std::size_t i = 0; i < matrix.rows(); ++i)
-            json.push_back(matrix(i, j));
-      } else {
-        for (std::size_t i = 0; i < matrix.rows(); ++i)
-          for (std::size_t j = 0; j < matrix.cols(); ++j)
-            json.push_back(matrix(i, j));
-      }
-    } else {
-      if (transpose) {
-        for (std::size_t j = 0; j < matrix.cols(); ++j) {
-          auto data = nlohmann::json::array();
-          for (std::size_t i = 0; i < matrix.rows(); ++i) {
-            data.push_back(matrix(i, j));
-          }
-          json.emplace_back(data);
-        }
-      } else {
-        for (std::size_t i = 0; i < matrix.rows(); ++i) {
-          auto data = nlohmann::json::array();
-          for (std::size_t j = 0; j < matrix.cols(); ++j) {
-            data.push_back(matrix(i, j));
-          }
-          json.emplace_back(data);
-        }
-      }
-    }
-
-  } else if constexpr (Options == gismo::ColMajor) {
-    if (flatten) {
-      if (transpose) {
-        for (std::size_t i = 0; i < matrix.rows(); ++i)
-          for (std::size_t j = 0; j < matrix.cols(); ++j)
-            json.push_back(matrix(i, j));
-      } else {
-        for (std::size_t j = 0; j < matrix.cols(); ++j)
-          for (std::size_t i = 0; i < matrix.rows(); ++i)
-            json.push_back(matrix(i, j));
-      }
-    } else {
-      if (transpose) {
-        for (std::size_t i = 0; i < matrix.rows(); ++i) {
-          auto data = nlohmann::json::array();
-          for (std::size_t j = 0; j < matrix.cols(); ++j) {
-            data.push_back(matrix(i, j));
-          }
-          json.emplace_back(data);
-        }
-      } else {
-        for (std::size_t j = 0; j < matrix.cols(); ++j) {
-          auto data = nlohmann::json::array();
-          for (std::size_t i = 0; i < matrix.rows(); ++i) {
-            data.push_back(matrix(i, j));
-          }
-          json.emplace_back(data);
-        }
-      }
-    }
-
-  } else
-    throw std::runtime_error("Invalid matrix options");
-
-  return json;
-}
-
-/// @brief Converts a gismo::gsBSpline object to a JSON object
-template <typename T> inline auto to_json(const gismo::gsBSpline<T> &bspline) {
-  auto json = nlohmann::json();
-
-  json["degrees"] = nlohmann::json::array();
-
-  for (std::size_t i = 0; i < bspline.parDim(); ++i)
-    json["degrees"].push_back(bspline.degree(i));
-
-  json["geoDim"] = bspline.geoDim();
-  json["parDim"] = bspline.parDim();
-
-  json["ncoeffs"] = nlohmann::json::array();
-  for (std::size_t i = 0; i < bspline.parDim(); ++i)
-    json["ncoeffs"].push_back(bspline.basis().size(i));
-
-  json["coeffs"] = to_json(bspline.coefs());
-
-  json["nknots"] = nlohmann::json::array();
-  for (std::size_t i = 0; i < bspline.parDim(); ++i)
-    json["nknots"].push_back(bspline.knots(i).size());
-
-  json["knots"] = nlohmann::json::array();
-  for (std::size_t i = 0; i < bspline.parDim(); ++i)
-    json["knots"].push_back(bspline.knots(i));
-
-  return json;
-}
-
-/// @brief Converts a gismo::gsTensorBSpline object to a JSON object
-template <int d, typename T>
-inline auto to_json(const gismo::gsTensorBSpline<d, T> &bspline) {
-  auto json = nlohmann::json();
-
-  json["degrees"] = nlohmann::json::array();
-
-  for (std::size_t i = 0; i < bspline.parDim(); ++i)
-    json["degrees"].push_back(bspline.degree(i));
-
-  json["geoDim"] = bspline.geoDim();
-  json["parDim"] = bspline.parDim();
-
-  json["ncoeffs"] = nlohmann::json::array();
-  for (std::size_t i = 0; i < bspline.parDim(); ++i)
-    json["ncoeffs"].push_back(bspline.basis().size(i));
-
-  json["coeffs"] = to_json(bspline.coefs());
-
-  json["nknots"] = nlohmann::json::array();
-  for (std::size_t i = 0; i < bspline.parDim(); ++i)
-    json["nknots"].push_back(bspline.knots(i).size());
-
-  json["knots"] = nlohmann::json::array();
-  for (std::size_t i = 0; i < bspline.parDim(); ++i)
-    json["knots"].push_back(bspline.knots(i));
-
-  return json;
-}
-
-/// @brief Converts a gismo::gsMultiPatch object to a JSON object
-template <typename T> inline auto to_json(const gismo::gsMultiPatch<T> &mp) {
-
-  if (mp.nPatches() > 1) {
-    // This must be revised in the protocol
-    auto json = nlohmann::json::array();
-
-    for (std::size_t i = 0; i < mp.nPatches(); ++i) {
-
-      if (auto patch = dynamic_cast<const gsBSpline<T> *>(&mp.patch(i)))
-        json.push_back(to_json(*patch));
-      else if (auto patch =
-                   dynamic_cast<const gsTensorBSpline<2, T> *>(&mp.patch(i)))
-        json.push_back(to_json(*patch));
-      else if (auto patch =
-                   dynamic_cast<const gsTensorBSpline<3, T> *>(&mp.patch(i)))
-        json.push_back(to_json(*patch));
-      else if (auto patch =
-                   dynamic_cast<const gsTensorBSpline<4, T> *>(&mp.patch(i)))
-        json.push_back(to_json(*patch));
-      else
-        json.push_back("{ Invalid patch type }");
-    }
-
-    return json;
-
-  } else {
-
-    if (auto patch = dynamic_cast<const gsBSpline<T> *>(&mp.patch(0)))
-      return to_json(*patch);
-    else if (auto patch =
-                 dynamic_cast<const gsTensorBSpline<2, T> *>(&mp.patch(0)))
-      return to_json(*patch);
-    else if (auto patch =
-                 dynamic_cast<const gsTensorBSpline<3, T> *>(&mp.patch(0)))
-      return to_json(*patch);
-    else if (auto patch =
-                 dynamic_cast<const gsTensorBSpline<4, T> *>(&mp.patch(0)))
-      return to_json(*patch);
-    else
-      return nlohmann::json("{ Invalid patch type }");
-  }
-}
-#endif
-
-/// @brief Converts a torch::TensorAccessor object to an XML document object
-template <typename T, std::size_t N>
-inline pugi::xml_document to_xml(const torch::TensorAccessor<T, N> &accessor,
-                                 torch::IntArrayRef sizes,
-                                 std::string tag = "Matrix", int id = 0,
-                                 std::string label = "", int index = -1) {
-  pugi::xml_document doc;
-  pugi::xml_node root = doc.append_child("xml");
-  to_xml(accessor, sizes, root, id, label, index);
-
-  return doc;
-}
-
-/// @brief Converts a torch::TensorAccessor object to an XML object
-template <typename T, std::size_t N>
-inline pugi::xml_node &to_xml(const torch::TensorAccessor<T, N> &accessor,
-                              torch::IntArrayRef sizes, pugi::xml_node &root,
-                              std::string tag = "Matrix", int id = 0,
-                              std::string label = "", int index = -1) {
-
-  // add node
-  pugi::xml_node node = root.append_child(tag.c_str());
-
-  if (id >= 0)
-    node.append_attribute("id") = id;
-
-  if (index >= 0)
-    node.append_attribute("index") = index;
-
-  if (!label.empty())
-    node.append_attribute("label") = label.c_str();
-
-  // add rows/cols or dimensions
-  if (tag == "Matrix") {
-    if constexpr (N == 1) {
-      node.append_attribute("rows") = sizes[0];
-      node.append_attribute("cols") = 1;
-
-      std::stringstream ss;
-      for (std::size_t i = 0; i < sizes[0]; ++i)
-        ss << std::to_string(accessor[i]) << (i < sizes[0] - 1 ? " " : "");
-      node.append_child(pugi::node_pcdata).set_value(ss.str().c_str());
-    } else if constexpr (N == 2) {
-      node.append_attribute("rows") = sizes[0];
-      node.append_attribute("cols") = sizes[1];
-
-      std::stringstream ss;
-      for (std::size_t i = 0; i < sizes[0]; ++i)
-        for (std::size_t j = 0; j < sizes[1]; ++j)
-          ss << std::to_string(accessor[i][j])
-             << (j < sizes[1] - 1 ? " " : (i < sizes[0] - 1 ? " " : ""));
-      node.append_child(pugi::node_pcdata).set_value(ss.str().c_str());
-    } else
-      throw std::runtime_error(
-          "Tag \"Matrix\" only supports 1- and 2-dimensional tensors");
-  } else {
-    std::stringstream ss;
-    for (const auto &size : sizes)
-      ss << std::to_string(size) << " ";
-
-    pugi::xml_node dims = node.append_child("Dimensions");
-    dims.append_child(pugi::node_pcdata).set_value(ss.str().c_str());
-
-    ss.str("");
-    if constexpr (N == 1) {
-      for (std::size_t i = 0; i < sizes[0]; ++i)
-        ss << std::to_string(accessor[i]) << " ";
-    } else if constexpr (N == 2) {
-      for (std::size_t i = 0; i < sizes[0]; ++i)
-        for (std::size_t j = 0; j < sizes[1]; ++j)
-          ss << std::to_string(accessor[i][j]) << " ";
-    } else if constexpr (N == 3) {
-      for (std::size_t i = 0; i < sizes[0]; ++i)
-        for (std::size_t j = 0; j < sizes[1]; ++j)
-          for (std::size_t k = 0; j < sizes[2]; ++k)
-            ss << std::to_string(accessor[i][j][k]) << " ";
-    } else if constexpr (N == 4) {
-      for (std::size_t i = 0; i < sizes[0]; ++i)
-        for (std::size_t j = 0; j < sizes[1]; ++j)
-          for (std::size_t k = 0; k < sizes[2]; ++k)
-            for (std::size_t l = 0; l < sizes[3]; ++l)
-              ss << std::to_string(accessor[i][j][k][l]) << " ";
-
-    } else if constexpr (N == 5) {
-      for (std::size_t i = 0; i < sizes[0]; ++i)
-        for (std::size_t j = 0; j < sizes[1]; ++j)
-          for (std::size_t k = 0; k < sizes[2]; ++k)
-            for (std::size_t l = 0; l < sizes[3]; ++l)
-              for (std::size_t m = 0; m < sizes[4]; ++m)
-                ss << std::to_string(accessor[i][j][k][l][m]) << " ";
-    } else if constexpr (N == 6) {
-      for (std::size_t i = 0; i < sizes[0]; ++i)
-        for (std::size_t j = 0; j < sizes[1]; ++j)
-          for (std::size_t k = 0; k < sizes[2]; ++k)
-            for (std::size_t l = 0; l < sizes[3]; ++l)
-              for (std::size_t m = 0; m < sizes[4]; ++m)
-                for (std::size_t n = 0; n < sizes[5]; ++n)
-                  ss << std::to_string(accessor[i][j][k][l][m][n]) << " ";
-    } else
-      throw std::runtime_error(
-          "Dimensions higher than 4 are not implemented yet");
-
-    pugi::xml_node data = node.append_child("Data");
-    data.append_child(pugi::node_pcdata).set_value(ss.str().c_str());
-  }
-
-  return root;
-}
-
-/// @brief Converts a torch::Tensor object to an XML document object
-template <typename T, std::size_t N>
-inline pugi::xml_document to_xml(const torch::Tensor &tensor,
-                                 std::string tag = "Matrix", int id = 0,
-                                 std::string label = "", int index = -1) {
-  pugi::xml_document doc;
-  pugi::xml_node root = doc.append_child("xml");
-  to_xml<T, N>(tensor, root, id, label, index);
-
-  return doc;
-}
-
-/// @brief Converts a torch::Tensor object to an XML object
-template <typename T, std::size_t N>
-inline pugi::xml_node &to_xml(const torch::Tensor &tensor, pugi::xml_node &root,
-                              std::string tag = "Matrix", int id = 0,
-                              std::string label = "", int index = -1) {
-
-  if (tensor.is_cuda()) {
-    auto [tensor_cpu, accessor] = to_tensorAccessor<T, N>(tensor, torch::kCPU);
-    return to_xml(accessor, tensor.sizes(), root, tag, id, label, index);
-  } else {
-    auto accessor = to_tensorAccessor<T, N>(tensor);
-    return to_xml(accessor, tensor.sizes(), root, tag, id, label, index);
-  }
-}
-
-/// @brief Converts an std::array of torch::Tensor objects to an XML
-/// object
-template <typename T, std::size_t N, std::size_t M>
-inline pugi::xml_document to_xml(const utils::TensorArray<M> &tensors,
-                                 std::string tag = "Matrix", int id = 0,
-                                 std::string label = "", int index = -1) {
-  pugi::xml_document doc;
-  pugi::xml_node root = doc.append_child("xml");
-  to_xml<T, N>(tensors, root, id, label, index);
-
-  return doc;
-}
-
-/// @brief Converts an std::array of torch::Tensor objects to an XML
-/// object
-template <typename T, std::size_t N, std::size_t M>
-inline pugi::xml_node &to_xml(const utils::TensorArray<M> &tensors,
-                              pugi::xml_node &root, std::string tag = "Matrix",
-                              int id = 0, std::string label = "") {
-
-  for (std::size_t i = 0; i < M; ++i) {
-    if (tensors[i].is_cuda()) {
-      auto [tensor_cpu, accessor] =
-          to_tensorAccessor<T, N>(tensors[i], torch::kCPU);
-      to_xml(accessor, tensors[i].sizes(), root, tag, id, label, i);
-    } else {
-      auto accessor = to_tensorAccessor<T, N>(tensors[i]);
-      to_xml(accessor, tensors[i].sizes(), root, tag, id, label, i);
-    }
-  }
-
-  return root;
-}
-
-/// @brief Converts an XML documentobject to a torch::TensorAccessor object
-template <typename T, std::size_t N>
-inline torch::TensorAccessor<T, N> &
-from_xml(const pugi::xml_document &doc, torch::TensorAccessor<T, N> &accessor,
-         torch::IntArrayRef sizes, std::string tag = "Matrix", int id = 0,
-         std::string label = "", int index = -1) {
-  return from_xml(doc.child("xml"), accessor, sizes, tag, id, label, index);
-}
-
-/// @brief Converts an XML object to a torch::TensorAccessor object
-template <typename T, std::size_t N>
-inline torch::TensorAccessor<T, N> &
-from_xml(const pugi::xml_node &root, torch::TensorAccessor<T, N> &accessor,
-         torch::IntArrayRef sizes, std::string tag = "Matrix", int id = 0,
-         std::string label = "", int index = -1) {
-
-  return accessor;
-}
-
-/// @brief Converts an XML document object to a torch::Tensor object
-template <typename T, std::size_t N>
-inline torch::Tensor &
-from_xml(const pugi::xml_document &doc, torch::Tensor &tensor,
-         std::string tag = "Matrix", int id = 0, std::string label = "",
-         bool alloc = true, int index = -1) {
-  return from_xml<T, N>(doc.child("xml"), tensor, tag, id, label, index);
-}
-
-/// @brief Converts an XML object to a torch::Tensor object
-template <typename T, std::size_t N>
-inline torch::Tensor &
-from_xml(const pugi::xml_node &root, torch::Tensor &tensor,
-         std::string tag = "Matrix", int id = 0, std::string label = "",
-         bool alloc = true, int index = -1) {
-
-  // Loop through all nodes
-  for (pugi::xml_node node : root.children(tag.c_str())) {
-
-    if ((id >= 0 ? node.attribute("id").as_int() == id : true) &&
-        (index >= 0 ? node.attribute("index").as_int() == index : true) &&
-        (!label.empty() ? node.attribute("label").value() == label : true)) {
-
-      if (tag == "Matrix") {
-
-        int64_t rows = node.attribute("rows").as_int();
-        int64_t cols = node.attribute("cols").as_int();
-
-        if (!alloc && (tensor.size(0) != rows || tensor.size(1) != cols))
-          throw std::runtime_error("Invalid matrix dimensions");
-
-        else if (alloc && (tensor.size(0) != rows || tensor.size(1) != cols))
-          tensor = torch::zeros({rows, cols}, tensor.options());
-
-        std::string values = std::regex_replace(
-            node.text().get(), std::regex("[\t\r\n\a]+| +"), " ");
-
-        auto [tensor_cpu, accessor] =
-            to_tensorAccessor<T, N>(tensor, torch::kCPU);
-        auto value = strtok(&values[0], " ");
-
-        for (int64_t i = 0; i < rows; ++i)
-          for (int64_t j = 0; j < cols; ++j) {
-            if (value == NULL)
-              throw std::runtime_error(
-                  "XML object does not provide enough coefficients");
-
-            accessor[i][j] = static_cast<T>(std::stod(value));
-            value = strtok(NULL, " ");
-          }
-
-        if (value != NULL)
-          throw std::runtime_error("XML object provides too many coefficients");
-
-        if (tensor.device().type() != torch::kCPU)
-          tensor = std::move(tensor_cpu);
-
-        return tensor;
-
-      } else {
-
-        std::vector<int64_t> sizes;
-
-        // Check for "Dimensions"
-        if (pugi::xml_node dims = node.child("Dimensions")) {
-
-          std::string values = std::regex_replace(
-              dims.text().get(), std::regex("[\t\r\n\a]+| +"), " ");
-          for (auto value = strtok(&values[0], " "); value != NULL;
-               value = strtok(NULL, " "))
-            sizes.push_back(static_cast<std::size_t>(std::stoi(value)));
-
-          if (!alloc && (tensor.sizes() != sizes))
-            throw std::runtime_error("Invalid tensor dimensions");
-
-          else if (alloc && (tensor.sizes() != sizes))
-            tensor = torch::zeros(torch::IntArrayRef{sizes}, tensor.options());
-
-          if (sizes.size() != N)
-            throw std::runtime_error("Invalid tensor dimensions");
-
-          // Check for "Data"
-          if (pugi::xml_node data = node.child("Data")) {
-            std::string values = std::regex_replace(
-                data.text().get(), std::regex("[\t\r\n\a]+| +"), " ");
-
-            auto [tensor_cpu, accessor] =
-                to_tensorAccessor<T, N>(tensor, torch::kCPU);
-            auto value = strtok(&values[0], " ");
-
-            if constexpr (N == 1) {
-              for (int64_t i = 0; i < sizes[0]; ++i) {
-                if (value == NULL)
-                  throw std::runtime_error(
-                      "XML object does not provide enough coefficients");
-
-                accessor[i] = static_cast<T>(std::stod(value));
-                value = strtok(NULL, " ");
-              }
-            } else if constexpr (N == 2) {
-              for (int64_t i = 0; i < sizes[0]; ++i)
-                for (int64_t j = 0; j < sizes[1]; ++j) {
-                  if (value == NULL)
-                    throw std::runtime_error(
-                        "XML object does not provide enough coefficients");
-
-                  accessor[i][j] = static_cast<T>(std::stod(value));
-                  value = strtok(NULL, " ");
-                }
-            } else if constexpr (N == 3) {
-              for (int64_t i = 0; i < sizes[0]; ++i)
-                for (int64_t j = 0; j < sizes[1]; ++j)
-                  for (int64_t k = 0; k < sizes[2]; ++k) {
-                    if (value == NULL)
-                      throw std::runtime_error(
-                          "XML object does not provide enough coefficients");
-
-                    accessor[i][j][k] = static_cast<T>(std::stod(value));
-                    value = strtok(NULL, " ");
-                  }
-            } else if constexpr (N == 4) {
-              for (int64_t i = 0; i < sizes[0]; ++i)
-                for (int64_t j = 0; j < sizes[1]; ++j)
-                  for (int64_t k = 0; k < sizes[2]; ++k)
-                    for (int64_t l = 0; l < sizes[3]; ++l) {
-                      if (value == NULL)
-                        throw std::runtime_error(
-                            "XML object does not provide enough coefficients");
-
-                      accessor[i][j][k][l] = static_cast<T>(std::stod(value));
-                      value = strtok(NULL, " ");
-                    }
-            } else if constexpr (N == 5) {
-              for (int64_t i = 0; i < sizes[0]; ++i)
-                for (int64_t j = 0; j < sizes[1]; ++j)
-                  for (int64_t k = 0; k < sizes[2]; ++k)
-                    for (int64_t l = 0; l < sizes[3]; ++l)
-                      for (int64_t m = 0; m < sizes[4]; ++m) {
-                        if (value == NULL)
-                          throw std::runtime_error(
-                              "XML object does not provide enough "
-                              "coefficients");
-
-                        accessor[i][j][k][l][m] =
-                            static_cast<T>(std::stod(value));
-                        value = strtok(NULL, " ");
-                      }
-            } else if constexpr (N == 6) {
-              for (int64_t i = 0; i < sizes[0]; ++i)
-                for (int64_t j = 0; j < sizes[1]; ++j)
-                  for (int64_t k = 0; k < sizes[2]; ++k)
-                    for (int64_t l = 0; l < sizes[3]; ++l)
-                      for (int64_t m = 0; m < sizes[4]; ++m)
-                        for (int64_t n = 0; n < sizes[5]; ++n) {
-                          if (value == NULL)
-                            throw std::runtime_error(
-                                "XML object does not provide enough "
-                                "coefficients");
-
-                          accessor[i][j][k][l][m][n] =
-                              static_cast<T>(std::stod(value));
-                          value = strtok(NULL, " ");
-                        }
-            }
-
-            if (value != NULL)
-              throw std::runtime_error(
-                  "XML object provides too many coefficients");
-
-            if (tensor.device().type() != torch::kCPU)
-              tensor = std::move(tensor_cpu);
-
-            return tensor;
-          } // "Data"
-        }   // "Dimenions"
-
-        throw std::runtime_error(
-            "XML object does not provide a \"Dimensions\" tag");
-
-        return tensor;
-      }
-
-    } // try next node
-  }   // "tag"
-
-  throw std::runtime_error(
-      "XML object does not provide tag with given id, index, and/or label");
-  return tensor;
-}
-
-/// @brief Converts an XML document object to an std::array of torch::Tensor
-/// objects
-template <typename T, std::size_t N, std::size_t M>
-inline utils::TensorArray<M> &
-from_xml(const pugi::xml_document &doc, utils::TensorArray<M> &tensors,
-         std::string tag = "Matrix", int id = 0, bool alloc = true,
-         std::string label = "") {
-
-  return from_xml<T, N>(doc.child("xml"), tensors, tag, id, label, alloc);
-}
-
-/// @brief Converts an XML object to an std::array of torch::Tensor objects
-template <typename T, std::size_t N, std::size_t M>
-inline utils::TensorArray<M> &
-from_xml(const pugi::xml_node &root, utils::TensorArray<M> &tensors,
-         std::string tag = "Matrix", int id = 0, bool alloc = true,
-         std::string label = "") {
-
-  for (std::size_t i = 0; i < M; ++i) {
-    from_xml<T, N>(root, tensors[i], tag, id, label, alloc, i);
-  }
-
-  return tensors;
-}
-
-} // namespace utils
-} // namespace iganet
->>>>>>> 3bdc6f4b
+/**
+   @file include/utils/serialize.hpp
+
+   @brief Serialization utility functions
+
+   @author Matthias Moller
+
+   @copyright This file is part of the IgANet project
+
+   This Source Code Form is subject to the terms of the Mozilla Public
+   License, v. 2.0. If a copy of the MPL was not distributed with this
+   file, You can obtain one at http://mozilla.org/MPL/2.0/.
+*/
+
+#pragma once
+
+#include <utils/tensorarray.hpp>
+
+#include <nlohmann/json.hpp>
+#include <pugixml.hpp>
+
+#include <torch/torch.h>
+
+namespace iganet {
+namespace utils {
+
+/// @brief Serialization prototype
+///
+/// This abstract class defines the functions that must be
+/// implemented to serialize an object
+struct Serializable {
+  /// @brief Returns the object as JSON object
+  virtual nlohmann::json to_json() const = 0;
+
+  /// @brief Returns a string representation of the object
+  virtual void pretty_print(std::ostream &os = Log(log::info)) const = 0;
+};
+
+/// @brief Converts a torch::TensorAccessor object to a JSON object
+template <typename T, std::size_t N>
+inline auto to_json(const torch::TensorAccessor<T, N> &accessor) {
+  auto json = nlohmann::json::array();
+
+  if constexpr (N == 1) {
+    for (int64_t i = 0; i < accessor.size(0); ++i)
+      json.push_back(accessor[i]);
+  } else if constexpr (N == 2) {
+    for (int64_t i = 0; i < accessor.size(0); ++i)
+      for (int64_t j = 0; j < accessor.size(1); ++j)
+        json.push_back(accessor[i][j]);
+  } else if constexpr (N == 3) {
+    for (int64_t i = 0; i < accessor.size(0); ++i)
+      for (int64_t j = 0; j < accessor.size(1); ++j)
+        for (int64_t k = 0; k < accessor.size(2); ++k)
+          json.push_back(accessor[i][j][k]);
+  } else if constexpr (N == 4) {
+    for (int64_t i = 0; i < accessor.size(0); ++i)
+      for (int64_t j = 0; j < accessor.size(1); ++j)
+        for (int64_t k = 0; k < accessor.size(2); ++k)
+          for (int64_t l = 0; l < accessor.size(3); ++l)
+            json.push_back(accessor[i][j][k][l]);
+  }
+
+  return json;
+}
+
+/// @brief Converts a torch::Tensor object to a JSON object
+template <typename T, std::size_t N>
+inline auto to_json(const torch::Tensor &tensor) {
+  if (tensor.is_cuda()) {
+    auto [tensor_cpu, accessor] = to_tensorAccessor<T, N>(tensor, torch::kCPU);
+    return to_json(accessor);
+  } else {
+    auto accessor = to_tensorAccessor<T, N>(tensor);
+    return to_json(accessor);
+  }
+}
+
+/// @brief Converts an std::array of torch::Tensor objects to a JSON
+/// object
+template <typename T, std::size_t N, std::size_t M>
+inline auto to_json(const utils::TensorArray<M> &tensors) {
+  auto json = nlohmann::json::array();
+
+#ifdef __CUDACC__
+#pragma nv_diag_suppress 186
+#endif
+
+  for (std::size_t i = 0; i < M; ++i) {
+    if (tensors[i].is_cuda()) {
+      auto [tensor_cpu, accessor] =
+          to_tensorAccessor<T, N>(tensors[i], torch::kCPU);
+      json.push_back(to_json<T, N>(accessor));
+    } else {
+      auto accessor = to_tensorAccessor<T, N>(tensors[i]);
+      json.push_back(to_json<T, N>(accessor));
+    }
+  }
+
+#ifdef __CUDACC__
+#pragma nv_diag_default 186
+#endif
+
+  return json;
+}
+
+#ifdef IGANET_WITH_GISMO
+/// @brief Converts a gismo::gsMatrix object to a JSON object
+template <typename T, int Rows, int Cols, int Options>
+inline auto to_json(const gismo::gsMatrix<T, Rows, Cols, Options> &matrix,
+                    bool flatten = false, bool transpose = false) {
+  auto json = nlohmann::json::array();
+
+  if constexpr (Options == gismo::RowMajor) {
+    if (flatten) {
+      if (transpose) {
+        for (std::size_t j = 0; j < matrix.cols(); ++j)
+          for (std::size_t i = 0; i < matrix.rows(); ++i)
+            json.push_back(matrix(i, j));
+      } else {
+        for (std::size_t i = 0; i < matrix.rows(); ++i)
+          for (std::size_t j = 0; j < matrix.cols(); ++j)
+            json.push_back(matrix(i, j));
+      }
+    } else {
+      if (transpose) {
+        for (std::size_t j = 0; j < matrix.cols(); ++j) {
+          auto data = nlohmann::json::array();
+          for (std::size_t i = 0; i < matrix.rows(); ++i) {
+            data.push_back(matrix(i, j));
+          }
+          json.emplace_back(data);
+        }
+      } else {
+        for (std::size_t i = 0; i < matrix.rows(); ++i) {
+          auto data = nlohmann::json::array();
+          for (std::size_t j = 0; j < matrix.cols(); ++j) {
+            data.push_back(matrix(i, j));
+          }
+          json.emplace_back(data);
+        }
+      }
+    }
+
+  } else if constexpr (Options == gismo::ColMajor) {
+    if (flatten) {
+      if (transpose) {
+        for (std::size_t i = 0; i < matrix.rows(); ++i)
+          for (std::size_t j = 0; j < matrix.cols(); ++j)
+            json.push_back(matrix(i, j));
+      } else {
+        for (std::size_t j = 0; j < matrix.cols(); ++j)
+          for (std::size_t i = 0; i < matrix.rows(); ++i)
+            json.push_back(matrix(i, j));
+      }
+    } else {
+      if (transpose) {
+        for (std::size_t i = 0; i < matrix.rows(); ++i) {
+          auto data = nlohmann::json::array();
+          for (std::size_t j = 0; j < matrix.cols(); ++j) {
+            data.push_back(matrix(i, j));
+          }
+          json.emplace_back(data);
+        }
+      } else {
+        for (std::size_t j = 0; j < matrix.cols(); ++j) {
+          auto data = nlohmann::json::array();
+          for (std::size_t i = 0; i < matrix.rows(); ++i) {
+            data.push_back(matrix(i, j));
+          }
+          json.emplace_back(data);
+        }
+      }
+    }
+
+  } else
+    throw std::runtime_error("Invalid matrix options");
+
+  return json;
+}
+
+/// @brief Converts a gismo::gsBSpline object to a JSON object
+template <typename T> inline auto to_json(const gismo::gsBSpline<T> &bspline) {
+  auto json = nlohmann::json();
+
+  json["degrees"] = nlohmann::json::array();
+
+  for (std::size_t i = 0; i < bspline.parDim(); ++i)
+    json["degrees"].push_back(bspline.degree(i));
+
+  json["geoDim"] = bspline.geoDim();
+  json["parDim"] = bspline.parDim();
+
+  json["ncoeffs"] = nlohmann::json::array();
+  for (std::size_t i = 0; i < bspline.parDim(); ++i)
+    json["ncoeffs"].push_back(bspline.basis().size(i));
+
+  json["coeffs"] = to_json(bspline.coefs());
+
+  json["nknots"] = nlohmann::json::array();
+  for (std::size_t i = 0; i < bspline.parDim(); ++i)
+    json["nknots"].push_back(bspline.knots(i).size());
+
+  json["knots"] = nlohmann::json::array();
+  for (std::size_t i = 0; i < bspline.parDim(); ++i)
+    json["knots"].push_back(bspline.knots(i));
+
+  return json;
+}
+
+/// @brief Converts a gismo::gsTensorBSpline object to a JSON object
+template <int d, typename T>
+inline auto to_json(const gismo::gsTensorBSpline<d, T> &bspline) {
+  auto json = nlohmann::json();
+
+  json["degrees"] = nlohmann::json::array();
+
+  for (std::size_t i = 0; i < bspline.parDim(); ++i)
+    json["degrees"].push_back(bspline.degree(i));
+
+  json["geoDim"] = bspline.geoDim();
+  json["parDim"] = bspline.parDim();
+
+  json["ncoeffs"] = nlohmann::json::array();
+  for (std::size_t i = 0; i < bspline.parDim(); ++i)
+    json["ncoeffs"].push_back(bspline.basis().size(i));
+
+  json["coeffs"] = to_json(bspline.coefs());
+
+  json["nknots"] = nlohmann::json::array();
+  for (std::size_t i = 0; i < bspline.parDim(); ++i)
+    json["nknots"].push_back(bspline.knots(i).size());
+
+  json["knots"] = nlohmann::json::array();
+  for (std::size_t i = 0; i < bspline.parDim(); ++i)
+    json["knots"].push_back(bspline.knots(i));
+
+  return json;
+}
+
+/// @brief Converts a gismo::gsMultiPatch object to a JSON object
+template <typename T> inline auto to_json(const gismo::gsMultiPatch<T> &mp) {
+
+  if (mp.nPatches() > 1) {
+    // This must be revised in the protocol
+    auto json = nlohmann::json::array();
+
+    for (std::size_t i = 0; i < mp.nPatches(); ++i) {
+
+      if (auto patch = dynamic_cast<const gsBSpline<T> *>(&mp.patch(i)))
+        json.push_back(to_json(*patch));
+      else if (auto patch =
+                   dynamic_cast<const gsTensorBSpline<2, T> *>(&mp.patch(i)))
+        json.push_back(to_json(*patch));
+      else if (auto patch =
+                   dynamic_cast<const gsTensorBSpline<3, T> *>(&mp.patch(i)))
+        json.push_back(to_json(*patch));
+      else if (auto patch =
+                   dynamic_cast<const gsTensorBSpline<4, T> *>(&mp.patch(i)))
+        json.push_back(to_json(*patch));
+      else
+        json.push_back("{ Invalid patch type }");
+    }
+
+    return json;
+
+  } else {
+
+    if (auto patch = dynamic_cast<const gsBSpline<T> *>(&mp.patch(0)))
+      return to_json(*patch);
+    else if (auto patch =
+                 dynamic_cast<const gsTensorBSpline<2, T> *>(&mp.patch(0)))
+      return to_json(*patch);
+    else if (auto patch =
+                 dynamic_cast<const gsTensorBSpline<3, T> *>(&mp.patch(0)))
+      return to_json(*patch);
+    else if (auto patch =
+                 dynamic_cast<const gsTensorBSpline<4, T> *>(&mp.patch(0)))
+      return to_json(*patch);
+    else
+      return nlohmann::json("{ Invalid patch type }");
+  }
+}
+#endif
+
+/// @brief Converts a torch::TensorAccessor object to an XML document object
+template <typename T, std::size_t N>
+inline pugi::xml_document to_xml(const torch::TensorAccessor<T, N> &accessor,
+                                 torch::IntArrayRef sizes,
+                                 std::string tag = "Matrix", int id = 0,
+                                 std::string label = "", int index = -1) {
+  pugi::xml_document doc;
+  pugi::xml_node root = doc.append_child("xml");
+  to_xml(accessor, sizes, root, id, label, index);
+
+  return doc;
+}
+
+/// @brief Converts a torch::TensorAccessor object to an XML object
+template <typename T, std::size_t N>
+inline pugi::xml_node &to_xml(const torch::TensorAccessor<T, N> &accessor,
+                              torch::IntArrayRef sizes, pugi::xml_node &root,
+                              std::string tag = "Matrix", int id = 0,
+                              std::string label = "", int index = -1) {
+
+  // add node
+  pugi::xml_node node = root.append_child(tag.c_str());
+
+  if (id >= 0)
+    node.append_attribute("id") = id;
+
+  if (index >= 0)
+    node.append_attribute("index") = index;
+
+  if (!label.empty())
+    node.append_attribute("label") = label.c_str();
+
+  // add rows/cols or dimensions
+  if (tag == "Matrix") {
+    if constexpr (N == 1) {
+      node.append_attribute("rows") = sizes[0];
+      node.append_attribute("cols") = 1;
+
+      std::stringstream ss;
+      for (std::size_t i = 0; i < sizes[0]; ++i)
+        ss << std::to_string(accessor[i]) << (i < sizes[0] - 1 ? " " : "");
+      node.append_child(pugi::node_pcdata).set_value(ss.str().c_str());
+    } else if constexpr (N == 2) {
+      node.append_attribute("rows") = sizes[0];
+      node.append_attribute("cols") = sizes[1];
+
+      std::stringstream ss;
+      for (std::size_t i = 0; i < sizes[0]; ++i)
+        for (std::size_t j = 0; j < sizes[1]; ++j)
+          ss << std::to_string(accessor[i][j])
+             << (j < sizes[1] - 1 ? " " : (i < sizes[0] - 1 ? " " : ""));
+      node.append_child(pugi::node_pcdata).set_value(ss.str().c_str());
+    } else
+      throw std::runtime_error(
+          "Tag \"Matrix\" only supports 1- and 2-dimensional tensors");
+  } else {
+    std::stringstream ss;
+    for (const auto &size : sizes)
+      ss << std::to_string(size) << " ";
+
+    pugi::xml_node dims = node.append_child("Dimensions");
+    dims.append_child(pugi::node_pcdata).set_value(ss.str().c_str());
+
+    ss.str("");
+    if constexpr (N == 1) {
+      for (std::size_t i = 0; i < sizes[0]; ++i)
+        ss << std::to_string(accessor[i]) << " ";
+    } else if constexpr (N == 2) {
+      for (std::size_t i = 0; i < sizes[0]; ++i)
+        for (std::size_t j = 0; j < sizes[1]; ++j)
+          ss << std::to_string(accessor[i][j]) << " ";
+    } else if constexpr (N == 3) {
+      for (std::size_t i = 0; i < sizes[0]; ++i)
+        for (std::size_t j = 0; j < sizes[1]; ++j)
+          for (std::size_t k = 0; j < sizes[2]; ++k)
+            ss << std::to_string(accessor[i][j][k]) << " ";
+    } else if constexpr (N == 4) {
+      for (std::size_t i = 0; i < sizes[0]; ++i)
+        for (std::size_t j = 0; j < sizes[1]; ++j)
+          for (std::size_t k = 0; k < sizes[2]; ++k)
+            for (std::size_t l = 0; l < sizes[3]; ++l)
+              ss << std::to_string(accessor[i][j][k][l]) << " ";
+
+    } else if constexpr (N == 5) {
+      for (std::size_t i = 0; i < sizes[0]; ++i)
+        for (std::size_t j = 0; j < sizes[1]; ++j)
+          for (std::size_t k = 0; k < sizes[2]; ++k)
+            for (std::size_t l = 0; l < sizes[3]; ++l)
+              for (std::size_t m = 0; m < sizes[4]; ++m)
+                ss << std::to_string(accessor[i][j][k][l][m]) << " ";
+    } else if constexpr (N == 6) {
+      for (std::size_t i = 0; i < sizes[0]; ++i)
+        for (std::size_t j = 0; j < sizes[1]; ++j)
+          for (std::size_t k = 0; k < sizes[2]; ++k)
+            for (std::size_t l = 0; l < sizes[3]; ++l)
+              for (std::size_t m = 0; m < sizes[4]; ++m)
+                for (std::size_t n = 0; n < sizes[5]; ++n)
+                  ss << std::to_string(accessor[i][j][k][l][m][n]) << " ";
+    } else
+      throw std::runtime_error(
+          "Dimensions higher than 4 are not implemented yet");
+
+    pugi::xml_node data = node.append_child("Data");
+    data.append_child(pugi::node_pcdata).set_value(ss.str().c_str());
+  }
+
+  return root;
+}
+
+/// @brief Converts a torch::Tensor object to an XML document object
+template <typename T, std::size_t N>
+inline pugi::xml_document to_xml(const torch::Tensor &tensor,
+                                 std::string tag = "Matrix", int id = 0,
+                                 std::string label = "", int index = -1) {
+  pugi::xml_document doc;
+  pugi::xml_node root = doc.append_child("xml");
+  to_xml<T, N>(tensor, root, id, label, index);
+
+  return doc;
+}
+
+/// @brief Converts a torch::Tensor object to an XML object
+template <typename T, std::size_t N>
+inline pugi::xml_node &to_xml(const torch::Tensor &tensor, pugi::xml_node &root,
+                              std::string tag = "Matrix", int id = 0,
+                              std::string label = "", int index = -1) {
+
+  if (tensor.is_cuda()) {
+    auto [tensor_cpu, accessor] = to_tensorAccessor<T, N>(tensor, torch::kCPU);
+    return to_xml(accessor, tensor.sizes(), root, tag, id, label, index);
+  } else {
+    auto accessor = to_tensorAccessor<T, N>(tensor);
+    return to_xml(accessor, tensor.sizes(), root, tag, id, label, index);
+  }
+}
+
+/// @brief Converts an std::array of torch::Tensor objects to an XML
+/// object
+template <typename T, std::size_t N, std::size_t M>
+inline pugi::xml_document to_xml(const utils::TensorArray<M> &tensors,
+                                 std::string tag = "Matrix", int id = 0,
+                                 std::string label = "", int index = -1) {
+  pugi::xml_document doc;
+  pugi::xml_node root = doc.append_child("xml");
+  to_xml<T, N>(tensors, root, id, label, index);
+
+  return doc;
+}
+
+/// @brief Converts an std::array of torch::Tensor objects to an XML
+/// object
+template <typename T, std::size_t N, std::size_t M>
+inline pugi::xml_node &to_xml(const utils::TensorArray<M> &tensors,
+                              pugi::xml_node &root, std::string tag = "Matrix",
+                              int id = 0, std::string label = "") {
+
+  for (std::size_t i = 0; i < M; ++i) {
+    if (tensors[i].is_cuda()) {
+      auto [tensor_cpu, accessor] =
+          to_tensorAccessor<T, N>(tensors[i], torch::kCPU);
+      to_xml(accessor, tensors[i].sizes(), root, tag, id, label, i);
+    } else {
+      auto accessor = to_tensorAccessor<T, N>(tensors[i]);
+      to_xml(accessor, tensors[i].sizes(), root, tag, id, label, i);
+    }
+  }
+
+  return root;
+}
+
+/// @brief Converts an XML documentobject to a torch::TensorAccessor object
+template <typename T, std::size_t N>
+inline torch::TensorAccessor<T, N> &
+from_xml(const pugi::xml_document &doc, torch::TensorAccessor<T, N> &accessor,
+         torch::IntArrayRef sizes, std::string tag = "Matrix", int id = 0,
+         std::string label = "", int index = -1) {
+  return from_xml(doc.child("xml"), accessor, sizes, tag, id, label, index);
+}
+
+/// @brief Converts an XML object to a torch::TensorAccessor object
+template <typename T, std::size_t N>
+inline torch::TensorAccessor<T, N> &
+from_xml(const pugi::xml_node &root, torch::TensorAccessor<T, N> &accessor,
+         torch::IntArrayRef sizes, std::string tag = "Matrix", int id = 0,
+         std::string label = "", int index = -1) {
+
+  return accessor;
+}
+
+/// @brief Converts an XML document object to a torch::Tensor object
+template <typename T, std::size_t N>
+inline torch::Tensor &
+from_xml(const pugi::xml_document &doc, torch::Tensor &tensor,
+         std::string tag = "Matrix", int id = 0, std::string label = "",
+         bool alloc = true, int index = -1) {
+  return from_xml<T, N>(doc.child("xml"), tensor, tag, id, label, index);
+}
+
+/// @brief Converts an XML object to a torch::Tensor object
+template <typename T, std::size_t N>
+inline torch::Tensor &
+from_xml(const pugi::xml_node &root, torch::Tensor &tensor,
+         std::string tag = "Matrix", int id = 0, std::string label = "",
+         bool alloc = true, int index = -1) {
+
+  // Loop through all nodes
+  for (pugi::xml_node node : root.children(tag.c_str())) {
+
+    if ((id >= 0 ? node.attribute("id").as_int() == id : true) &&
+        (index >= 0 ? node.attribute("index").as_int() == index : true) &&
+        (!label.empty() ? node.attribute("label").value() == label : true)) {
+
+      if (tag == "Matrix") {
+
+        int64_t rows = node.attribute("rows").as_int();
+        int64_t cols = node.attribute("cols").as_int();
+
+        if (!alloc && (tensor.size(0) != rows || tensor.size(1) != cols))
+          throw std::runtime_error("Invalid matrix dimensions");
+
+        else if (alloc && (tensor.size(0) != rows || tensor.size(1) != cols))
+          tensor = torch::zeros({rows, cols}, tensor.options());
+
+        std::string values = std::regex_replace(
+            node.text().get(), std::regex("[\t\r\n\a]+| +"), " ");
+
+        auto [tensor_cpu, accessor] =
+            to_tensorAccessor<T, N>(tensor, torch::kCPU);
+        auto value = strtok(&values[0], " ");
+
+        for (int64_t i = 0; i < rows; ++i)
+          for (int64_t j = 0; j < cols; ++j) {
+            if (value == NULL)
+              throw std::runtime_error(
+                  "XML object does not provide enough coefficients");
+
+            accessor[i][j] = static_cast<T>(std::stod(value));
+            value = strtok(NULL, " ");
+          }
+
+        if (value != NULL)
+          throw std::runtime_error("XML object provides too many coefficients");
+
+        if (tensor.device().type() != torch::kCPU)
+          tensor = std::move(tensor_cpu);
+
+        return tensor;
+
+      } else {
+
+        std::vector<int64_t> sizes;
+
+        // Check for "Dimensions"
+        if (pugi::xml_node dims = node.child("Dimensions")) {
+
+          std::string values = std::regex_replace(
+              dims.text().get(), std::regex("[\t\r\n\a]+| +"), " ");
+          for (auto value = strtok(&values[0], " "); value != NULL;
+               value = strtok(NULL, " "))
+            sizes.push_back(static_cast<std::size_t>(std::stoi(value)));
+
+          if (!alloc && (tensor.sizes() != sizes))
+            throw std::runtime_error("Invalid tensor dimensions");
+
+          else if (alloc && (tensor.sizes() != sizes))
+            tensor = torch::zeros(torch::IntArrayRef{sizes}, tensor.options());
+
+          if (sizes.size() != N)
+            throw std::runtime_error("Invalid tensor dimensions");
+
+          // Check for "Data"
+          if (pugi::xml_node data = node.child("Data")) {
+            std::string values = std::regex_replace(
+                data.text().get(), std::regex("[\t\r\n\a]+| +"), " ");
+
+            auto [tensor_cpu, accessor] =
+                to_tensorAccessor<T, N>(tensor, torch::kCPU);
+            auto value = strtok(&values[0], " ");
+
+            if constexpr (N == 1) {
+              for (int64_t i = 0; i < sizes[0]; ++i) {
+                if (value == NULL)
+                  throw std::runtime_error(
+                      "XML object does not provide enough coefficients");
+
+                accessor[i] = static_cast<T>(std::stod(value));
+                value = strtok(NULL, " ");
+              }
+            } else if constexpr (N == 2) {
+              for (int64_t i = 0; i < sizes[0]; ++i)
+                for (int64_t j = 0; j < sizes[1]; ++j) {
+                  if (value == NULL)
+                    throw std::runtime_error(
+                        "XML object does not provide enough coefficients");
+
+                  accessor[i][j] = static_cast<T>(std::stod(value));
+                  value = strtok(NULL, " ");
+                }
+            } else if constexpr (N == 3) {
+              for (int64_t i = 0; i < sizes[0]; ++i)
+                for (int64_t j = 0; j < sizes[1]; ++j)
+                  for (int64_t k = 0; k < sizes[2]; ++k) {
+                    if (value == NULL)
+                      throw std::runtime_error(
+                          "XML object does not provide enough coefficients");
+
+                    accessor[i][j][k] = static_cast<T>(std::stod(value));
+                    value = strtok(NULL, " ");
+                  }
+            } else if constexpr (N == 4) {
+              for (int64_t i = 0; i < sizes[0]; ++i)
+                for (int64_t j = 0; j < sizes[1]; ++j)
+                  for (int64_t k = 0; k < sizes[2]; ++k)
+                    for (int64_t l = 0; l < sizes[3]; ++l) {
+                      if (value == NULL)
+                        throw std::runtime_error(
+                            "XML object does not provide enough coefficients");
+
+                      accessor[i][j][k][l] = static_cast<T>(std::stod(value));
+                      value = strtok(NULL, " ");
+                    }
+            } else if constexpr (N == 5) {
+              for (int64_t i = 0; i < sizes[0]; ++i)
+                for (int64_t j = 0; j < sizes[1]; ++j)
+                  for (int64_t k = 0; k < sizes[2]; ++k)
+                    for (int64_t l = 0; l < sizes[3]; ++l)
+                      for (int64_t m = 0; m < sizes[4]; ++m) {
+                        if (value == NULL)
+                          throw std::runtime_error(
+                              "XML object does not provide enough "
+                              "coefficients");
+
+                        accessor[i][j][k][l][m] =
+                            static_cast<T>(std::stod(value));
+                        value = strtok(NULL, " ");
+                      }
+            } else if constexpr (N == 6) {
+              for (int64_t i = 0; i < sizes[0]; ++i)
+                for (int64_t j = 0; j < sizes[1]; ++j)
+                  for (int64_t k = 0; k < sizes[2]; ++k)
+                    for (int64_t l = 0; l < sizes[3]; ++l)
+                      for (int64_t m = 0; m < sizes[4]; ++m)
+                        for (int64_t n = 0; n < sizes[5]; ++n) {
+                          if (value == NULL)
+                            throw std::runtime_error(
+                                "XML object does not provide enough "
+                                "coefficients");
+
+                          accessor[i][j][k][l][m][n] =
+                              static_cast<T>(std::stod(value));
+                          value = strtok(NULL, " ");
+                        }
+            }
+
+            if (value != NULL)
+              throw std::runtime_error(
+                  "XML object provides too many coefficients");
+
+            if (tensor.device().type() != torch::kCPU)
+              tensor = std::move(tensor_cpu);
+
+            return tensor;
+          } // "Data"
+        }   // "Dimenions"
+
+        throw std::runtime_error(
+            "XML object does not provide a \"Dimensions\" tag");
+
+        return tensor;
+      }
+
+    } // try next node
+  }   // "tag"
+
+  throw std::runtime_error(
+      "XML object does not provide tag with given id, index, and/or label");
+  return tensor;
+}
+
+/// @brief Converts an XML document object to an std::array of torch::Tensor
+/// objects
+template <typename T, std::size_t N, std::size_t M>
+inline utils::TensorArray<M> &
+from_xml(const pugi::xml_document &doc, utils::TensorArray<M> &tensors,
+         std::string tag = "Matrix", int id = 0, bool alloc = true,
+         std::string label = "") {
+
+  return from_xml<T, N>(doc.child("xml"), tensors, tag, id, label, alloc);
+}
+
+/// @brief Converts an XML object to an std::array of torch::Tensor objects
+template <typename T, std::size_t N, std::size_t M>
+inline utils::TensorArray<M> &
+from_xml(const pugi::xml_node &root, utils::TensorArray<M> &tensors,
+         std::string tag = "Matrix", int id = 0, bool alloc = true,
+         std::string label = "") {
+
+  for (std::size_t i = 0; i < M; ++i) {
+    from_xml<T, N>(root, tensors[i], tag, id, label, alloc, i);
+  }
+
+  return tensors;
+}
+
+} // namespace utils
+} // namespace iganet