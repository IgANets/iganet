--- conflicted
+++ resolved
@@ -1,709 +1,385 @@
-<<<<<<< HEAD
-/**
-   @file include/utils/container.hpp
-
-   @brief Container utility functions
-
-   @author Matthias Moller
-
-   @copyright This file is part of the IgANet project
-
-   This Source Code Form is subject to the terms of the Mozilla Public
-   License, v. 2.0. If a copy of the MPL was not distributed with this
-   file, You can obtain one at http://mozilla.org/MPL/2.0/.
-*/
-
-#pragma once
-
-#include <array>
-#include <initializer_list>
-#include <vector>
-
-#include <options.hpp>
-
-#include <torch/torch.h>
-
-namespace iganet {
-namespace utils {
-
-/// @brief Converts an std::vector object into std::array
-template <std::size_t N, typename T>
-inline std::array<T, N> to_array(std::vector<T> &&vector) {
-  std::array<T, N> array;
-  std::move(vector.begin(), vector.end(), array.begin());
-  return array;
-}
-
-/// @brief Converts an std::array object into std::vector
-template <typename T, std::size_t N>
-inline std::vector<T> to_vector(std::array<T, N> &&array) {
-  std::vector<T> vector;
-  std::move(array.begin(), array.end(), vector.begin());
-  return vector;
-}
-
-/// @brief Converts a list of arguments into std::array
-template <typename... Args> inline auto to_array(Args &&...args) {
-  return std::array<typename std::common_type<Args...>::type, sizeof...(Args)>{
-      std::move(args)...};
-}
-
-/// @brief Converts a list of arguments into std::vector
-template <typename... Args> inline auto to_vector(Args &&...args) {
-  return std::vector<typename std::common_type<Args...>::type>{
-      std::move(args)...};
-}
-
-/// @brief Converts an std::array to torch::Tensor
-/// @{
-template <typename T, std::size_t N>
-inline auto
-to_tensor(const std::array<T, N> &array,
-          torch::IntArrayRef sizes = torch::IntArrayRef{-1},
-          const iganet::Options<T> &options = iganet::Options<T>{}) {
-  if (options.device() == torch::kCPU)
-    return torch::from_blob(const_cast<T *>(std::data(array)),
-                            (sizes == torch::IntArrayRef{-1}) ? array.size()
-                                                              : sizes,
-                            options)
-        .detach()
-        .clone()
-        .requires_grad_(options.requires_grad());
-  else
-    return torch::from_blob(const_cast<T *>(std::data(array)),
-                            (sizes == torch::IntArrayRef{-1}) ? array.size()
-                                                              : sizes,
-                            options.device(torch::kCPU))
-        .detach()
-        .clone()
-        .to(options.device())
-        .requires_grad_(options.requires_grad());
-}
-
-template <typename T, std::size_t N>
-inline auto to_tensor(const std::array<T, N> &array,
-                      const iganet::Options<T> &options) {
-  if (options.device() == torch::kCPU)
-    return torch::from_blob(const_cast<T *>(std::data(array)), array.size(),
-                            options)
-        .detach()
-        .clone()
-        .requires_grad_(options.requires_grad());
-  else
-    return torch::from_blob(const_cast<T *>(std::data(array)), array.size(),
-                            options.device(torch::kCPU))
-        .detach()
-        .clone()
-        .to(options.device())
-        .requires_grad_(options.requires_grad());
-}
-/// @}
-
-/// @brief Converts an std::initializer_list to torch::Tensor
-/// @{
-template <typename T>
-inline auto
-to_tensor(std::initializer_list<T> list,
-          torch::IntArrayRef sizes = torch::IntArrayRef{-1},
-          const iganet::Options<T> &options = iganet::Options<T>{}) {
-  if (options.device() == torch::kCPU)
-    return torch::from_blob(
-               const_cast<T *>(std::data(list)),
-               (sizes == torch::IntArrayRef{-1}) ? list.size() : sizes, options)
-        .detach()
-        .clone()
-        .requires_grad_(options.requires_grad());
-  else
-    return torch::from_blob(const_cast<T *>(std::data(list)),
-                            (sizes == torch::IntArrayRef{-1}) ? list.size()
-                                                              : sizes,
-                            options.device(torch::kCPU))
-        .detach()
-        .clone()
-        .to(options.device())
-        .requires_grad_(options.requires_grad());
-}
-
-template <typename T>
-inline auto to_tensor(std::initializer_list<T> &list,
-                      const iganet::Options<T> &options) {
-  if (options.device() == torch::kCPU)
-    return torch::from_blob(const_cast<T *>(std::data(list)), list.size(),
-                            options)
-        .detach()
-        .clone()
-        .requires_grad_(options.requires_grad());
-  else
-    return torch::from_blob(const_cast<T *>(std::data(list)), list.size(),
-                            options.device(torch::kCPU))
-        .detach()
-        .clone()
-        .to(options.device())
-        .requires_grad_(options.requires_grad());
-}
-/// @}
-
-/// @brief Converts an std::vector to torch::Tensor
-/// @{
-template <typename T>
-inline auto
-to_tensor(const std::vector<T> &vector,
-          torch::IntArrayRef sizes = torch::IntArrayRef{-1},
-          const iganet::Options<T> &options = iganet::Options<T>{}) {
-  if (options.device() == torch::kCPU)
-    return torch::from_blob(const_cast<T *>(std::data(vector)),
-                            (sizes == torch::IntArrayRef{-1}) ? vector.size()
-                                                              : sizes,
-                            options)
-        .detach()
-        .clone()
-        .requires_grad_(options.requires_grad());
-  else
-    return torch::from_blob(const_cast<T *>(std::data(vector)),
-                            (sizes == torch::IntArrayRef{-1}) ? vector.size()
-                                                              : sizes,
-                            options.device(torch::kCPU))
-        .detach()
-        .clone()
-        .to(options.device())
-        .requires_grad_(options.requires_grad());
-}
-
-template <typename T>
-inline auto to_tensor(const std::vector<T> &vector,
-                      const iganet::Options<T> &options) {
-  if (options.device() == torch::kCPU)
-    return torch::from_blob(const_cast<T *>(std::data(vector)), vector.size(),
-                            options)
-        .detach()
-        .clone()
-        .requires_grad_(options.requires_grad());
-  else
-    return torch::from_blob(const_cast<T *>(std::data(vector)), vector.size(),
-                            options.device(torch::kCPU))
-        .detach()
-        .clone()
-        .to(options.device())
-        .requires_grad_(options.requires_grad());
-}
-/// @}
-
-/// @brief Converts an std::array<int64_t, N> to a at::IntArrayRef object
-template <typename T, std::size_t N>
-inline auto to_ArrayRef(const std::array<T, N> &array) {
-  return at::ArrayRef<T>{array};
-}
-
-/// @brief Concatenates multiple std::array objects
-/// @{
-template <typename T, std::size_t... N>
-inline auto concat(const std::array<T, N> &...arrays) {
-  std::array<T, (N + ...)> result;
-  std::size_t index{};
-
-  ((std::copy_n(arrays.begin(), N, result.begin() + index), index += N), ...);
-
-  return result;
-}
-
-template <typename T, std::size_t... N>
-inline auto concat(std::array<T, N> &&...arrays) {
-  std::array<T, (N + ...)> result;
-  std::size_t index{};
-
-  ((std::copy_n(std::make_move_iterator(arrays.begin()), N,
-                result.begin() + index),
-    index += N),
-   ...);
-
-  return result;
-}
-/// @}
-
-/// @brief Concatenates multiple std::vector objects
-/// @{
-template <typename... Ts>
-inline auto concat(const std::vector<Ts> &...vectors) {
-  std::vector<typename std::common_type<Ts...>::type> result;
-
-  (result.insert(result.end(), vectors.begin(), vectors.end()), ...);
-
-  return result;
-}
-
-template <typename... Ts> inline auto concat(std::vector<Ts> &&...vectors) {
-  std::vector<typename std::common_type<Ts...>::type> result;
-
-  (result.insert(result.end(), std::make_move_iterator(vectors.begin()),
-                 std::make_move_iterator(vectors.end())),
-   ...);
-
-  return result;
-}
-/// @}
-
-/// @brief Adds two std::arrays
-template <typename T, std::size_t size>
-inline constexpr std::array<T, size> operator+(std::array<T, size> lhs,
-                                               std::array<T, size> rhs) {
-  std::array<T, size> result;
-
-  for (std::size_t i = 0; i < size; ++i)
-    result[i] = lhs[i] + rhs[i];
-
-  return result;
-}
-
-/// @brief Substracts two std::arrays
-template <typename T, std::size_t size>
-inline constexpr std::array<T, size> operator-(std::array<T, size> lhs,
-    std::array<T, size> rhs) {
-    std::array<T, size> result;
-
-    for (std::size_t i = 0; i < size; ++i)
-        result[i] = lhs[i] - rhs[i];
-
-    return result;
-}
-
-/// @brief Appends data to a torch::ArrayRef object
-template <typename T>
-inline constexpr auto operator+(torch::ArrayRef<T> array, T data) {
-  std::vector<T> result{array.vec()};
-  result.push_back(data);
-  return result;
-}
-
-/// @brief Appends data to a std::array object
-template <typename T, std::size_t N>
-inline constexpr auto operator+(std::array<T, N> array, T data) {
-  std::array<T, N + 1> result;
-  for (std::size_t i = 0; i < N; ++i)
-    result[i] = array[i];
-  result[N] = data;
-  return result;
-}
-
-/// @brief Appends data to a std::vector object
-template <typename T>
-inline constexpr auto operator+(std::vector<T> vector, T data) {
-  std::vector<T> result{vector};
-  result.push_back(data);
-  return result;
-}
-
-/// @brief Prepends data to a torch::ArrayRef object
-template <typename T>
-inline constexpr auto operator+(T data, torch::ArrayRef<T> array) {
-  std::vector<T> result{array.vec()};
-  result.insert(result.begin(), data);
-  return result;
-}
-
-/// @brief Prepends data to a std::array object
-template <typename T, std::size_t N>
-inline constexpr auto operator+(T data, std::array<T, N> array) {
-  std::array<T, N + 1> result;
-  result[0] = data;
-  for (std::size_t i = 0; i < N; ++i)
-    result[i + 1] = array[i];
-  return result;
-}
-
-/// @brief Prepends data to a std::vector object
-template <typename T>
-inline constexpr auto operator+(T data, std::vector<T> vector) {
-  std::vector<T> result{vector};
-  result.insert(result.begin(), data);
-  return result;
-}
-
-} // namespace utils
-} // namespace iganet
-=======
-/**
-   @file include/utils/container.hpp
-
-   @brief Container utility functions
-
-   @author Matthias Moller
-
-   @copyright This file is part of the IgANet project
-
-   This Source Code Form is subject to the terms of the Mozilla Public
-   License, v. 2.0. If a copy of the MPL was not distributed with this
-   file, You can obtain one at http://mozilla.org/MPL/2.0/.
-*/
-
-#pragma once
-
-#include <array>
-#include <initializer_list>
-#include <vector>
-
-#include <options.hpp>
-
-#include <torch/torch.h>
-
-namespace iganet {
-namespace utils {
-
-/// @brief Converts an std::vector object into std::array
-template <std::size_t N, typename T>
-inline std::array<T, N> to_array(std::vector<T> &&vector) {
-  std::array<T, N> array;
-  std::move(vector.begin(), vector.end(), array.begin());
-  return array;
-}
-
-/// @brief Converts an std::array object into std::vector
-template <typename T, std::size_t N>
-inline std::vector<T> to_vector(std::array<T, N> &&array) {
-  std::vector<T> vector;
-  std::move(array.begin(), array.end(), vector.begin());
-  return vector;
-}
-
-/// @brief Converts a list of arguments into std::array
-template <typename... Args> inline auto to_array(Args &&...args) {
-  return std::array<typename std::common_type<Args...>::type, sizeof...(Args)>{
-      std::move(args)...};
-}
-
-/// @brief Converts a list of arguments into std::vector
-template <typename... Args> inline auto to_vector(Args &&...args) {
-  return std::vector<typename std::common_type<Args...>::type>{
-      std::move(args)...};
-}
-
-/// @brief Converts an std::array to torch::Tensor
-/// @{
-template <typename T, std::size_t N>
-inline auto
-to_tensor(const std::array<T, N> &array,
-          torch::IntArrayRef sizes = torch::IntArrayRef{-1},
-          const iganet::Options<T> &options = iganet::Options<T>{}) {
-  if (options.device() == torch::kCPU)
-    return torch::from_blob(const_cast<T *>(std::data(array)),
-                            (sizes == torch::IntArrayRef{-1}) ? array.size()
-                                                              : sizes,
-                            options)
-        .detach()
-        .clone()
-        .requires_grad_(options.requires_grad());
-  else
-    return torch::from_blob(const_cast<T *>(std::data(array)),
-                            (sizes == torch::IntArrayRef{-1}) ? array.size()
-                                                              : sizes,
-                            options.device(torch::kCPU))
-        .detach()
-        .clone()
-        .to(options.device())
-        .requires_grad_(options.requires_grad());
-}
-
-template <typename T, std::size_t N>
-inline auto to_tensor(const std::array<T, N> &array,
-                      const iganet::Options<T> &options) {
-  if (options.device() == torch::kCPU)
-    return torch::from_blob(const_cast<T *>(std::data(array)), array.size(),
-                            options)
-        .detach()
-        .clone()
-        .requires_grad_(options.requires_grad());
-  else
-    return torch::from_blob(const_cast<T *>(std::data(array)), array.size(),
-                            options.device(torch::kCPU))
-        .detach()
-        .clone()
-        .to(options.device())
-        .requires_grad_(options.requires_grad());
-}
-/// @}
-
-/// @brief Converts an std::initializer_list to torch::Tensor
-/// @{
-template <typename T>
-inline auto
-to_tensor(std::initializer_list<T> list,
-          torch::IntArrayRef sizes = torch::IntArrayRef{-1},
-          const iganet::Options<T> &options = iganet::Options<T>{}) {
-  if (options.device() == torch::kCPU)
-    return torch::from_blob(
-               const_cast<T *>(std::data(list)),
-               (sizes == torch::IntArrayRef{-1}) ? list.size() : sizes, options)
-        .detach()
-        .clone()
-        .requires_grad_(options.requires_grad());
-  else
-    return torch::from_blob(const_cast<T *>(std::data(list)),
-                            (sizes == torch::IntArrayRef{-1}) ? list.size()
-                                                              : sizes,
-                            options.device(torch::kCPU))
-        .detach()
-        .clone()
-        .to(options.device())
-        .requires_grad_(options.requires_grad());
-}
-
-template <typename T>
-inline auto to_tensor(std::initializer_list<T> &list,
-                      const iganet::Options<T> &options) {
-  if (options.device() == torch::kCPU)
-    return torch::from_blob(const_cast<T *>(std::data(list)), list.size(),
-                            options)
-        .detach()
-        .clone()
-        .requires_grad_(options.requires_grad());
-  else
-    return torch::from_blob(const_cast<T *>(std::data(list)), list.size(),
-                            options.device(torch::kCPU))
-        .detach()
-        .clone()
-        .to(options.device())
-        .requires_grad_(options.requires_grad());
-}
-/// @}
-
-/// @brief Converts an std::vector to torch::Tensor
-/// @{
-template <typename T>
-inline auto
-to_tensor(const std::vector<T> &vector,
-          torch::IntArrayRef sizes = torch::IntArrayRef{-1},
-          const iganet::Options<T> &options = iganet::Options<T>{}) {
-  if (options.device() == torch::kCPU)
-    return torch::from_blob(const_cast<T *>(std::data(vector)),
-                            (sizes == torch::IntArrayRef{-1}) ? vector.size()
-                                                              : sizes,
-                            options)
-        .detach()
-        .clone()
-        .requires_grad_(options.requires_grad());
-  else
-    return torch::from_blob(const_cast<T *>(std::data(vector)),
-                            (sizes == torch::IntArrayRef{-1}) ? vector.size()
-                                                              : sizes,
-                            options.device(torch::kCPU))
-        .detach()
-        .clone()
-        .to(options.device())
-        .requires_grad_(options.requires_grad());
-}
-
-template <typename T>
-inline auto to_tensor(const std::vector<T> &vector,
-                      const iganet::Options<T> &options) {
-  if (options.device() == torch::kCPU)
-    return torch::from_blob(const_cast<T *>(std::data(vector)), vector.size(),
-                            options)
-        .detach()
-        .clone()
-        .requires_grad_(options.requires_grad());
-  else
-    return torch::from_blob(const_cast<T *>(std::data(vector)), vector.size(),
-                            options.device(torch::kCPU))
-        .detach()
-        .clone()
-        .to(options.device())
-        .requires_grad_(options.requires_grad());
-}
-/// @}
-
-/// @brief Converts an std::array<int64_t, N> to a at::IntArrayRef object
-template <typename T, std::size_t N>
-inline auto to_ArrayRef(const std::array<T, N> &array) {
-  return at::ArrayRef<T>{array};
-}
-
-/// @brief Concatenates multiple std::array objects
-/// @{
-template <typename T, std::size_t... N>
-inline auto concat(const std::array<T, N> &...arrays) {
-  std::array<T, (N + ...)> result;
-  std::size_t index{};
-
-  ((std::copy_n(arrays.begin(), N, result.begin() + index), index += N), ...);
-
-  return result;
-}
-
-template <typename T, std::size_t... N>
-inline auto concat(std::array<T, N> &&...arrays) {
-  std::array<T, (N + ...)> result;
-  std::size_t index{};
-
-  ((std::copy_n(std::make_move_iterator(arrays.begin()), N,
-                result.begin() + index),
-    index += N),
-   ...);
-
-  return result;
-}
-/// @}
-
-/// @brief Concatenates multiple std::vector objects
-/// @{
-template <typename... Ts>
-inline auto concat(const std::vector<Ts> &...vectors) {
-  std::vector<typename std::common_type<Ts...>::type> result;
-
-  (result.insert(result.end(), vectors.begin(), vectors.end()), ...);
-
-  return result;
-}
-
-template <typename... Ts> inline auto concat(std::vector<Ts> &&...vectors) {
-  std::vector<typename std::common_type<Ts...>::type> result;
-
-  (result.insert(result.end(), std::make_move_iterator(vectors.begin()),
-                 std::make_move_iterator(vectors.end())),
-   ...);
-
-  return result;
-}
-/// @}
-
-/// @brief Appends data to a torch::ArrayRef object
-template <typename T>
-inline constexpr auto operator+(torch::ArrayRef<T> array, T data) {
-  std::vector<T> result{array.vec()};
-  result.push_back(data);
-  return result;
-}
-
-/// @brief Appends data to a std::array object
-template <typename T, std::size_t N>
-inline constexpr auto operator+(std::array<T, N> array, T data) {
-  std::array<T, N + 1> result;
-  for (std::size_t i = 0; i < N; ++i)
-    result[i] = array[i];
-  result[N] = data;
-  return result;
-}
-
-/// @brief Appends data to a std::vector object
-template <typename T>
-inline constexpr auto operator+(std::vector<T> vector, T data) {
-  std::vector<T> result{vector};
-  result.push_back(data);
-  return result;
-}
-
-/// @brief Prepends data to a torch::ArrayRef object
-template <typename T>
-inline constexpr auto operator+(T data, torch::ArrayRef<T> array) {
-  std::vector<T> result{array.vec()};
-  result.insert(result.begin(), data);
-  return result;
-}
-
-/// @brief Prepends data to a std::array object
-template <typename T, std::size_t N>
-inline constexpr auto operator+(T data, std::array<T, N> array) {
-  std::array<T, N + 1> result;
-  result[0] = data;
-  for (std::size_t i = 0; i < N; ++i)
-    result[i + 1] = array[i];
-  return result;
-}
-
-/// @brief Prepends data to a std::vector object
-template <typename T>
-inline constexpr auto operator+(T data, std::vector<T> vector) {
-  std::vector<T> result{vector};
-  result.insert(result.begin(), data);
-  return result;
-}
-
-/// @brief Creates an std::array object filled with a constant
-template <typename T, std::size_t N> inline constexpr auto make_array(T value) {
-  std::array<T, N> result;
-  result.fill(value);
-  return result;
-}
-
-/// @brief Creates an std::array object from another std::array object
-template <typename T, typename U, std::size_t N>
-inline constexpr std::array<T, N> make_array(std::array<U, N> array) {
-  std::array<T, N> result;
-  for (std::size_t i = 0; i < N; ++i)
-    result[i] = static_cast<T>(array[i]);
-  return result;
-}
-
-/// @brief Negates all entries of an std::array
-template <typename T, std::size_t N>
-inline constexpr std::array<T, N> operator-(std::array<T, N> array) {
-  std::array<T, N> result;
-  for (std::size_t i = 0; i < N; ++i)
-    result[i] = -array[i];
-  return result;
-}
-
-/// @brief Adds two std::arrays
-template <typename T, std::size_t N>
-inline constexpr std::array<T, N> operator+(std::array<T, N> lhs,
-                                            std::array<T, N> rhs) {
-  std::array<T, N> result;
-  for (std::size_t i = 0; i < N; ++i)
-    result[i] = lhs[i] + rhs[i];
-  return result;
-}
-
-/// @brief Subtracts one std::array from another std::array
-template <typename T, std::size_t N>
-inline constexpr std::array<T, N> operator-(std::array<T, N> lhs,
-                                            std::array<T, N> rhs) {
-  std::array<T, N> result;
-  for (std::size_t i = 0; i < N; ++i)
-    result[i] = lhs[i] - rhs[i];
-  return result;
-}
-
-/// @brief Multiplies two std::arrays
-template <typename T, std::size_t N>
-inline constexpr std::array<T, N> operator*(std::array<T, N> lhs,
-                                            std::array<T, N> rhs) {
-  std::array<T, N> result;
-  for (std::size_t i = 0; i < N; ++i)
-    result[i] = lhs[i] * rhs[i];
-  return result;
-}
-
-/// @brief Divides one std::array by another std::array
-template <typename T, std::size_t N>
-inline constexpr std::array<T, N> operator/(std::array<T, N> lhs,
-                                            std::array<T, N> rhs) {
-  std::array<T, N> result;
-  for (std::size_t i = 0; i < N; ++i)
-    result[i] = lhs[i] / rhs[i];
-  return result;
-}
-
-/// @brief Derives an std::array object from a given std::array object dropping
-/// the first M entries
-template <typename T, std::size_t N, std::size_t M = 1>
-inline constexpr std::array<T, N - M>
-remove_from_front(std::array<T, N> array) {
-
-  std::array<T, N - M> result;
-  for (std::size_t i = 0; i < N - M; ++i)
-    result[i] = array[i + M];
-  return result;
-}
-
-/// @brief Derives an std::array object from a given std::array object dropping
-/// the last M entries
-template <typename T, std::size_t N, std::size_t M = 1>
-inline constexpr std::array<T, N - M> remove_from_back(std::array<T, N> array) {
-
-  std::array<T, N - M> result;
-  for (std::size_t i = 0; i < N - M; ++i)
-    result[i] = array[i];
-  return result;
-}
-
-} // namespace utils
-} // namespace iganet
->>>>>>> 3bdc6f4b
+/**
+   @file include/utils/container.hpp
+
+   @brief Container utility functions
+
+   @author Matthias Moller
+
+   @copyright This file is part of the IgANet project
+
+   This Source Code Form is subject to the terms of the Mozilla Public
+   License, v. 2.0. If a copy of the MPL was not distributed with this
+   file, You can obtain one at http://mozilla.org/MPL/2.0/.
+*/
+
+#pragma once
+
+#include <array>
+#include <initializer_list>
+#include <vector>
+
+#include <options.hpp>
+
+#include <torch/torch.h>
+
+namespace iganet {
+namespace utils {
+
+/// @brief Converts an std::vector object into std::array
+template <std::size_t N, typename T>
+inline std::array<T, N> to_array(std::vector<T> &&vector) {
+  std::array<T, N> array;
+  std::move(vector.begin(), vector.end(), array.begin());
+  return array;
+}
+
+/// @brief Converts an std::array object into std::vector
+template <typename T, std::size_t N>
+inline std::vector<T> to_vector(std::array<T, N> &&array) {
+  std::vector<T> vector;
+  std::move(array.begin(), array.end(), vector.begin());
+  return vector;
+}
+
+/// @brief Converts a list of arguments into std::array
+template <typename... Args> inline auto to_array(Args &&...args) {
+  return std::array<typename std::common_type<Args...>::type, sizeof...(Args)>{
+      std::move(args)...};
+}
+
+/// @brief Converts a list of arguments into std::vector
+template <typename... Args> inline auto to_vector(Args &&...args) {
+  return std::vector<typename std::common_type<Args...>::type>{
+      std::move(args)...};
+}
+
+/// @brief Converts an std::array to torch::Tensor
+/// @{
+template <typename T, std::size_t N>
+inline auto
+to_tensor(const std::array<T, N> &array,
+          torch::IntArrayRef sizes = torch::IntArrayRef{-1},
+          const iganet::Options<T> &options = iganet::Options<T>{}) {
+  if (options.device() == torch::kCPU)
+    return torch::from_blob(const_cast<T *>(std::data(array)),
+                            (sizes == torch::IntArrayRef{-1}) ? array.size()
+                                                              : sizes,
+                            options)
+        .detach()
+        .clone()
+        .requires_grad_(options.requires_grad());
+  else
+    return torch::from_blob(const_cast<T *>(std::data(array)),
+                            (sizes == torch::IntArrayRef{-1}) ? array.size()
+                                                              : sizes,
+                            options.device(torch::kCPU))
+        .detach()
+        .clone()
+        .to(options.device())
+        .requires_grad_(options.requires_grad());
+}
+
+template <typename T, std::size_t N>
+inline auto to_tensor(const std::array<T, N> &array,
+                      const iganet::Options<T> &options) {
+  if (options.device() == torch::kCPU)
+    return torch::from_blob(const_cast<T *>(std::data(array)), array.size(),
+                            options)
+        .detach()
+        .clone()
+        .requires_grad_(options.requires_grad());
+  else
+    return torch::from_blob(const_cast<T *>(std::data(array)), array.size(),
+                            options.device(torch::kCPU))
+        .detach()
+        .clone()
+        .to(options.device())
+        .requires_grad_(options.requires_grad());
+}
+/// @}
+
+/// @brief Converts an std::initializer_list to torch::Tensor
+/// @{
+template <typename T>
+inline auto
+to_tensor(std::initializer_list<T> list,
+          torch::IntArrayRef sizes = torch::IntArrayRef{-1},
+          const iganet::Options<T> &options = iganet::Options<T>{}) {
+  if (options.device() == torch::kCPU)
+    return torch::from_blob(
+               const_cast<T *>(std::data(list)),
+               (sizes == torch::IntArrayRef{-1}) ? list.size() : sizes, options)
+        .detach()
+        .clone()
+        .requires_grad_(options.requires_grad());
+  else
+    return torch::from_blob(const_cast<T *>(std::data(list)),
+                            (sizes == torch::IntArrayRef{-1}) ? list.size()
+                                                              : sizes,
+                            options.device(torch::kCPU))
+        .detach()
+        .clone()
+        .to(options.device())
+        .requires_grad_(options.requires_grad());
+}
+
+template <typename T>
+inline auto to_tensor(std::initializer_list<T> &list,
+                      const iganet::Options<T> &options) {
+  if (options.device() == torch::kCPU)
+    return torch::from_blob(const_cast<T *>(std::data(list)), list.size(),
+                            options)
+        .detach()
+        .clone()
+        .requires_grad_(options.requires_grad());
+  else
+    return torch::from_blob(const_cast<T *>(std::data(list)), list.size(),
+                            options.device(torch::kCPU))
+        .detach()
+        .clone()
+        .to(options.device())
+        .requires_grad_(options.requires_grad());
+}
+/// @}
+
+/// @brief Converts an std::vector to torch::Tensor
+/// @{
+template <typename T>
+inline auto
+to_tensor(const std::vector<T> &vector,
+          torch::IntArrayRef sizes = torch::IntArrayRef{-1},
+          const iganet::Options<T> &options = iganet::Options<T>{}) {
+  if (options.device() == torch::kCPU)
+    return torch::from_blob(const_cast<T *>(std::data(vector)),
+                            (sizes == torch::IntArrayRef{-1}) ? vector.size()
+                                                              : sizes,
+                            options)
+        .detach()
+        .clone()
+        .requires_grad_(options.requires_grad());
+  else
+    return torch::from_blob(const_cast<T *>(std::data(vector)),
+                            (sizes == torch::IntArrayRef{-1}) ? vector.size()
+                                                              : sizes,
+                            options.device(torch::kCPU))
+        .detach()
+        .clone()
+        .to(options.device())
+        .requires_grad_(options.requires_grad());
+}
+
+template <typename T>
+inline auto to_tensor(const std::vector<T> &vector,
+                      const iganet::Options<T> &options) {
+  if (options.device() == torch::kCPU)
+    return torch::from_blob(const_cast<T *>(std::data(vector)), vector.size(),
+                            options)
+        .detach()
+        .clone()
+        .requires_grad_(options.requires_grad());
+  else
+    return torch::from_blob(const_cast<T *>(std::data(vector)), vector.size(),
+                            options.device(torch::kCPU))
+        .detach()
+        .clone()
+        .to(options.device())
+        .requires_grad_(options.requires_grad());
+}
+/// @}
+
+/// @brief Converts an std::array<int64_t, N> to a at::IntArrayRef object
+template <typename T, std::size_t N>
+inline auto to_ArrayRef(const std::array<T, N> &array) {
+  return at::ArrayRef<T>{array};
+}
+
+/// @brief Concatenates multiple std::array objects
+/// @{
+template <typename T, std::size_t... N>
+inline auto concat(const std::array<T, N> &...arrays) {
+  std::array<T, (N + ...)> result;
+  std::size_t index{};
+
+  ((std::copy_n(arrays.begin(), N, result.begin() + index), index += N), ...);
+
+  return result;
+}
+
+template <typename T, std::size_t... N>
+inline auto concat(std::array<T, N> &&...arrays) {
+  std::array<T, (N + ...)> result;
+  std::size_t index{};
+
+  ((std::copy_n(std::make_move_iterator(arrays.begin()), N,
+                result.begin() + index),
+    index += N),
+   ...);
+
+  return result;
+}
+/// @}
+
+/// @brief Concatenates multiple std::vector objects
+/// @{
+template <typename... Ts>
+inline auto concat(const std::vector<Ts> &...vectors) {
+  std::vector<typename std::common_type<Ts...>::type> result;
+
+  (result.insert(result.end(), vectors.begin(), vectors.end()), ...);
+
+  return result;
+}
+
+template <typename... Ts> inline auto concat(std::vector<Ts> &&...vectors) {
+  std::vector<typename std::common_type<Ts...>::type> result;
+
+  (result.insert(result.end(), std::make_move_iterator(vectors.begin()),
+                 std::make_move_iterator(vectors.end())),
+   ...);
+
+  return result;
+}
+/// @}
+
+/// @brief Appends data to a torch::ArrayRef object
+template <typename T>
+inline constexpr auto operator+(torch::ArrayRef<T> array, T data) {
+  std::vector<T> result{array.vec()};
+  result.push_back(data);
+  return result;
+}
+
+/// @brief Appends data to a std::array object
+template <typename T, std::size_t N>
+inline constexpr auto operator+(std::array<T, N> array, T data) {
+  std::array<T, N + 1> result;
+  for (std::size_t i = 0; i < N; ++i)
+    result[i] = array[i];
+  result[N] = data;
+  return result;
+}
+
+/// @brief Appends data to a std::vector object
+template <typename T>
+inline constexpr auto operator+(std::vector<T> vector, T data) {
+  std::vector<T> result{vector};
+  result.push_back(data);
+  return result;
+}
+
+/// @brief Prepends data to a torch::ArrayRef object
+template <typename T>
+inline constexpr auto operator+(T data, torch::ArrayRef<T> array) {
+  std::vector<T> result{array.vec()};
+  result.insert(result.begin(), data);
+  return result;
+}
+
+/// @brief Prepends data to a std::array object
+template <typename T, std::size_t N>
+inline constexpr auto operator+(T data, std::array<T, N> array) {
+  std::array<T, N + 1> result;
+  result[0] = data;
+  for (std::size_t i = 0; i < N; ++i)
+    result[i + 1] = array[i];
+  return result;
+}
+
+/// @brief Prepends data to a std::vector object
+template <typename T>
+inline constexpr auto operator+(T data, std::vector<T> vector) {
+  std::vector<T> result{vector};
+  result.insert(result.begin(), data);
+  return result;
+}
+
+/// @brief Creates an std::array object filled with a constant
+template <typename T, std::size_t N> inline constexpr auto make_array(T value) {
+  std::array<T, N> result;
+  result.fill(value);
+  return result;
+}
+
+/// @brief Creates an std::array object from another std::array object
+template <typename T, typename U, std::size_t N>
+inline constexpr std::array<T, N> make_array(std::array<U, N> array) {
+  std::array<T, N> result;
+  for (std::size_t i = 0; i < N; ++i)
+    result[i] = static_cast<T>(array[i]);
+  return result;
+}
+
+/// @brief Negates all entries of an std::array
+template <typename T, std::size_t N>
+inline constexpr std::array<T, N> operator-(std::array<T, N> array) {
+  std::array<T, N> result;
+  for (std::size_t i = 0; i < N; ++i)
+    result[i] = -array[i];
+  return result;
+}
+
+/// @brief Adds two std::arrays
+template <typename T, std::size_t N>
+inline constexpr std::array<T, N> operator+(std::array<T, N> lhs,
+                                            std::array<T, N> rhs) {
+  std::array<T, N> result;
+  for (std::size_t i = 0; i < N; ++i)
+    result[i] = lhs[i] + rhs[i];
+  return result;
+}
+
+/// @brief Subtracts one std::array from another std::array
+template <typename T, std::size_t N>
+inline constexpr std::array<T, N> operator-(std::array<T, N> lhs,
+                                            std::array<T, N> rhs) {
+  std::array<T, N> result;
+  for (std::size_t i = 0; i < N; ++i)
+    result[i] = lhs[i] - rhs[i];
+  return result;
+}
+
+/// @brief Multiplies two std::arrays
+template <typename T, std::size_t N>
+inline constexpr std::array<T, N> operator*(std::array<T, N> lhs,
+                                            std::array<T, N> rhs) {
+  std::array<T, N> result;
+  for (std::size_t i = 0; i < N; ++i)
+    result[i] = lhs[i] * rhs[i];
+  return result;
+}
+
+/// @brief Divides one std::array by another std::array
+template <typename T, std::size_t N>
+inline constexpr std::array<T, N> operator/(std::array<T, N> lhs,
+                                            std::array<T, N> rhs) {
+  std::array<T, N> result;
+  for (std::size_t i = 0; i < N; ++i)
+    result[i] = lhs[i] / rhs[i];
+  return result;
+}
+
+/// @brief Derives an std::array object from a given std::array object dropping
+/// the first M entries
+template <typename T, std::size_t N, std::size_t M = 1>
+inline constexpr std::array<T, N - M>
+remove_from_front(std::array<T, N> array) {
+
+  std::array<T, N - M> result;
+  for (std::size_t i = 0; i < N - M; ++i)
+    result[i] = array[i + M];
+  return result;
+}
+
+/// @brief Derives an std::array object from a given std::array object dropping
+/// the last M entries
+template <typename T, std::size_t N, std::size_t M = 1>
+inline constexpr std::array<T, N - M> remove_from_back(std::array<T, N> array) {
+
+  std::array<T, N - M> result;
+  for (std::size_t i = 0; i < N - M; ++i)
+    result[i] = array[i];
+  return result;
+}
+
+} // namespace utils
+} // namespace iganet