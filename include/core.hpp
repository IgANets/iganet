<<<<<<< HEAD
/**
   @file include/core.hpp

   @brief Core components

   @author Matthias Moller

   @copyright This file is part of the IgANet project

   This Source Code Form is subject to the terms of the Mozilla Public
   License, v. 2.0. If a copy of the MPL was not distributed with this
   file, You can obtain one at http://mozilla.org/MPL/2.0/.
*/

#pragma once

#include <config.hpp>

#include <array>
#include <fstream>
#include <iostream>
#include <tuple>
#include <vector>

#include <utils/getenv.hpp>

#ifdef IGANET_WITH_OPENMP
#include <omp.h>
#endif

#ifdef IGANET_WITH_MPI
#ifndef USE_C10D_MPI
#error "Torch must be compiled with USE_DISTRIBUTED=1, USE_MPI=1, USE_C10_MPI=1"
#endif
#include <torch/csrc/distributed/c10d/ProcessGroupMPI.hpp>
#endif

#include <torch/csrc/api/include/torch/types.h>
#include <torch/torch.h>

#ifdef IGANET_WITH_GISMO
#include <gismo.h>
#endif

#undef real_t
#undef index_t
#undef short_t

#ifdef IGANET_WITH_MATPLOT
#ifdef __CUDACC__
#pragma nv_diag_suppress 611
#endif
#include <matplot/matplot.h>
#ifdef __CUDACC__
#pragma nv_diag_default 611
#endif
#endif

#include <sysinfo.hpp>

namespace iganet {

using short_t = short int;

namespace literals {

/// @brief User-defined literals for integer values
/// @{
inline short_t operator""_s(unsigned long long value) { return value; };
inline int8_t operator""_i8(unsigned long long value) { return value; };
inline int16_t operator""_i16(unsigned long long value) { return value; };
inline int32_t operator""_i32(unsigned long long value) { return value; };
inline int64_t operator""_i64(unsigned long long value) { return value; };
/// @}
} // namespace literals

//  clang-format off
/// @brief Enumerator for specifying the initialization of B-spline coefficients
enum class log : short_t {
  none = 0,    /*!< no logging */
  fatal = 1,   /*!< log fatal errors */
  error = 2,   /*!< log errors */
  warning = 3, /*!< log warnings */
  info = 4,    /*!< log information */
  debug = 5,   /*!< log debug information */
  verbose = 6  /*!< log everything */
};
//  clang-format on

namespace logging {
/// @brief Dummy stream buffer
class NullStreamBuffer : public std::streambuf {
public:
  /// @brief Dummy output
  int overflow(int c) override { return traits_type::not_eof(c); }
};

/// @brief Dummy output stream
class NullOStream : public std::ostream {
public:
  /// @brief Constructor
  NullOStream() : std::ostream(&nullStreamBuffer) {}

private:
  NullStreamBuffer nullStreamBuffer;
};
} // namespace logging

/// @brief Logger
struct {
private:
  /// @brief Output stream
  std::ostream &outputStream = std::cout;

  /// @brief Dummy output stream
  logging::NullOStream nullStream;

  /// @brief Output file
  std::ofstream outputFile;

  /// @brief Log level
  enum log level = log::info;

public:
  /// @brief Sets the log level
  void setLogLevel(enum log level) { this->level = level; }

  /// @brief Sets the log file
  void setLogFile(std::string filename) {
    outputFile = std::ofstream(filename);
    outputStream.rdbuf(outputFile.rdbuf());
  }

  /// @brief Returns the output stream
  std::ostream &operator()(enum log level = log::info) {
    if (this->level >= level)
      switch (level) {
      case (log::fatal):
        return outputStream << "[FATAL ERROR] ";
      case (log::error):
        return outputStream << "[ERROR] ";
      case (log::warning):
        return outputStream << "[WARNING] ";
      case (log::info):
        return outputStream << "[INFO] ";
      case (log::debug):
        return outputStream << "[DEBUG] ";
      case (log::verbose):
        return outputStream << "[VERBOSE] ";
      default:
        return nullStream;
      }
    else
      return nullStream;
  }
} Log;

/// @brief Initializes the library
inline void init(std::ostream &os = Log(log::info)) {
  torch::manual_seed(1);

  // Set number of intraop thread pool threads
#ifdef IGANET_WITH_OPENMP
  at::set_num_threads(
      utils::getenv("IGANET_INTRAOP_NUM_THREADS", omp_get_max_threads()));
#else
  at::set_num_threads(utils::getenv("IGANET_INTRAOP_NUM_THREADS", 1));
#endif

  // Set number of interop thread pool threads
  at::set_num_interop_threads(utils::getenv("IGANET_INTEROP_NUM_THREADS", 1));

#ifdef IGANET_WITH_MPI
  int rank;
  MPI_Comm_rank(MPI_COMM_WORLD, &rank);
  if (rank == 0)
#endif
    // Output version information
    os << getVersion();
}

/// Stream manipulator
/// @{
inline int get_iomanip() {
  static int i = std::ios_base::xalloc();
  return i;
}

inline std::ostream &verbose(std::ostream &os) {
  os.iword(get_iomanip()) = 1;
  return os;
}
inline std::ostream &regular(std::ostream &os) {
  os.iword(get_iomanip()) = 0;
  return os;
}

inline bool is_verbose(std::ostream &os) {
  return os.iword(get_iomanip()) != 0;
}
/// @}

} // namespace iganet

namespace std {

/// Print (as string) an std::array of generic objects
template <typename T, std::size_t N>
inline std::ostream &operator<<(std::ostream &os, const std::array<T, N> &obj) {
  at::optional<std::string> name_ = c10::demangle(typeid(obj).name());

#if defined(_WIN32)
  // Windows adds "struct" or "class" as a prefix.
  if (name_->find("struct ") == 0) {
    name_->erase(name_->begin(), name_->begin() + 7);
  } else if (name_->find("class ") == 0) {
    name_->erase(name_->begin(), name_->begin() + 6);
  }
#endif // defined(_WIN32)

  os << *name_ << "(";
  for (const auto &i : obj)
    os << i << (&i == &(*obj.rbegin()) ? "" : ",");
  os << ")";

  return os;
}

namespace detail {
template <typename... Ts, std::size_t... Is>
inline std::ostream &output_tuple(std::ostream &os,
                                  const std::tuple<Ts...> &obj,
                                  std::index_sequence<Is...>) {
  (..., (os << std::get<Is>(obj) << "\n"));
  return os;
}

} // namespace detail

/// Print (as string) an std::tuple of generic objects
template <typename... Ts>
inline std::ostream &operator<<(std::ostream &os,
                                const std::tuple<Ts...> &obj) {
  at::optional<std::string> name_ = c10::demangle(typeid(obj).name());

#if defined(_WIN32)
  // Windows adds "struct" or "class" as a prefix.
  if (name_->find("struct ") == 0) {
    name_->erase(name_->begin(), name_->begin() + 7);
  } else if (name_->find("class ") == 0) {
    name_->erase(name_->begin(), name_->begin() + 6);
  }
#endif // defined(_WIN32)

  os << *name_ << "(\n";
  detail::output_tuple(os, obj, std::make_index_sequence<sizeof...(Ts)>());
  os << "\n)";

  return os;
}

} // namespace std
=======
/**
   @file include/core.hpp

   @brief Core components

   @author Matthias Moller

   @copyright This file is part of the IgANet project

   This Source Code Form is subject to the terms of the Mozilla Public
   License, v. 2.0. If a copy of the MPL was not distributed with this
   file, You can obtain one at http://mozilla.org/MPL/2.0/.
*/

#pragma once

#include <config.hpp>

#include <array>
#include <fstream>
#include <iostream>
#include <tuple>
#include <vector>

#include <utils/getenv.hpp>

#ifdef IGANET_WITH_OPENMP
#include <omp.h>
#endif

#ifdef IGANET_WITH_MPI
#ifndef USE_C10D_MPI
#error "Torch must be compiled with USE_DISTRIBUTED=1, USE_MPI=1, USE_C10_MPI=1"
#endif
#include <torch/csrc/distributed/c10d/ProcessGroupMPI.hpp>
#endif

#include <torch/csrc/api/include/torch/types.h>
#include <torch/torch.h>

#ifdef IGANET_WITH_GISMO
#include <gismo.h>
#include <gsNurbs/gsMobiusDomain.h>
#endif

#undef real_t
#undef index_t
#undef short_t

#ifdef IGANET_WITH_MATPLOT
#ifdef __CUDACC__
#pragma nv_diag_suppress 611
#endif
#include <matplot/matplot.h>
#ifdef __CUDACC__
#pragma nv_diag_default 611
#endif
#endif

#include <sysinfo.hpp>

namespace iganet {

using short_t = short int;

namespace literals {

/// @brief User-defined literals for integer values
/// @{
inline short_t operator""_s(unsigned long long value) { return value; };
inline int8_t operator""_i8(unsigned long long value) { return value; };
inline int16_t operator""_i16(unsigned long long value) { return value; };
inline int32_t operator""_i32(unsigned long long value) { return value; };
inline int64_t operator""_i64(unsigned long long value) { return value; };
/// @}
} // namespace literals

//  clang-format off
/// @brief Enumerator for specifying the initialization of B-spline coefficients
enum class log : short_t {
  none = 0,    /*!< no logging */
  fatal = 1,   /*!< log fatal errors */
  error = 2,   /*!< log errors */
  warning = 3, /*!< log warnings */
  info = 4,    /*!< log information */
  debug = 5,   /*!< log debug information */
  verbose = 6  /*!< log everything */
};
//  clang-format on

namespace logging {
/// @brief Dummy stream buffer
class NullStreamBuffer : public std::streambuf {
public:
  /// @brief Dummy output
  int overflow(int c) override { return traits_type::not_eof(c); }
};

/// @brief Dummy output stream
class NullOStream : public std::ostream {
public:
  /// @brief Constructor
  NullOStream() : std::ostream(&nullStreamBuffer) {}

private:
  NullStreamBuffer nullStreamBuffer;
};
} // namespace logging

/// @brief Logger
struct {
private:
  /// @brief Output stream
  std::ostream &outputStream = std::cout;

  /// @brief Dummy output stream
  logging::NullOStream nullStream;

  /// @brief Output file
  std::ofstream outputFile;

  /// @brief Log level
  enum log level = log::info;

public:
  /// @brief Sets the log level
  void setLogLevel(enum log level) { this->level = level; }

  /// @brief Sets the log file
  void setLogFile(std::string filename) {
    outputFile = std::ofstream(filename);
    outputStream.rdbuf(outputFile.rdbuf());
  }

  /// @brief Returns the output stream
  std::ostream &operator()(enum log level = log::info) {
    if (this->level >= level)
      switch (level) {
      case (log::fatal):
        return outputStream << "[FATAL ERROR] ";
      case (log::error):
        return outputStream << "[ERROR] ";
      case (log::warning):
        return outputStream << "[WARNING] ";
      case (log::info):
        return outputStream << "[INFO] ";
      case (log::debug):
        return outputStream << "[DEBUG] ";
      case (log::verbose):
        return outputStream << "[VERBOSE] ";
      default:
        return nullStream;
      }
    else
      return nullStream;
  }
} Log;

/// @brief Initializes the library
inline void init(std::ostream &os = Log(log::info)) {
  torch::manual_seed(1);

  // Set number of intraop thread pool threads
#ifdef IGANET_WITH_OPENMP
  at::set_num_threads(
      utils::getenv("IGANET_INTRAOP_NUM_THREADS", omp_get_max_threads()));
#else
  at::set_num_threads(utils::getenv("IGANET_INTRAOP_NUM_THREADS", 1));
#endif

  // Set number of interop thread pool threads
  at::set_num_interop_threads(utils::getenv("IGANET_INTEROP_NUM_THREADS", 1));

#ifdef IGANET_WITH_MPI
  int rank;
  MPI_Comm_rank(MPI_COMM_WORLD, &rank);
  if (rank == 0)
#endif
    // Output version information
    os << getVersion();
}

/// Stream manipulator
/// @{
inline int get_iomanip() {
  static int i = std::ios_base::xalloc();
  return i;
}

inline std::ostream &verbose(std::ostream &os) {
  os.iword(get_iomanip()) = 1;
  return os;
}
inline std::ostream &regular(std::ostream &os) {
  os.iword(get_iomanip()) = 0;
  return os;
}

inline bool is_verbose(std::ostream &os) {
  return os.iword(get_iomanip()) != 0;
}
/// @}

} // namespace iganet

namespace std {

/// Print (as string) an std::array of generic objects
template <typename T, std::size_t N>
inline std::ostream &operator<<(std::ostream &os, const std::array<T, N> &obj) {
  at::optional<std::string> name_ = c10::demangle(typeid(obj).name());

#if defined(_WIN32)
  // Windows adds "struct" or "class" as a prefix.
  if (name_->find("struct ") == 0) {
    name_->erase(name_->begin(), name_->begin() + 7);
  } else if (name_->find("class ") == 0) {
    name_->erase(name_->begin(), name_->begin() + 6);
  }
#endif // defined(_WIN32)

  os << *name_ << "(";
  for (const auto &i : obj)
    os << i << (&i == &(*obj.rbegin()) ? "" : ",");
  os << ")";

  return os;
}

namespace detail {
template <typename... Ts, std::size_t... Is>
inline std::ostream &output_tuple(std::ostream &os,
                                  const std::tuple<Ts...> &obj,
                                  std::index_sequence<Is...>) {
  (..., (os << std::get<Is>(obj) << "\n"));
  return os;
}

} // namespace detail

/// Print (as string) an std::tuple of generic objects
template <typename... Ts>
inline std::ostream &operator<<(std::ostream &os,
                                const std::tuple<Ts...> &obj) {
  at::optional<std::string> name_ = c10::demangle(typeid(obj).name());

#if defined(_WIN32)
  // Windows adds "struct" or "class" as a prefix.
  if (name_->find("struct ") == 0) {
    name_->erase(name_->begin(), name_->begin() + 7);
  } else if (name_->find("class ") == 0) {
    name_->erase(name_->begin(), name_->begin() + 6);
  }
#endif // defined(_WIN32)

  os << *name_ << "(\n";
  detail::output_tuple(os, obj, std::make_index_sequence<sizeof...(Ts)>());
  os << "\n)";

  return os;
}

} // namespace std
>>>>>>> 3bdc6f4b
<|MERGE_RESOLUTION|>--- conflicted
+++ resolved
@@ -1,528 +1,263 @@
-<<<<<<< HEAD
-/**
-   @file include/core.hpp
-
-   @brief Core components
-
-   @author Matthias Moller
-
-   @copyright This file is part of the IgANet project
-
-   This Source Code Form is subject to the terms of the Mozilla Public
-   License, v. 2.0. If a copy of the MPL was not distributed with this
-   file, You can obtain one at http://mozilla.org/MPL/2.0/.
-*/
-
-#pragma once
-
-#include <config.hpp>
-
-#include <array>
-#include <fstream>
-#include <iostream>
-#include <tuple>
-#include <vector>
-
-#include <utils/getenv.hpp>
-
-#ifdef IGANET_WITH_OPENMP
-#include <omp.h>
-#endif
-
-#ifdef IGANET_WITH_MPI
-#ifndef USE_C10D_MPI
-#error "Torch must be compiled with USE_DISTRIBUTED=1, USE_MPI=1, USE_C10_MPI=1"
-#endif
-#include <torch/csrc/distributed/c10d/ProcessGroupMPI.hpp>
-#endif
-
-#include <torch/csrc/api/include/torch/types.h>
-#include <torch/torch.h>
-
-#ifdef IGANET_WITH_GISMO
-#include <gismo.h>
-#endif
-
-#undef real_t
-#undef index_t
-#undef short_t
-
-#ifdef IGANET_WITH_MATPLOT
-#ifdef __CUDACC__
-#pragma nv_diag_suppress 611
-#endif
-#include <matplot/matplot.h>
-#ifdef __CUDACC__
-#pragma nv_diag_default 611
-#endif
-#endif
-
-#include <sysinfo.hpp>
-
-namespace iganet {
-
-using short_t = short int;
-
-namespace literals {
-
-/// @brief User-defined literals for integer values
-/// @{
-inline short_t operator""_s(unsigned long long value) { return value; };
-inline int8_t operator""_i8(unsigned long long value) { return value; };
-inline int16_t operator""_i16(unsigned long long value) { return value; };
-inline int32_t operator""_i32(unsigned long long value) { return value; };
-inline int64_t operator""_i64(unsigned long long value) { return value; };
-/// @}
-} // namespace literals
-
-//  clang-format off
-/// @brief Enumerator for specifying the initialization of B-spline coefficients
-enum class log : short_t {
-  none = 0,    /*!< no logging */
-  fatal = 1,   /*!< log fatal errors */
-  error = 2,   /*!< log errors */
-  warning = 3, /*!< log warnings */
-  info = 4,    /*!< log information */
-  debug = 5,   /*!< log debug information */
-  verbose = 6  /*!< log everything */
-};
-//  clang-format on
-
-namespace logging {
-/// @brief Dummy stream buffer
-class NullStreamBuffer : public std::streambuf {
-public:
-  /// @brief Dummy output
-  int overflow(int c) override { return traits_type::not_eof(c); }
-};
-
-/// @brief Dummy output stream
-class NullOStream : public std::ostream {
-public:
-  /// @brief Constructor
-  NullOStream() : std::ostream(&nullStreamBuffer) {}
-
-private:
-  NullStreamBuffer nullStreamBuffer;
-};
-} // namespace logging
-
-/// @brief Logger
-struct {
-private:
-  /// @brief Output stream
-  std::ostream &outputStream = std::cout;
-
-  /// @brief Dummy output stream
-  logging::NullOStream nullStream;
-
-  /// @brief Output file
-  std::ofstream outputFile;
-
-  /// @brief Log level
-  enum log level = log::info;
-
-public:
-  /// @brief Sets the log level
-  void setLogLevel(enum log level) { this->level = level; }
-
-  /// @brief Sets the log file
-  void setLogFile(std::string filename) {
-    outputFile = std::ofstream(filename);
-    outputStream.rdbuf(outputFile.rdbuf());
-  }
-
-  /// @brief Returns the output stream
-  std::ostream &operator()(enum log level = log::info) {
-    if (this->level >= level)
-      switch (level) {
-      case (log::fatal):
-        return outputStream << "[FATAL ERROR] ";
-      case (log::error):
-        return outputStream << "[ERROR] ";
-      case (log::warning):
-        return outputStream << "[WARNING] ";
-      case (log::info):
-        return outputStream << "[INFO] ";
-      case (log::debug):
-        return outputStream << "[DEBUG] ";
-      case (log::verbose):
-        return outputStream << "[VERBOSE] ";
-      default:
-        return nullStream;
-      }
-    else
-      return nullStream;
-  }
-} Log;
-
-/// @brief Initializes the library
-inline void init(std::ostream &os = Log(log::info)) {
-  torch::manual_seed(1);
-
-  // Set number of intraop thread pool threads
-#ifdef IGANET_WITH_OPENMP
-  at::set_num_threads(
-      utils::getenv("IGANET_INTRAOP_NUM_THREADS", omp_get_max_threads()));
-#else
-  at::set_num_threads(utils::getenv("IGANET_INTRAOP_NUM_THREADS", 1));
-#endif
-
-  // Set number of interop thread pool threads
-  at::set_num_interop_threads(utils::getenv("IGANET_INTEROP_NUM_THREADS", 1));
-
-#ifdef IGANET_WITH_MPI
-  int rank;
-  MPI_Comm_rank(MPI_COMM_WORLD, &rank);
-  if (rank == 0)
-#endif
-    // Output version information
-    os << getVersion();
-}
-
-/// Stream manipulator
-/// @{
-inline int get_iomanip() {
-  static int i = std::ios_base::xalloc();
-  return i;
-}
-
-inline std::ostream &verbose(std::ostream &os) {
-  os.iword(get_iomanip()) = 1;
-  return os;
-}
-inline std::ostream &regular(std::ostream &os) {
-  os.iword(get_iomanip()) = 0;
-  return os;
-}
-
-inline bool is_verbose(std::ostream &os) {
-  return os.iword(get_iomanip()) != 0;
-}
-/// @}
-
-} // namespace iganet
-
-namespace std {
-
-/// Print (as string) an std::array of generic objects
-template <typename T, std::size_t N>
-inline std::ostream &operator<<(std::ostream &os, const std::array<T, N> &obj) {
-  at::optional<std::string> name_ = c10::demangle(typeid(obj).name());
-
-#if defined(_WIN32)
-  // Windows adds "struct" or "class" as a prefix.
-  if (name_->find("struct ") == 0) {
-    name_->erase(name_->begin(), name_->begin() + 7);
-  } else if (name_->find("class ") == 0) {
-    name_->erase(name_->begin(), name_->begin() + 6);
-  }
-#endif // defined(_WIN32)
-
-  os << *name_ << "(";
-  for (const auto &i : obj)
-    os << i << (&i == &(*obj.rbegin()) ? "" : ",");
-  os << ")";
-
-  return os;
-}
-
-namespace detail {
-template <typename... Ts, std::size_t... Is>
-inline std::ostream &output_tuple(std::ostream &os,
-                                  const std::tuple<Ts...> &obj,
-                                  std::index_sequence<Is...>) {
-  (..., (os << std::get<Is>(obj) << "\n"));
-  return os;
-}
-
-} // namespace detail
-
-/// Print (as string) an std::tuple of generic objects
-template <typename... Ts>
-inline std::ostream &operator<<(std::ostream &os,
-                                const std::tuple<Ts...> &obj) {
-  at::optional<std::string> name_ = c10::demangle(typeid(obj).name());
-
-#if defined(_WIN32)
-  // Windows adds "struct" or "class" as a prefix.
-  if (name_->find("struct ") == 0) {
-    name_->erase(name_->begin(), name_->begin() + 7);
-  } else if (name_->find("class ") == 0) {
-    name_->erase(name_->begin(), name_->begin() + 6);
-  }
-#endif // defined(_WIN32)
-
-  os << *name_ << "(\n";
-  detail::output_tuple(os, obj, std::make_index_sequence<sizeof...(Ts)>());
-  os << "\n)";
-
-  return os;
-}
-
-} // namespace std
-=======
-/**
-   @file include/core.hpp
-
-   @brief Core components
-
-   @author Matthias Moller
-
-   @copyright This file is part of the IgANet project
-
-   This Source Code Form is subject to the terms of the Mozilla Public
-   License, v. 2.0. If a copy of the MPL was not distributed with this
-   file, You can obtain one at http://mozilla.org/MPL/2.0/.
-*/
-
-#pragma once
-
-#include <config.hpp>
-
-#include <array>
-#include <fstream>
-#include <iostream>
-#include <tuple>
-#include <vector>
-
-#include <utils/getenv.hpp>
-
-#ifdef IGANET_WITH_OPENMP
-#include <omp.h>
-#endif
-
-#ifdef IGANET_WITH_MPI
-#ifndef USE_C10D_MPI
-#error "Torch must be compiled with USE_DISTRIBUTED=1, USE_MPI=1, USE_C10_MPI=1"
-#endif
-#include <torch/csrc/distributed/c10d/ProcessGroupMPI.hpp>
-#endif
-
-#include <torch/csrc/api/include/torch/types.h>
-#include <torch/torch.h>
-
-#ifdef IGANET_WITH_GISMO
-#include <gismo.h>
-#include <gsNurbs/gsMobiusDomain.h>
-#endif
-
-#undef real_t
-#undef index_t
-#undef short_t
-
-#ifdef IGANET_WITH_MATPLOT
-#ifdef __CUDACC__
-#pragma nv_diag_suppress 611
-#endif
-#include <matplot/matplot.h>
-#ifdef __CUDACC__
-#pragma nv_diag_default 611
-#endif
-#endif
-
-#include <sysinfo.hpp>
-
-namespace iganet {
-
-using short_t = short int;
-
-namespace literals {
-
-/// @brief User-defined literals for integer values
-/// @{
-inline short_t operator""_s(unsigned long long value) { return value; };
-inline int8_t operator""_i8(unsigned long long value) { return value; };
-inline int16_t operator""_i16(unsigned long long value) { return value; };
-inline int32_t operator""_i32(unsigned long long value) { return value; };
-inline int64_t operator""_i64(unsigned long long value) { return value; };
-/// @}
-} // namespace literals
-
-//  clang-format off
-/// @brief Enumerator for specifying the initialization of B-spline coefficients
-enum class log : short_t {
-  none = 0,    /*!< no logging */
-  fatal = 1,   /*!< log fatal errors */
-  error = 2,   /*!< log errors */
-  warning = 3, /*!< log warnings */
-  info = 4,    /*!< log information */
-  debug = 5,   /*!< log debug information */
-  verbose = 6  /*!< log everything */
-};
-//  clang-format on
-
-namespace logging {
-/// @brief Dummy stream buffer
-class NullStreamBuffer : public std::streambuf {
-public:
-  /// @brief Dummy output
-  int overflow(int c) override { return traits_type::not_eof(c); }
-};
-
-/// @brief Dummy output stream
-class NullOStream : public std::ostream {
-public:
-  /// @brief Constructor
-  NullOStream() : std::ostream(&nullStreamBuffer) {}
-
-private:
-  NullStreamBuffer nullStreamBuffer;
-};
-} // namespace logging
-
-/// @brief Logger
-struct {
-private:
-  /// @brief Output stream
-  std::ostream &outputStream = std::cout;
-
-  /// @brief Dummy output stream
-  logging::NullOStream nullStream;
-
-  /// @brief Output file
-  std::ofstream outputFile;
-
-  /// @brief Log level
-  enum log level = log::info;
-
-public:
-  /// @brief Sets the log level
-  void setLogLevel(enum log level) { this->level = level; }
-
-  /// @brief Sets the log file
-  void setLogFile(std::string filename) {
-    outputFile = std::ofstream(filename);
-    outputStream.rdbuf(outputFile.rdbuf());
-  }
-
-  /// @brief Returns the output stream
-  std::ostream &operator()(enum log level = log::info) {
-    if (this->level >= level)
-      switch (level) {
-      case (log::fatal):
-        return outputStream << "[FATAL ERROR] ";
-      case (log::error):
-        return outputStream << "[ERROR] ";
-      case (log::warning):
-        return outputStream << "[WARNING] ";
-      case (log::info):
-        return outputStream << "[INFO] ";
-      case (log::debug):
-        return outputStream << "[DEBUG] ";
-      case (log::verbose):
-        return outputStream << "[VERBOSE] ";
-      default:
-        return nullStream;
-      }
-    else
-      return nullStream;
-  }
-} Log;
-
-/// @brief Initializes the library
-inline void init(std::ostream &os = Log(log::info)) {
-  torch::manual_seed(1);
-
-  // Set number of intraop thread pool threads
-#ifdef IGANET_WITH_OPENMP
-  at::set_num_threads(
-      utils::getenv("IGANET_INTRAOP_NUM_THREADS", omp_get_max_threads()));
-#else
-  at::set_num_threads(utils::getenv("IGANET_INTRAOP_NUM_THREADS", 1));
-#endif
-
-  // Set number of interop thread pool threads
-  at::set_num_interop_threads(utils::getenv("IGANET_INTEROP_NUM_THREADS", 1));
-
-#ifdef IGANET_WITH_MPI
-  int rank;
-  MPI_Comm_rank(MPI_COMM_WORLD, &rank);
-  if (rank == 0)
-#endif
-    // Output version information
-    os << getVersion();
-}
-
-/// Stream manipulator
-/// @{
-inline int get_iomanip() {
-  static int i = std::ios_base::xalloc();
-  return i;
-}
-
-inline std::ostream &verbose(std::ostream &os) {
-  os.iword(get_iomanip()) = 1;
-  return os;
-}
-inline std::ostream &regular(std::ostream &os) {
-  os.iword(get_iomanip()) = 0;
-  return os;
-}
-
-inline bool is_verbose(std::ostream &os) {
-  return os.iword(get_iomanip()) != 0;
-}
-/// @}
-
-} // namespace iganet
-
-namespace std {
-
-/// Print (as string) an std::array of generic objects
-template <typename T, std::size_t N>
-inline std::ostream &operator<<(std::ostream &os, const std::array<T, N> &obj) {
-  at::optional<std::string> name_ = c10::demangle(typeid(obj).name());
-
-#if defined(_WIN32)
-  // Windows adds "struct" or "class" as a prefix.
-  if (name_->find("struct ") == 0) {
-    name_->erase(name_->begin(), name_->begin() + 7);
-  } else if (name_->find("class ") == 0) {
-    name_->erase(name_->begin(), name_->begin() + 6);
-  }
-#endif // defined(_WIN32)
-
-  os << *name_ << "(";
-  for (const auto &i : obj)
-    os << i << (&i == &(*obj.rbegin()) ? "" : ",");
-  os << ")";
-
-  return os;
-}
-
-namespace detail {
-template <typename... Ts, std::size_t... Is>
-inline std::ostream &output_tuple(std::ostream &os,
-                                  const std::tuple<Ts...> &obj,
-                                  std::index_sequence<Is...>) {
-  (..., (os << std::get<Is>(obj) << "\n"));
-  return os;
-}
-
-} // namespace detail
-
-/// Print (as string) an std::tuple of generic objects
-template <typename... Ts>
-inline std::ostream &operator<<(std::ostream &os,
-                                const std::tuple<Ts...> &obj) {
-  at::optional<std::string> name_ = c10::demangle(typeid(obj).name());
-
-#if defined(_WIN32)
-  // Windows adds "struct" or "class" as a prefix.
-  if (name_->find("struct ") == 0) {
-    name_->erase(name_->begin(), name_->begin() + 7);
-  } else if (name_->find("class ") == 0) {
-    name_->erase(name_->begin(), name_->begin() + 6);
-  }
-#endif // defined(_WIN32)
-
-  os << *name_ << "(\n";
-  detail::output_tuple(os, obj, std::make_index_sequence<sizeof...(Ts)>());
-  os << "\n)";
-
-  return os;
-}
-
-} // namespace std
->>>>>>> 3bdc6f4b
+/**
+   @file include/core.hpp
+
+   @brief Core components
+
+   @author Matthias Moller
+
+   @copyright This file is part of the IgANet project
+
+   This Source Code Form is subject to the terms of the Mozilla Public
+   License, v. 2.0. If a copy of the MPL was not distributed with this
+   file, You can obtain one at http://mozilla.org/MPL/2.0/.
+*/
+
+#pragma once
+
+#include <config.hpp>
+
+#include <array>
+#include <fstream>
+#include <iostream>
+#include <tuple>
+#include <vector>
+
+#include <utils/getenv.hpp>
+
+#ifdef IGANET_WITH_OPENMP
+#include <omp.h>
+#endif
+
+#ifdef IGANET_WITH_MPI
+#ifndef USE_C10D_MPI
+#error "Torch must be compiled with USE_DISTRIBUTED=1, USE_MPI=1, USE_C10_MPI=1"
+#endif
+#include <torch/csrc/distributed/c10d/ProcessGroupMPI.hpp>
+#endif
+
+#include <torch/csrc/api/include/torch/types.h>
+#include <torch/torch.h>
+
+#ifdef IGANET_WITH_GISMO
+#include <gismo.h>
+#include <gsNurbs/gsMobiusDomain.h>
+#endif
+
+#undef real_t
+#undef index_t
+#undef short_t
+
+#ifdef IGANET_WITH_MATPLOT
+#ifdef __CUDACC__
+#pragma nv_diag_suppress 611
+#endif
+#include <matplot/matplot.h>
+#ifdef __CUDACC__
+#pragma nv_diag_default 611
+#endif
+#endif
+
+#include <sysinfo.hpp>
+
+namespace iganet {
+
+using short_t = short int;
+
+namespace literals {
+
+/// @brief User-defined literals for integer values
+/// @{
+inline short_t operator""_s(unsigned long long value) { return value; };
+inline int8_t operator""_i8(unsigned long long value) { return value; };
+inline int16_t operator""_i16(unsigned long long value) { return value; };
+inline int32_t operator""_i32(unsigned long long value) { return value; };
+inline int64_t operator""_i64(unsigned long long value) { return value; };
+/// @}
+} // namespace literals
+
+//  clang-format off
+/// @brief Enumerator for specifying the initialization of B-spline coefficients
+enum class log : short_t {
+  none = 0,    /*!< no logging */
+  fatal = 1,   /*!< log fatal errors */
+  error = 2,   /*!< log errors */
+  warning = 3, /*!< log warnings */
+  info = 4,    /*!< log information */
+  debug = 5,   /*!< log debug information */
+  verbose = 6  /*!< log everything */
+};
+//  clang-format on
+
+namespace logging {
+/// @brief Dummy stream buffer
+class NullStreamBuffer : public std::streambuf {
+public:
+  /// @brief Dummy output
+  int overflow(int c) override { return traits_type::not_eof(c); }
+};
+
+/// @brief Dummy output stream
+class NullOStream : public std::ostream {
+public:
+  /// @brief Constructor
+  NullOStream() : std::ostream(&nullStreamBuffer) {}
+
+private:
+  NullStreamBuffer nullStreamBuffer;
+};
+} // namespace logging
+
+/// @brief Logger
+struct {
+private:
+  /// @brief Output stream
+  std::ostream &outputStream = std::cout;
+
+  /// @brief Dummy output stream
+  logging::NullOStream nullStream;
+
+  /// @brief Output file
+  std::ofstream outputFile;
+
+  /// @brief Log level
+  enum log level = log::info;
+
+public:
+  /// @brief Sets the log level
+  void setLogLevel(enum log level) { this->level = level; }
+
+  /// @brief Sets the log file
+  void setLogFile(std::string filename) {
+    outputFile = std::ofstream(filename);
+    outputStream.rdbuf(outputFile.rdbuf());
+  }
+
+  /// @brief Returns the output stream
+  std::ostream &operator()(enum log level = log::info) {
+    if (this->level >= level)
+      switch (level) {
+      case (log::fatal):
+        return outputStream << "[FATAL ERROR] ";
+      case (log::error):
+        return outputStream << "[ERROR] ";
+      case (log::warning):
+        return outputStream << "[WARNING] ";
+      case (log::info):
+        return outputStream << "[INFO] ";
+      case (log::debug):
+        return outputStream << "[DEBUG] ";
+      case (log::verbose):
+        return outputStream << "[VERBOSE] ";
+      default:
+        return nullStream;
+      }
+    else
+      return nullStream;
+  }
+} Log;
+
+/// @brief Initializes the library
+inline void init(std::ostream &os = Log(log::info)) {
+  torch::manual_seed(1);
+
+  // Set number of intraop thread pool threads
+#ifdef IGANET_WITH_OPENMP
+  at::set_num_threads(
+      utils::getenv("IGANET_INTRAOP_NUM_THREADS", omp_get_max_threads()));
+#else
+  at::set_num_threads(utils::getenv("IGANET_INTRAOP_NUM_THREADS", 1));
+#endif
+
+  // Set number of interop thread pool threads
+  at::set_num_interop_threads(utils::getenv("IGANET_INTEROP_NUM_THREADS", 1));
+
+#ifdef IGANET_WITH_MPI
+  int rank;
+  MPI_Comm_rank(MPI_COMM_WORLD, &rank);
+  if (rank == 0)
+#endif
+    // Output version information
+    os << getVersion();
+}
+
+/// Stream manipulator
+/// @{
+inline int get_iomanip() {
+  static int i = std::ios_base::xalloc();
+  return i;
+}
+
+inline std::ostream &verbose(std::ostream &os) {
+  os.iword(get_iomanip()) = 1;
+  return os;
+}
+inline std::ostream &regular(std::ostream &os) {
+  os.iword(get_iomanip()) = 0;
+  return os;
+}
+
+inline bool is_verbose(std::ostream &os) {
+  return os.iword(get_iomanip()) != 0;
+}
+/// @}
+
+} // namespace iganet
+
+namespace std {
+
+/// Print (as string) an std::array of generic objects
+template <typename T, std::size_t N>
+inline std::ostream &operator<<(std::ostream &os, const std::array<T, N> &obj) {
+  at::optional<std::string> name_ = c10::demangle(typeid(obj).name());
+
+#if defined(_WIN32)
+  // Windows adds "struct" or "class" as a prefix.
+  if (name_->find("struct ") == 0) {
+    name_->erase(name_->begin(), name_->begin() + 7);
+  } else if (name_->find("class ") == 0) {
+    name_->erase(name_->begin(), name_->begin() + 6);
+  }
+#endif // defined(_WIN32)
+
+  os << *name_ << "(";
+  for (const auto &i : obj)
+    os << i << (&i == &(*obj.rbegin()) ? "" : ",");
+  os << ")";
+
+  return os;
+}
+
+namespace detail {
+template <typename... Ts, std::size_t... Is>
+inline std::ostream &output_tuple(std::ostream &os,
+                                  const std::tuple<Ts...> &obj,
+                                  std::index_sequence<Is...>) {
+  (..., (os << std::get<Is>(obj) << "\n"));
+  return os;
+}
+
+} // namespace detail
+
+/// Print (as string) an std::tuple of generic objects
+template <typename... Ts>
+inline std::ostream &operator<<(std::ostream &os,
+                                const std::tuple<Ts...> &obj) {
+  at::optional<std::string> name_ = c10::demangle(typeid(obj).name());
+
+#if defined(_WIN32)
+  // Windows adds "struct" or "class" as a prefix.
+  if (name_->find("struct ") == 0) {
+    name_->erase(name_->begin(), name_->begin() + 7);
+  } else if (name_->find("class ") == 0) {
+    name_->erase(name_->begin(), name_->begin() + 6);
+  }
+#endif // defined(_WIN32)
+
+  os << *name_ << "(\n";
+  detail::output_tuple(os, obj, std::make_index_sequence<sizeof...(Ts)>());
+  os << "\n)";
+
+  return os;
+}
+
+} // namespace std