<<<<<<< HEAD
/**
   @file include/utils.hpp

   @brief Utility functions

   @author Matthias Moller

   @copyright This file is part of the IgANet project

   This Source Code Form is subject to the terms of the Mozilla Public
   License, v. 2.0. If a copy of the MPL was not distributed with this
   file, You can obtain one at http://mozilla.org/MPL/2.0/.
*/

#pragma once

#include <utils/blocktensor.hpp>
#include <utils/concat.hpp>
#include <utils/fqn.hpp>
#include <utils/getenv.hpp>
#include <utils/integer_pow.hpp>
#include <utils/linalg.hpp>
#include <utils/serialize.hpp>
#include <utils/tensorarray.hpp>
#include <utils/type_traits.hpp>
#include <utils/uuid.hpp>
#include <utils/vslice.hpp>
#include <utils/zip.hpp>
=======
/**
   @file include/utils.hpp

   @brief Utility functions

   @author Matthias Moller

   @copyright This file is part of the IgANet project

   This Source Code Form is subject to the terms of the Mozilla Public
   License, v. 2.0. If a copy of the MPL was not distributed with this
   file, You can obtain one at http://mozilla.org/MPL/2.0/.
*/

#pragma once

#include <utils/blocktensor.hpp>
#include <utils/container.hpp>
#include <utils/fqn.hpp>
#include <utils/getenv.hpp>
#include <utils/index_sequence.hpp>
#include <utils/integer_pow.hpp>
#include <utils/linalg.hpp>
#include <utils/serialize.hpp>
#include <utils/tensorarray.hpp>
#include <utils/type_traits.hpp>
#include <utils/uuid.hpp>
#include <utils/vslice.hpp>
#include <utils/zip.hpp>
>>>>>>> 0196b8a1
<|MERGE_RESOLUTION|>--- conflicted
+++ resolved
@@ -1,60 +1,29 @@
-<<<<<<< HEAD
-/**
-   @file include/utils.hpp
-
-   @brief Utility functions
-
-   @author Matthias Moller
-
-   @copyright This file is part of the IgANet project
-
-   This Source Code Form is subject to the terms of the Mozilla Public
-   License, v. 2.0. If a copy of the MPL was not distributed with this
-   file, You can obtain one at http://mozilla.org/MPL/2.0/.
-*/
-
-#pragma once
-
-#include <utils/blocktensor.hpp>
-#include <utils/concat.hpp>
-#include <utils/fqn.hpp>
-#include <utils/getenv.hpp>
-#include <utils/integer_pow.hpp>
-#include <utils/linalg.hpp>
-#include <utils/serialize.hpp>
-#include <utils/tensorarray.hpp>
-#include <utils/type_traits.hpp>
-#include <utils/uuid.hpp>
-#include <utils/vslice.hpp>
-#include <utils/zip.hpp>
-=======
-/**
-   @file include/utils.hpp
-
-   @brief Utility functions
-
-   @author Matthias Moller
-
-   @copyright This file is part of the IgANet project
-
-   This Source Code Form is subject to the terms of the Mozilla Public
-   License, v. 2.0. If a copy of the MPL was not distributed with this
-   file, You can obtain one at http://mozilla.org/MPL/2.0/.
-*/
-
-#pragma once
-
-#include <utils/blocktensor.hpp>
-#include <utils/container.hpp>
-#include <utils/fqn.hpp>
-#include <utils/getenv.hpp>
-#include <utils/index_sequence.hpp>
-#include <utils/integer_pow.hpp>
-#include <utils/linalg.hpp>
-#include <utils/serialize.hpp>
-#include <utils/tensorarray.hpp>
-#include <utils/type_traits.hpp>
-#include <utils/uuid.hpp>
-#include <utils/vslice.hpp>
-#include <utils/zip.hpp>
->>>>>>> 0196b8a1
+/**
+   @file include/utils.hpp
+
+   @brief Utility functions
+
+   @author Matthias Moller
+
+   @copyright This file is part of the IgANet project
+
+   This Source Code Form is subject to the terms of the Mozilla Public
+   License, v. 2.0. If a copy of the MPL was not distributed with this
+   file, You can obtain one at http://mozilla.org/MPL/2.0/.
+*/
+
+#pragma once
+
+#include <utils/blocktensor.hpp>
+#include <utils/container.hpp>
+#include <utils/fqn.hpp>
+#include <utils/getenv.hpp>
+#include <utils/index_sequence.hpp>
+#include <utils/integer_pow.hpp>
+#include <utils/linalg.hpp>
+#include <utils/serialize.hpp>
+#include <utils/tensorarray.hpp>
+#include <utils/type_traits.hpp>
+#include <utils/uuid.hpp>
+#include <utils/vslice.hpp>
+#include <utils/zip.hpp>