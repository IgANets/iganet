--- conflicted
+++ resolved
@@ -5100,15 +5100,7 @@
     assert(xi[0].sizes() == knot_indices[0].sizes());
     throw std::runtime_error("Unsupported parametric/geometric dimension");
 
-<<<<<<< HEAD
-      /// curl = ???
-      return std::runtime_error("curl in 1D is not implemented");
-
-    else
-      throw std::runtime_error("Unsupported parametric dimension");
-=======
     return utils::BlockTensor<torch::Tensor, 1, 1>{};
->>>>>>> df8b015e
   }
 
   template <bool memory_optimized = false>
@@ -5125,11 +5117,6 @@
 
     if constexpr (BSplineCore::parDim_ == 2 && BSplineCore::geoDim_ == 2)
 
-<<<<<<< HEAD
-        /// curl = ???
-        return std::runtime_error("curl in 2D is not implemented");
-        
-=======
       /// curl = 0,
       ///        0,
       ///        du_y / dx - du_x / dy
@@ -5141,7 +5128,6 @@
           *BSplineCore::template eval<deriv::dy, memory_optimized>(
               xi, knot_indices, coeff_indices)[0]);
 
->>>>>>> df8b015e
     else
       throw std::runtime_error("Unsupported parametric/geometric dimension");
 
@@ -5169,17 +5155,6 @@
       return utils::BlockTensor<torch::Tensor, 1, 3>(
           *BSplineCore::template eval<deriv::dy, memory_optimized>(
               xi, knot_indices, coeff_indices)[2] -
-<<<<<<< HEAD
-          *BSplineCore::template eval<deriv::dz, memory_optimized>(
-                  xi, knot_indices, coeff_indices)[1],
-          *BSplineCore::template eval<deriv::dz, memory_optimized>(
-              xi, knot_indices, coeff_indices)[0] -
-          *BSplineCore::template eval<deriv::dx, memory_optimized>(
-                  xi, knot_indices, coeff_indices)[2],
-          *BSplineCore::template eval<deriv::dx, memory_optimized>(
-              xi, knot_indices, coeff_indices)[1] -
-          *BSplineCore::template eval<deriv::dy, memory_optimized>(
-=======
               *BSplineCore::template eval<deriv::dz, memory_optimized>(
                   xi, knot_indices, coeff_indices)[1],
           *BSplineCore::template eval<deriv::dz, memory_optimized>(
@@ -5189,7 +5164,6 @@
           *BSplineCore::template eval<deriv::dx, memory_optimized>(
               xi, knot_indices, coeff_indices)[1] +
               *BSplineCore::template eval<deriv::dy, memory_optimized>(
->>>>>>> df8b015e
                   xi, knot_indices, coeff_indices)[0]);
     else
       throw std::runtime_error("Unsupported parametric/geometric dimension");
@@ -5206,14 +5180,7 @@
            xi[2].sizes() == knot_indices[2].sizes() &&
            xi[3].sizes() == knot_indices[3].sizes());
 
-<<<<<<< HEAD
-    if constexpr (BSplineCore::parDim_ == 4)
-
-      /// curl = ???
-      return std::runtime_error("curl in 4D is not implemented");
-=======
     throw std::runtime_error("Unsupported parametric/geometric dimension");
->>>>>>> df8b015e
 
     return utils::BlockTensor<torch::Tensor, 1, 3>{};
   }
