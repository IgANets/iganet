--- conflicted
+++ resolved
@@ -6449,11 +6449,7 @@
       auto f = matplot::figure<Backend>(true);
       auto ax = f->current_axes();
 
-<<<<<<< HEAD
-      // Cretae surface
-=======
       // Create surface
->>>>>>> 478bb5ea
       utils::TensorArray<2> meshgrid = utils::to_array<2>(
           torch::meshgrid({torch::linspace(0, 1, res0, BSplineCore::options_),
                            torch::linspace(0, 1, res1, BSplineCore::options_)},
