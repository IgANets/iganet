--- conflicted
+++ resolved
@@ -1,1341 +1,669 @@
-<<<<<<< HEAD
-/**
-   @file include/sysinfo.hpp
-
-   @brief System information
-
-   @author Matthias Moller
-
-   @copyright This file is part of the IgANet project
-
-   This Source Code Form is subject to the terms of the Mozilla Public
-   License, v. 2.0. If a copy of the MPL was not distributed with this
-   file, You can obtain one at http://mozilla.org/MPL/2.0/.
-*/
-
-#pragma once
-
-#include <string>
-
-#if defined(_WIN32) || defined(_WIN64)
-#include <windows.h>
-#elif __APPLE__
-#include <sys/sysctl.h>
-#include <sys/utsname.h>
-#elif __linux__ || __unix__
-#include <unistd.h>
-#if defined(__x86_64__) && (defined(__GNUC__) || defined(__clang__) ||         \
-                            defined(__INTEL_COMPILER) || defined(__SUNCC_PRO))
-#include <cpuid.h>
-#else
-#include <limits.h>
-#endif
-#endif
-
-namespace iganet {
-
-/// @brief Returns the IgANet version
-std::string getIgANetVersion() { return std::string(IGANET_VERSION); }
-
-/// @brief Returns the version of the compiler
-std::string getCompilerVersion() {
-  // This code is copied from the CMakeCXXCompilerId.cpp file that was
-  // automatically generated with CMake 3.21.4
-
-  // The following two macros have been modified as we do not want to
-  // return the compiler version in the specific CMake format
-#define DEC(n) n
-#define HEX(n) n
-
-  /* Version number components: V=Version, R=Revision, P=Patch
-     Version date components:   YYYY=Year, MM=Month,   DD=Day  */
-
-#if defined(__COMO__)
-#define COMPILER_ID "Comeau"
-  /* __COMO_VERSION__ = VRR */
-#define COMPILER_VERSION_MAJOR DEC(__COMO_VERSION__ / 100)
-#define COMPILER_VERSION_MINOR DEC(__COMO_VERSION__ % 100)
-
-#elif defined(__INTEL_COMPILER) || defined(__ICC)
-#define COMPILER_ID "Intel"
-#if defined(_MSC_VER)
-#define SIMULATE_ID "MSVC"
-#endif
-#if defined(__GNUC__)
-#define SIMULATE_ID "GNU"
-#endif
-  /* __INTEL_COMPILER = VRP prior to 2021, and then VVVV for 2021 and later,
-     except that a few beta releases use the old format with V=2021.  */
-#if __INTEL_COMPILER < 2021 || __INTEL_COMPILER == 202110 ||                   \
-    __INTEL_COMPILER == 202111
-#define COMPILER_VERSION_MAJOR DEC(__INTEL_COMPILER / 100)
-#define COMPILER_VERSION_MINOR DEC(__INTEL_COMPILER / 10 % 10)
-#if defined(__INTEL_COMPILER_UPDATE)
-#define COMPILER_VERSION_PATCH DEC(__INTEL_COMPILER_UPDATE)
-#else
-#define COMPILER_VERSION_PATCH DEC(__INTEL_COMPILER % 10)
-#endif
-#else
-#define COMPILER_VERSION_MAJOR DEC(__INTEL_COMPILER)
-#define COMPILER_VERSION_MINOR DEC(__INTEL_COMPILER_UPDATE)
-  /* The third version component from --version is an update index,
-     but no macro is provided for it.  */
-#define COMPILER_VERSION_PATCH DEC(0)
-#endif
-#if defined(__INTEL_COMPILER_BUILD_DATE)
-  /* __INTEL_COMPILER_BUILD_DATE = YYYYMMDD */
-#define COMPILER_VERSION_TWEAK DEC(__INTEL_COMPILER_BUILD_DATE)
-#endif
-#if defined(_MSC_VER)
-  /* _MSC_VER = VVRR */
-#define SIMULATE_VERSION_MAJOR DEC(_MSC_VER / 100)
-#define SIMULATE_VERSION_MINOR DEC(_MSC_VER % 100)
-#endif
-#if defined(__GNUC__)
-#define SIMULATE_VERSION_MAJOR DEC(__GNUC__)
-#elif defined(__GNUG__)
-#define SIMULATE_VERSION_MAJOR DEC(__GNUG__)
-#endif
-#if defined(__GNUC_MINOR__)
-#define SIMULATE_VERSION_MINOR DEC(__GNUC_MINOR__)
-#endif
-#if defined(__GNUC_PATCHLEVEL__)
-#define SIMULATE_VERSION_PATCH DEC(__GNUC_PATCHLEVEL__)
-#endif
-
-#elif (defined(__clang__) && defined(__INTEL_CLANG_COMPILER)) ||               \
-    defined(__INTEL_LLVM_COMPILER)
-#define COMPILER_ID "IntelLLVM"
-#if defined(_MSC_VER)
-#define SIMULATE_ID "MSVC"
-#endif
-#if defined(__GNUC__)
-#define SIMULATE_ID "GNU"
-#endif
-  /* __INTEL_LLVM_COMPILER = VVVVRP prior to 2021.2.0, VVVVRRPP for 2021.2.0 and
-   * later.  Look for 6 digit vs. 8 digit version number to decide encoding.
-   * VVVV is no smaller than the current year when a version is released.
-   */
-#if __INTEL_LLVM_COMPILER < 1000000L
-#define COMPILER_VERSION_MAJOR DEC(__INTEL_LLVM_COMPILER / 100)
-#define COMPILER_VERSION_MINOR DEC(__INTEL_LLVM_COMPILER / 10 % 10)
-#define COMPILER_VERSION_PATCH DEC(__INTEL_LLVM_COMPILER % 10)
-#else
-#define COMPILER_VERSION_MAJOR DEC(__INTEL_LLVM_COMPILER / 10000)
-#define COMPILER_VERSION_MINOR DEC(__INTEL_LLVM_COMPILER / 100 % 100)
-#define COMPILER_VERSION_PATCH DEC(__INTEL_LLVM_COMPILER % 100)
-#endif
-#if defined(_MSC_VER)
-  /* _MSC_VER = VVRR */
-#define SIMULATE_VERSION_MAJOR DEC(_MSC_VER / 100)
-#define SIMULATE_VERSION_MINOR DEC(_MSC_VER % 100)
-#endif
-#if defined(__GNUC__)
-#define SIMULATE_VERSION_MAJOR DEC(__GNUC__)
-#elif defined(__GNUG__)
-#define SIMULATE_VERSION_MAJOR DEC(__GNUG__)
-#endif
-#if defined(__GNUC_MINOR__)
-#define SIMULATE_VERSION_MINOR DEC(__GNUC_MINOR__)
-#endif
-#if defined(__GNUC_PATCHLEVEL__)
-#define SIMULATE_VERSION_PATCH DEC(__GNUC_PATCHLEVEL__)
-#endif
-
-#elif defined(__PATHCC__)
-#define COMPILER_ID "PathScale"
-#define COMPILER_VERSION_MAJOR DEC(__PATHCC__)
-#define COMPILER_VERSION_MINOR DEC(__PATHCC_MINOR__)
-#if defined(__PATHCC_PATCHLEVEL__)
-#define COMPILER_VERSION_PATCH DEC(__PATHCC_PATCHLEVEL__)
-#endif
-
-#elif defined(__BORLANDC__) && defined(__CODEGEARC_VERSION__)
-#define COMPILER_ID "Embarcadero"
-#define COMPILER_VERSION_MAJOR HEX(__CODEGEARC_VERSION__ >> 24 & 0x00FF)
-#define COMPILER_VERSION_MINOR HEX(__CODEGEARC_VERSION__ >> 16 & 0x00FF)
-#define COMPILER_VERSION_PATCH DEC(__CODEGEARC_VERSION__ & 0xFFFF)
-
-#elif defined(__BORLANDC__)
-#define COMPILER_ID "Borland"
-  /* __BORLANDC__ = 0xVRR */
-#define COMPILER_VERSION_MAJOR HEX(__BORLANDC__ >> 8)
-#define COMPILER_VERSION_MINOR HEX(__BORLANDC__ & 0xFF)
-
-#elif defined(__WATCOMC__) && __WATCOMC__ < 1200
-#define COMPILER_ID "Watcom"
-  /* __WATCOMC__ = VVRR */
-#define COMPILER_VERSION_MAJOR DEC(__WATCOMC__ / 100)
-#define COMPILER_VERSION_MINOR DEC((__WATCOMC__ / 10) % 10)
-#if (__WATCOMC__ % 10) > 0
-#define COMPILER_VERSION_PATCH DEC(__WATCOMC__ % 10)
-#endif
-
-#elif defined(__WATCOMC__)
-#define COMPILER_ID "OpenWatcom"
-  /* __WATCOMC__ = VVRP + 1100 */
-#define COMPILER_VERSION_MAJOR DEC((__WATCOMC__ - 1100) / 100)
-#define COMPILER_VERSION_MINOR DEC((__WATCOMC__ / 10) % 10)
-#if (__WATCOMC__ % 10) > 0
-#define COMPILER_VERSION_PATCH DEC(__WATCOMC__ % 10)
-#endif
-
-#elif defined(__SUNPRO_CC)
-#define COMPILER_ID "SunPro"
-#if __SUNPRO_CC >= 0x5100
-  /* __SUNPRO_CC = 0xVRRP */
-#define COMPILER_VERSION_MAJOR HEX(__SUNPRO_CC >> 12)
-#define COMPILER_VERSION_MINOR HEX(__SUNPRO_CC >> 4 & 0xFF)
-#define COMPILER_VERSION_PATCH HEX(__SUNPRO_CC & 0xF)
-#else
-  /* __SUNPRO_CC = 0xVRP */
-#define COMPILER_VERSION_MAJOR HEX(__SUNPRO_CC >> 8)
-#define COMPILER_VERSION_MINOR HEX(__SUNPRO_CC >> 4 & 0xF)
-#define COMPILER_VERSION_PATCH HEX(__SUNPRO_CC & 0xF)
-#endif
-
-#elif defined(__HP_aCC)
-#define COMPILER_ID "HP"
-  /* __HP_aCC = VVRRPP */
-#define COMPILER_VERSION_MAJOR DEC(__HP_aCC / 10000)
-#define COMPILER_VERSION_MINOR DEC(__HP_aCC / 100 % 100)
-#define COMPILER_VERSION_PATCH DEC(__HP_aCC % 100)
-
-#elif defined(__DECCXX)
-#define COMPILER_ID "Compaq"
-  /* __DECCXX_VER = VVRRTPPPP */
-#define COMPILER_VERSION_MAJOR DEC(__DECCXX_VER / 10000000)
-#define COMPILER_VERSION_MINOR DEC(__DECCXX_VER / 100000 % 100)
-#define COMPILER_VERSION_PATCH DEC(__DECCXX_VER % 10000)
-
-#elif defined(__IBMCPP__) && defined(__COMPILER_VER__)
-#define COMPILER_ID "zOS"
-  /* __IBMCPP__ = VRP */
-#define COMPILER_VERSION_MAJOR DEC(__IBMCPP__ / 100)
-#define COMPILER_VERSION_MINOR DEC(__IBMCPP__ / 10 % 10)
-#define COMPILER_VERSION_PATCH DEC(__IBMCPP__ % 10)
-
-#elif defined(__ibmxl__) && defined(__clang__)
-#define COMPILER_ID "XLClang"
-#define COMPILER_VERSION_MAJOR DEC(__ibmxl_version__)
-#define COMPILER_VERSION_MINOR DEC(__ibmxl_release__)
-#define COMPILER_VERSION_PATCH DEC(__ibmxl_modification__)
-#define COMPILER_VERSION_TWEAK DEC(__ibmxl_ptf_fix_level__)
-
-#elif defined(__IBMCPP__) && !defined(__COMPILER_VER__) && __IBMCPP__ >= 800
-#define COMPILER_ID "XL"
-  /* __IBMCPP__ = VRP */
-#define COMPILER_VERSION_MAJOR DEC(__IBMCPP__ / 100)
-#define COMPILER_VERSION_MINOR DEC(__IBMCPP__ / 10 % 10)
-#define COMPILER_VERSION_PATCH DEC(__IBMCPP__ % 10)
-
-#elif defined(__IBMCPP__) && !defined(__COMPILER_VER__) && __IBMCPP__ < 800
-#define COMPILER_ID "VisualAge"
-  /* __IBMCPP__ = VRP */
-#define COMPILER_VERSION_MAJOR DEC(__IBMCPP__ / 100)
-#define COMPILER_VERSION_MINOR DEC(__IBMCPP__ / 10 % 10)
-#define COMPILER_VERSION_PATCH DEC(__IBMCPP__ % 10)
-
-#elif defined(__NVCOMPILER)
-#define COMPILER_ID "NVHPC"
-#define COMPILER_VERSION_MAJOR DEC(__NVCOMPILER_MAJOR__)
-#define COMPILER_VERSION_MINOR DEC(__NVCOMPILER_MINOR__)
-#if defined(__NVCOMPILER_PATCHLEVEL__)
-#define COMPILER_VERSION_PATCH DEC(__NVCOMPILER_PATCHLEVEL__)
-#endif
-
-#elif defined(__PGI)
-#define COMPILER_ID "PGI"
-#define COMPILER_VERSION_MAJOR DEC(__PGIC__)
-#define COMPILER_VERSION_MINOR DEC(__PGIC_MINOR__)
-#if defined(__PGIC_PATCHLEVEL__)
-#define COMPILER_VERSION_PATCH DEC(__PGIC_PATCHLEVEL__)
-#endif
-
-#elif defined(_CRAYC)
-#define COMPILER_ID "Cray"
-#define COMPILER_VERSION_MAJOR DEC(_RELEASE_MAJOR)
-#define COMPILER_VERSION_MINOR DEC(_RELEASE_MINOR)
-
-#elif defined(__TI_COMPILER_VERSION__)
-#define COMPILER_ID "TI"
-  /* __TI_COMPILER_VERSION__ = VVVRRRPPP */
-#define COMPILER_VERSION_MAJOR DEC(__TI_COMPILER_VERSION__ / 1000000)
-#define COMPILER_VERSION_MINOR DEC(__TI_COMPILER_VERSION__ / 1000 % 1000)
-#define COMPILER_VERSION_PATCH DEC(__TI_COMPILER_VERSION__ % 1000)
-
-#elif defined(__CLANG_FUJITSU)
-#define COMPILER_ID "FujitsuClang"
-#define COMPILER_VERSION_MAJOR DEC(__FCC_major__)
-#define COMPILER_VERSION_MINOR DEC(__FCC_minor__)
-#define COMPILER_VERSION_PATCH DEC(__FCC_patchlevel__)
-#define COMPILER_VERSION_INTERNAL_STR __clang_version__
-
-#elif defined(__FUJITSU)
-#define COMPILER_ID "Fujitsu"
-#if defined(__FCC_version__)
-#define COMPILER_VERSION __FCC_version__
-#elif defined(__FCC_major__)
-#define COMPILER_VERSION_MAJOR DEC(__FCC_major__)
-#define COMPILER_VERSION_MINOR DEC(__FCC_minor__)
-#define COMPILER_VERSION_PATCH DEC(__FCC_patchlevel__)
-#endif
-#if defined(__fcc_version)
-#define COMPILER_VERSION_INTERNAL DEC(__fcc_version)
-#elif defined(__FCC_VERSION)
-#define COMPILER_VERSION_INTERNAL DEC(__FCC_VERSION)
-#endif
-
-#elif defined(__ghs__)
-#define COMPILER_ID "GHS"
-  /* __GHS_VERSION_NUMBER = VVVVRP */
-#ifdef __GHS_VERSION_NUMBER
-#define COMPILER_VERSION_MAJOR DEC(__GHS_VERSION_NUMBER / 100)
-#define COMPILER_VERSION_MINOR DEC(__GHS_VERSION_NUMBER / 10 % 10)
-#define COMPILER_VERSION_PATCH DEC(__GHS_VERSION_NUMBER % 10)
-#endif
-
-#elif defined(__SCO_VERSION__)
-#define COMPILER_ID "SCO"
-
-#elif defined(__ARMCC_VERSION) && !defined(__clang__)
-#define COMPILER_ID "ARMCC"
-#if __ARMCC_VERSION >= 1000000
-  /* __ARMCC_VERSION = VRRPPPP */
-#define COMPILER_VERSION_MAJOR DEC(__ARMCC_VERSION / 1000000)
-#define COMPILER_VERSION_MINOR DEC(__ARMCC_VERSION / 10000 % 100)
-#define COMPILER_VERSION_PATCH DEC(__ARMCC_VERSION % 10000)
-#else
-  /* __ARMCC_VERSION = VRPPPP */
-#define COMPILER_VERSION_MAJOR DEC(__ARMCC_VERSION / 100000)
-#define COMPILER_VERSION_MINOR DEC(__ARMCC_VERSION / 10000 % 10)
-#define COMPILER_VERSION_PATCH DEC(__ARMCC_VERSION % 10000)
-#endif
-
-#elif defined(__clang__) && defined(__apple_build_version__)
-#define COMPILER_ID "AppleClang"
-#if defined(_MSC_VER)
-#define SIMULATE_ID "MSVC"
-#endif
-#define COMPILER_VERSION_MAJOR DEC(__clang_major__)
-#define COMPILER_VERSION_MINOR DEC(__clang_minor__)
-#define COMPILER_VERSION_PATCH DEC(__clang_patchlevel__)
-#if defined(_MSC_VER)
-  /* _MSC_VER = VVRR */
-#define SIMULATE_VERSION_MAJOR DEC(_MSC_VER / 100)
-#define SIMULATE_VERSION_MINOR DEC(_MSC_VER % 100)
-#endif
-#define COMPILER_VERSION_TWEAK DEC(__apple_build_version__)
-
-#elif defined(__clang__) && defined(__ARMCOMPILER_VERSION)
-#define COMPILER_ID "ARMClang"
-#define COMPILER_VERSION_MAJOR DEC(__ARMCOMPILER_VERSION / 1000000)
-#define COMPILER_VERSION_MINOR DEC(__ARMCOMPILER_VERSION / 10000 % 100)
-#define COMPILER_VERSION_PATCH DEC(__ARMCOMPILER_VERSION % 10000)
-#define COMPILER_VERSION_INTERNAL DEC(__ARMCOMPILER_VERSION)
-
-#elif defined(__clang__)
-#define COMPILER_ID "Clang"
-#if defined(_MSC_VER)
-#define SIMULATE_ID "MSVC"
-#endif
-#define COMPILER_VERSION_MAJOR DEC(__clang_major__)
-#define COMPILER_VERSION_MINOR DEC(__clang_minor__)
-#define COMPILER_VERSION_PATCH DEC(__clang_patchlevel__)
-#if defined(_MSC_VER)
-  /* _MSC_VER = VVRR */
-#define SIMULATE_VERSION_MAJOR DEC(_MSC_VER / 100)
-#define SIMULATE_VERSION_MINOR DEC(_MSC_VER % 100)
-#endif
-
-#elif defined(__GNUC__) || defined(__GNUG__)
-#define COMPILER_ID "GNU"
-#if defined(__GNUC__)
-#define COMPILER_VERSION_MAJOR DEC(__GNUC__)
-#else
-#define COMPILER_VERSION_MAJOR DEC(__GNUG__)
-#endif
-#if defined(__GNUC_MINOR__)
-#define COMPILER_VERSION_MINOR DEC(__GNUC_MINOR__)
-#endif
-#if defined(__GNUC_PATCHLEVEL__)
-#define COMPILER_VERSION_PATCH DEC(__GNUC_PATCHLEVEL__)
-#endif
-
-#elif defined(_MSC_VER)
-#define COMPILER_ID "MSVC"
-  /* _MSC_VER = VVRR */
-#define COMPILER_VERSION_MAJOR DEC(_MSC_VER / 100)
-#define COMPILER_VERSION_MINOR DEC(_MSC_VER % 100)
-#if defined(_MSC_FULL_VER)
-#if _MSC_VER >= 1400
-  /* _MSC_FULL_VER = VVRRPPPPP */
-#define COMPILER_VERSION_PATCH DEC(_MSC_FULL_VER % 100000)
-#else
-  /* _MSC_FULL_VER = VVRRPPPP */
-#define COMPILER_VERSION_PATCH DEC(_MSC_FULL_VER % 10000)
-#endif
-#endif
-#if defined(_MSC_BUILD)
-#define COMPILER_VERSION_TWEAK DEC(_MSC_BUILD)
-#endif
-
-#elif defined(__VISUALDSPVERSION__) || defined(__ADSPBLACKFIN__) ||            \
-    defined(__ADSPTS__) || defined(__ADSP21000__)
-#define COMPILER_ID "ADSP"
-#if defined(__VISUALDSPVERSION__)
-  /* __VISUALDSPVERSION__ = 0xVVRRPP00 */
-#define COMPILER_VERSION_MAJOR HEX(__VISUALDSPVERSION__ >> 24)
-#define COMPILER_VERSION_MINOR HEX(__VISUALDSPVERSION__ >> 16 & 0xFF)
-#define COMPILER_VERSION_PATCH HEX(__VISUALDSPVERSION__ >> 8 & 0xFF)
-#endif
-
-#elif defined(__IAR_SYSTEMS_ICC__) || defined(__IAR_SYSTEMS_ICC)
-#define COMPILER_ID "IAR"
-#if defined(__VER__) && defined(__ICCARM__)
-#define COMPILER_VERSION_MAJOR DEC((__VER__) / 1000000)
-#define COMPILER_VERSION_MINOR DEC(((__VER__) / 1000) % 1000)
-#define COMPILER_VERSION_PATCH DEC((__VER__) % 1000)
-#define COMPILER_VERSION_INTERNAL DEC(__IAR_SYSTEMS_ICC__)
-#elif defined(__VER__) &&                                                      \
-    (defined(__ICCAVR__) || defined(__ICCRX__) || defined(__ICCRH850__) ||     \
-     defined(__ICCRL78__) || defined(__ICC430__) || defined(__ICCRISCV__) ||   \
-     defined(__ICCV850__) || defined(__ICC8051__) || defined(__ICCSTM8__))
-#define COMPILER_VERSION_MAJOR DEC((__VER__) / 100)
-#define COMPILER_VERSION_MINOR DEC((__VER__) - (((__VER__) / 100) * 100))
-#define COMPILER_VERSION_PATCH DEC(__SUBVERSION__)
-#define COMPILER_VERSION_INTERNAL DEC(__IAR_SYSTEMS_ICC__)
-#endif
-
-  /* These compilers are either not known or too old to define an
-     identification macro.  Try to identify the platform and guess that
-     it is the native compiler.  */
-#elif defined(__hpux) || defined(__hpua)
-#define COMPILER_ID "HP"
-
-#else /* unknown compiler */
-#define COMPILER_ID "Unknown-Compiler"
-#endif
-
-  return std::string(COMPILER_ID)
-#ifdef COMPILER_VERSION
-         + " " + std::to_string(COMPILER_VERSION);
-#elif defined(COMPILER_VERSION_MAJOR)
-         + " " + std::to_string(COMPILER_VERSION_MAJOR)
-#ifdef COMPILER_VERSION_MINOR
-         + "." + std::to_string(COMPILER_VERSION_MINOR)
-#ifdef COMPILER_VERSION_PATCH
-         + "." + std::to_string(COMPILER_VERSION_PATCH)
-#ifdef COMPILER_VERSION_TWEAK
-         + "." + std::to_string(COMPILER_VERSION_TWEAK)
-#endif
-#endif
-#endif
-      ;
-#endif
-
-#undef DEC
-#undef HEX
-#undef COMPILER_ID
-#undef COMPILER_VERSION
-#undef COMPILER_VERSION_MAJOR
-#undef COMPILER_VERSION_MINOR
-#undef COMPILER_VERSION_PATCH
-#undef COMPILER_VERSION_TWEAK
-#undef SIMULATE_VERSION_MAJOR
-#undef SIMULATE_VERSION_MINOR
-#undef SIMULATE_VERSION_PATCH
-#undef SIMULATE_VERSION_TWEAK
-}
-
-/// @brief Returns the version of the C++ standard
-std::string getCppVersion() {
-#if defined(_MSC_VER) && _MSC_VER < 1600
-  return "C++ 199711L";
-#elif _MSC_VER >= 1900
-  return "C++ " + std::to_string(_MSVC_LANG);
-#elif _MSC_VER >= 1600
-  return "C++ 201103L";
-#else
-  return "C++ " + std::to_string(__cplusplus);
-#endif
-}
-
-/// @brief Returns the version of the standard library
-std::string getStdLibVersion() {
-#ifdef _LIBCPP_VERSION
-  return "libc++ " + std::to_string(_LIBCPP_VERSION);
-#elif defined(__GLIBCXX__)
-  return "glibc++ " + std::to_string(__GLIBCXX__);
-#elif defined(__GLIBCPP__)
-  return "glibc++ " + std::to_string(__GLIBCPP__);
-#elif defined(__LIBCOMO__)
-  return "Comeau STL " + std::to_string(__LIBCOMO__);
-#elif defined(__STL_CONFIG_H)
-  return "SGI STL";
-#elif defined(__MSL_CPP__)
-  return "MSL standard lib";
-#elif defined(__IBMCPP__)
-  return "VACPP STL";
-#elif defined(MSIPL_COMPILE_H)
-  return "Modena C++ STL";
-#elif (defined(_YVALS) && !defined(__IBMCPP__)) || defined(_CPPLIB_VER)
-  return "Dinkumware STL " + std::to_string(_CPPLIB_VER);
-#elif defined(__STD_RWCOMPILER_H__) || defined(_RWSTD_VER)
-  return "Rogue Wave lib " + std::to_string(_RWSTD_VER);
-#else
-  return "Unknown-STD";
-#endif
-}
-
-/// @brief Returns the version of extra libraries
-std::string getExtraLibsVersion() {
-  std::string s("");
-
-  // CUDA
-#if defined(CUDA_VERSION)
-  if (!s.empty())
-    s += ", ";
-  s += "CUDA " + std::to_string(CUDA_VERSION / 1000) + "." +
-       std::to_string((CUDA_VERSION % 100) / 10);
-#endif
-
-  // Intel MKL library
-#if defined(INTEL_MKL_VERSION)
-  if (!s.empty())
-    s += ", ";
-  s += "MKL " + std::to_string(INTEL_MKL_VERSION);
-#endif
-
-  // LibTorch
-#if defined(TORCH_VERSION_MAJOR)
-  if (!s.empty())
-    s += ", ";
-  s += "LibTorch " + std::to_string(TORCH_VERSION_MAJOR) + "." +
-       std::to_string(TORCH_VERSION_MINOR) + "." +
-       std::to_string(TORCH_VERSION_PATCH) +
-       " (#intraop threads: " + std::to_string(at::get_num_threads()) +
-       ", #interop threads: " + std::to_string(at::get_num_interop_threads()) +
-       ")";
-#endif
-
-  // ROCm
-#if defined(ROCM_VERSION_MAJOR)
-  if (!s.empty())
-    s += ", ";
-  s += "ROCm " + std::to_string(ROCM_VERSION_MAJOR) + "." +
-       std::to_string(ROCM_VERSION_MINOR) + "." +
-       std::to_string(ROCM_VERSION_PATCH);
-#endif
-
-  return s;
-}
-
-/// @brief Returns CPU information
-std::string getCpuInfo() {
-#if defined(_WIN32) || defined(_WIN64)
-
-  int CPUInfo[4] = {-1};
-  unsigned nExIds, i = 0;
-  char CPUBrandString[0x40];
-
-  __cpuid(CPUInfo, 0x80000000);
-  nExIds = CPUInfo[0];
-
-  for (i = 0x80000000; i <= nExIds; ++i) {
-    __cpuid(CPUInfo, i);
-    if (i == 0x80000002)
-      memcpy(CPUBrandString, CPUInfo, sizeof(CPUInfo));
-    else if (i == 0x80000003)
-      memcpy(CPUBrandString + 16, CPUInfo, sizeof(CPUInfo));
-    else if (i == 0x80000004)
-      memcpy(CPUBrandString + 32, CPUInfo, sizeof(CPUInfo));
-  }
-
-  return CPUBrandString;
-
-#elif __APPLE__
-
-  std::string CPUBrandString;
-  std::size_t size = 32;
-
-  // Supply an oversized buffer, and avoid an extra call to sysctlbyname.
-  CPUBrandString.resize(size);
-  if (sysctlbyname("machdep.cpu.brand_string", &CPUBrandString[0], &size, NULL,
-                   0) == 0 &&
-      size > 0) {
-    if (CPUBrandString[size - 1] == '\0')
-      size--;
-    CPUBrandString.resize(size);
-    return CPUBrandString;
-  }
-
-#elif __linux__ || __unix__
-#if defined(__x86_64__) && (defined(__GNUC__) || defined(__clang__) ||         \
-                            defined(__INTEL_COMPILER) || defined(__SUNCC_PRO))
-
-  char CPUBrandString[0x40];
-  unsigned int CPUInfo[4] = {0, 0, 0, 0};
-
-  __cpuid(0x80000000, CPUInfo[0], CPUInfo[1], CPUInfo[2], CPUInfo[3]);
-  unsigned int nExIds = CPUInfo[0];
-
-  memset(CPUBrandString, 0, sizeof(CPUBrandString));
-
-  for (unsigned int i = 0x80000000; i <= nExIds; ++i) {
-    __cpuid(i, CPUInfo[0], CPUInfo[1], CPUInfo[2], CPUInfo[3]);
-
-    if (i == 0x80000002)
-      memcpy(CPUBrandString, CPUInfo, sizeof(CPUInfo));
-    else if (i == 0x80000003)
-      memcpy(CPUBrandString + 16, CPUInfo, sizeof(CPUInfo));
-    else if (i == 0x80000004)
-      memcpy(CPUBrandString + 32, CPUInfo, sizeof(CPUInfo));
-  }
-
-  return CPUBrandString;
-
-#else
-
-  char hostname[HOST_NAME_MAX + 1];
-  gethostname(hostname, HOST_NAME_MAX + 1);
-
-  std::string str = "Unknown-CPU [";
-  str += hostname;
-  str += "]";
-
-  return str;
-
-#endif
-
-#endif
-
-  return "Unknown-CPU";
-}
-
-/// @brief Returns total system memory in bytes
-uint64_t getMemoryInBytes() {
-#if defined(_WIN32) || defined(_WIN64)
-
-  MEMORYSTATUSEX status;
-  status.dwLength = sizeof(status);
-  GlobalMemoryStatusEx(&status);
-  return (uint64_t)status.ullTotalPhys;
-
-#elif __APPLE__
-
-  int64_t memsize;
-  std::size_t size = sizeof(memsize);
-
-  if (sysctlbyname("hw.memsize", &memsize, &size, NULL, 0) == 0) {
-    return (uint64_t)memsize;
-  }
-
-#elif __linux__ || __unix__
-
-  long pages = sysconf(_SC_PHYS_PAGES);
-  long page_size = sysconf(_SC_PAGE_SIZE);
-  return (uint64_t)(pages * page_size);
-
-#endif
-
-  return 0;
-}
-
-/// @brief Returns memory information
-std::string getMemoryInfo() {
-  uint64_t memsize = getMemoryInBytes();
-  if (memsize > 0) {
-    if (memsize < 1024)
-      return std::to_string(memsize) + " B";
-    else if (memsize < 1024 * 1024)
-      return std::to_string(memsize / 1024) + " KB";
-    else if (memsize < 1024 * 1024 * 1024)
-      return std::to_string(memsize / (1024 * 1024)) + " MB";
-    else
-      return std::to_string(memsize / (1024 * 1024 * 1024)) + " GB";
-  } else
-    return "Unknown-Memory";
-}
-
-/// @brief Returns version information
-std::string getVersion() {
-  return std::string("IgANets - Isogeometric Analysis Networks") +
-         " (version " + getIgANetVersion() + ")\n" + "Compiled by " +
-         getCompilerVersion() + " (" + getCppVersion() + ", " +
-         getStdLibVersion() + ", " + getExtraLibsVersion() + ")\n" +
-         "Running on " + getCpuInfo() + " (memory " + getMemoryInfo() + ")\n";
-}
-
-} // namespace iganet
-=======
-/**
-   @file include/sysinfo.hpp
-
-   @brief System information
-
-   @author Matthias Moller
-
-   @copyright This file is part of the IgANet project
-
-   This Source Code Form is subject to the terms of the Mozilla Public
-   License, v. 2.0. If a copy of the MPL was not distributed with this
-   file, You can obtain one at http://mozilla.org/MPL/2.0/.
-*/
-
-#pragma once
-
-#include <string>
-
-#if defined(_WIN32) || defined(_WIN64)
-#include <windows.h>
-#elif __APPLE__
-#include <sys/sysctl.h>
-#include <sys/utsname.h>
-#elif __linux__ || __unix__
-#include <unistd.h>
-#if defined(__x86_64__) && (defined(__GNUC__) || defined(__clang__) ||         \
-                            defined(__INTEL_COMPILER) || defined(__SUNCC_PRO))
-#include <cpuid.h>
-#else
-#include <limits.h>
-#endif
-#endif
-
-namespace iganet {
-
-/// @brief Returns the IgANet version
-inline std::string getIgANetVersion() { return std::string(IGANET_VERSION); }
-
-/// @brief Returns the version of the compiler
-inline std::string getCompilerVersion() {
-  // This code is copied from the CMakeCXXCompilerId.cpp file that was
-  // automatically generated with CMake 3.21.4
-
-  // The following two macros have been modified as we do not want to
-  // return the compiler version in the specific CMake format
-#define DEC(n) n
-#define HEX(n) n
-
-  /* Version number components: V=Version, R=Revision, P=Patch
-     Version date components:   YYYY=Year, MM=Month,   DD=Day  */
-
-#if defined(__COMO__)
-#define COMPILER_ID "Comeau"
-  /* __COMO_VERSION__ = VRR */
-#define COMPILER_VERSION_MAJOR DEC(__COMO_VERSION__ / 100)
-#define COMPILER_VERSION_MINOR DEC(__COMO_VERSION__ % 100)
-
-#elif defined(__INTEL_COMPILER) || defined(__ICC)
-#define COMPILER_ID "Intel"
-#if defined(_MSC_VER)
-#define SIMULATE_ID "MSVC"
-#endif
-#if defined(__GNUC__)
-#define SIMULATE_ID "GNU"
-#endif
-  /* __INTEL_COMPILER = VRP prior to 2021, and then VVVV for 2021 and later,
-     except that a few beta releases use the old format with V=2021.  */
-#if __INTEL_COMPILER < 2021 || __INTEL_COMPILER == 202110 ||                   \
-    __INTEL_COMPILER == 202111
-#define COMPILER_VERSION_MAJOR DEC(__INTEL_COMPILER / 100)
-#define COMPILER_VERSION_MINOR DEC(__INTEL_COMPILER / 10 % 10)
-#if defined(__INTEL_COMPILER_UPDATE)
-#define COMPILER_VERSION_PATCH DEC(__INTEL_COMPILER_UPDATE)
-#else
-#define COMPILER_VERSION_PATCH DEC(__INTEL_COMPILER % 10)
-#endif
-#else
-#define COMPILER_VERSION_MAJOR DEC(__INTEL_COMPILER)
-#define COMPILER_VERSION_MINOR DEC(__INTEL_COMPILER_UPDATE)
-  /* The third version component from --version is an update index,
-     but no macro is provided for it.  */
-#define COMPILER_VERSION_PATCH DEC(0)
-#endif
-#if defined(__INTEL_COMPILER_BUILD_DATE)
-  /* __INTEL_COMPILER_BUILD_DATE = YYYYMMDD */
-#define COMPILER_VERSION_TWEAK DEC(__INTEL_COMPILER_BUILD_DATE)
-#endif
-#if defined(_MSC_VER)
-  /* _MSC_VER = VVRR */
-#define SIMULATE_VERSION_MAJOR DEC(_MSC_VER / 100)
-#define SIMULATE_VERSION_MINOR DEC(_MSC_VER % 100)
-#endif
-#if defined(__GNUC__)
-#define SIMULATE_VERSION_MAJOR DEC(__GNUC__)
-#elif defined(__GNUG__)
-#define SIMULATE_VERSION_MAJOR DEC(__GNUG__)
-#endif
-#if defined(__GNUC_MINOR__)
-#define SIMULATE_VERSION_MINOR DEC(__GNUC_MINOR__)
-#endif
-#if defined(__GNUC_PATCHLEVEL__)
-#define SIMULATE_VERSION_PATCH DEC(__GNUC_PATCHLEVEL__)
-#endif
-
-#elif (defined(__clang__) && defined(__INTEL_CLANG_COMPILER)) ||               \
-    defined(__INTEL_LLVM_COMPILER)
-#define COMPILER_ID "IntelLLVM"
-#if defined(_MSC_VER)
-#define SIMULATE_ID "MSVC"
-#endif
-#if defined(__GNUC__)
-#define SIMULATE_ID "GNU"
-#endif
-  /* __INTEL_LLVM_COMPILER = VVVVRP prior to 2021.2.0, VVVVRRPP for 2021.2.0 and
-   * later.  Look for 6 digit vs. 8 digit version number to decide encoding.
-   * VVVV is no smaller than the current year when a version is released.
-   */
-#if __INTEL_LLVM_COMPILER < 1000000L
-#define COMPILER_VERSION_MAJOR DEC(__INTEL_LLVM_COMPILER / 100)
-#define COMPILER_VERSION_MINOR DEC(__INTEL_LLVM_COMPILER / 10 % 10)
-#define COMPILER_VERSION_PATCH DEC(__INTEL_LLVM_COMPILER % 10)
-#else
-#define COMPILER_VERSION_MAJOR DEC(__INTEL_LLVM_COMPILER / 10000)
-#define COMPILER_VERSION_MINOR DEC(__INTEL_LLVM_COMPILER / 100 % 100)
-#define COMPILER_VERSION_PATCH DEC(__INTEL_LLVM_COMPILER % 100)
-#endif
-#if defined(_MSC_VER)
-  /* _MSC_VER = VVRR */
-#define SIMULATE_VERSION_MAJOR DEC(_MSC_VER / 100)
-#define SIMULATE_VERSION_MINOR DEC(_MSC_VER % 100)
-#endif
-#if defined(__GNUC__)
-#define SIMULATE_VERSION_MAJOR DEC(__GNUC__)
-#elif defined(__GNUG__)
-#define SIMULATE_VERSION_MAJOR DEC(__GNUG__)
-#endif
-#if defined(__GNUC_MINOR__)
-#define SIMULATE_VERSION_MINOR DEC(__GNUC_MINOR__)
-#endif
-#if defined(__GNUC_PATCHLEVEL__)
-#define SIMULATE_VERSION_PATCH DEC(__GNUC_PATCHLEVEL__)
-#endif
-
-#elif defined(__PATHCC__)
-#define COMPILER_ID "PathScale"
-#define COMPILER_VERSION_MAJOR DEC(__PATHCC__)
-#define COMPILER_VERSION_MINOR DEC(__PATHCC_MINOR__)
-#if defined(__PATHCC_PATCHLEVEL__)
-#define COMPILER_VERSION_PATCH DEC(__PATHCC_PATCHLEVEL__)
-#endif
-
-#elif defined(__BORLANDC__) && defined(__CODEGEARC_VERSION__)
-#define COMPILER_ID "Embarcadero"
-#define COMPILER_VERSION_MAJOR HEX(__CODEGEARC_VERSION__ >> 24 & 0x00FF)
-#define COMPILER_VERSION_MINOR HEX(__CODEGEARC_VERSION__ >> 16 & 0x00FF)
-#define COMPILER_VERSION_PATCH DEC(__CODEGEARC_VERSION__ & 0xFFFF)
-
-#elif defined(__BORLANDC__)
-#define COMPILER_ID "Borland"
-  /* __BORLANDC__ = 0xVRR */
-#define COMPILER_VERSION_MAJOR HEX(__BORLANDC__ >> 8)
-#define COMPILER_VERSION_MINOR HEX(__BORLANDC__ & 0xFF)
-
-#elif defined(__WATCOMC__) && __WATCOMC__ < 1200
-#define COMPILER_ID "Watcom"
-  /* __WATCOMC__ = VVRR */
-#define COMPILER_VERSION_MAJOR DEC(__WATCOMC__ / 100)
-#define COMPILER_VERSION_MINOR DEC((__WATCOMC__ / 10) % 10)
-#if (__WATCOMC__ % 10) > 0
-#define COMPILER_VERSION_PATCH DEC(__WATCOMC__ % 10)
-#endif
-
-#elif defined(__WATCOMC__)
-#define COMPILER_ID "OpenWatcom"
-  /* __WATCOMC__ = VVRP + 1100 */
-#define COMPILER_VERSION_MAJOR DEC((__WATCOMC__ - 1100) / 100)
-#define COMPILER_VERSION_MINOR DEC((__WATCOMC__ / 10) % 10)
-#if (__WATCOMC__ % 10) > 0
-#define COMPILER_VERSION_PATCH DEC(__WATCOMC__ % 10)
-#endif
-
-#elif defined(__SUNPRO_CC)
-#define COMPILER_ID "SunPro"
-#if __SUNPRO_CC >= 0x5100
-  /* __SUNPRO_CC = 0xVRRP */
-#define COMPILER_VERSION_MAJOR HEX(__SUNPRO_CC >> 12)
-#define COMPILER_VERSION_MINOR HEX(__SUNPRO_CC >> 4 & 0xFF)
-#define COMPILER_VERSION_PATCH HEX(__SUNPRO_CC & 0xF)
-#else
-  /* __SUNPRO_CC = 0xVRP */
-#define COMPILER_VERSION_MAJOR HEX(__SUNPRO_CC >> 8)
-#define COMPILER_VERSION_MINOR HEX(__SUNPRO_CC >> 4 & 0xF)
-#define COMPILER_VERSION_PATCH HEX(__SUNPRO_CC & 0xF)
-#endif
-
-#elif defined(__HP_aCC)
-#define COMPILER_ID "HP"
-  /* __HP_aCC = VVRRPP */
-#define COMPILER_VERSION_MAJOR DEC(__HP_aCC / 10000)
-#define COMPILER_VERSION_MINOR DEC(__HP_aCC / 100 % 100)
-#define COMPILER_VERSION_PATCH DEC(__HP_aCC % 100)
-
-#elif defined(__DECCXX)
-#define COMPILER_ID "Compaq"
-  /* __DECCXX_VER = VVRRTPPPP */
-#define COMPILER_VERSION_MAJOR DEC(__DECCXX_VER / 10000000)
-#define COMPILER_VERSION_MINOR DEC(__DECCXX_VER / 100000 % 100)
-#define COMPILER_VERSION_PATCH DEC(__DECCXX_VER % 10000)
-
-#elif defined(__IBMCPP__) && defined(__COMPILER_VER__)
-#define COMPILER_ID "zOS"
-  /* __IBMCPP__ = VRP */
-#define COMPILER_VERSION_MAJOR DEC(__IBMCPP__ / 100)
-#define COMPILER_VERSION_MINOR DEC(__IBMCPP__ / 10 % 10)
-#define COMPILER_VERSION_PATCH DEC(__IBMCPP__ % 10)
-
-#elif defined(__ibmxl__) && defined(__clang__)
-#define COMPILER_ID "XLClang"
-#define COMPILER_VERSION_MAJOR DEC(__ibmxl_version__)
-#define COMPILER_VERSION_MINOR DEC(__ibmxl_release__)
-#define COMPILER_VERSION_PATCH DEC(__ibmxl_modification__)
-#define COMPILER_VERSION_TWEAK DEC(__ibmxl_ptf_fix_level__)
-
-#elif defined(__IBMCPP__) && !defined(__COMPILER_VER__) && __IBMCPP__ >= 800
-#define COMPILER_ID "XL"
-  /* __IBMCPP__ = VRP */
-#define COMPILER_VERSION_MAJOR DEC(__IBMCPP__ / 100)
-#define COMPILER_VERSION_MINOR DEC(__IBMCPP__ / 10 % 10)
-#define COMPILER_VERSION_PATCH DEC(__IBMCPP__ % 10)
-
-#elif defined(__IBMCPP__) && !defined(__COMPILER_VER__) && __IBMCPP__ < 800
-#define COMPILER_ID "VisualAge"
-  /* __IBMCPP__ = VRP */
-#define COMPILER_VERSION_MAJOR DEC(__IBMCPP__ / 100)
-#define COMPILER_VERSION_MINOR DEC(__IBMCPP__ / 10 % 10)
-#define COMPILER_VERSION_PATCH DEC(__IBMCPP__ % 10)
-
-#elif defined(__NVCOMPILER)
-#define COMPILER_ID "NVHPC"
-#define COMPILER_VERSION_MAJOR DEC(__NVCOMPILER_MAJOR__)
-#define COMPILER_VERSION_MINOR DEC(__NVCOMPILER_MINOR__)
-#if defined(__NVCOMPILER_PATCHLEVEL__)
-#define COMPILER_VERSION_PATCH DEC(__NVCOMPILER_PATCHLEVEL__)
-#endif
-
-#elif defined(__PGI)
-#define COMPILER_ID "PGI"
-#define COMPILER_VERSION_MAJOR DEC(__PGIC__)
-#define COMPILER_VERSION_MINOR DEC(__PGIC_MINOR__)
-#if defined(__PGIC_PATCHLEVEL__)
-#define COMPILER_VERSION_PATCH DEC(__PGIC_PATCHLEVEL__)
-#endif
-
-#elif defined(_CRAYC)
-#define COMPILER_ID "Cray"
-#define COMPILER_VERSION_MAJOR DEC(_RELEASE_MAJOR)
-#define COMPILER_VERSION_MINOR DEC(_RELEASE_MINOR)
-
-#elif defined(__TI_COMPILER_VERSION__)
-#define COMPILER_ID "TI"
-  /* __TI_COMPILER_VERSION__ = VVVRRRPPP */
-#define COMPILER_VERSION_MAJOR DEC(__TI_COMPILER_VERSION__ / 1000000)
-#define COMPILER_VERSION_MINOR DEC(__TI_COMPILER_VERSION__ / 1000 % 1000)
-#define COMPILER_VERSION_PATCH DEC(__TI_COMPILER_VERSION__ % 1000)
-
-#elif defined(__CLANG_FUJITSU)
-#define COMPILER_ID "FujitsuClang"
-#define COMPILER_VERSION_MAJOR DEC(__FCC_major__)
-#define COMPILER_VERSION_MINOR DEC(__FCC_minor__)
-#define COMPILER_VERSION_PATCH DEC(__FCC_patchlevel__)
-#define COMPILER_VERSION_INTERNAL_STR __clang_version__
-
-#elif defined(__FUJITSU)
-#define COMPILER_ID "Fujitsu"
-#if defined(__FCC_version__)
-#define COMPILER_VERSION __FCC_version__
-#elif defined(__FCC_major__)
-#define COMPILER_VERSION_MAJOR DEC(__FCC_major__)
-#define COMPILER_VERSION_MINOR DEC(__FCC_minor__)
-#define COMPILER_VERSION_PATCH DEC(__FCC_patchlevel__)
-#endif
-#if defined(__fcc_version)
-#define COMPILER_VERSION_INTERNAL DEC(__fcc_version)
-#elif defined(__FCC_VERSION)
-#define COMPILER_VERSION_INTERNAL DEC(__FCC_VERSION)
-#endif
-
-#elif defined(__ghs__)
-#define COMPILER_ID "GHS"
-  /* __GHS_VERSION_NUMBER = VVVVRP */
-#ifdef __GHS_VERSION_NUMBER
-#define COMPILER_VERSION_MAJOR DEC(__GHS_VERSION_NUMBER / 100)
-#define COMPILER_VERSION_MINOR DEC(__GHS_VERSION_NUMBER / 10 % 10)
-#define COMPILER_VERSION_PATCH DEC(__GHS_VERSION_NUMBER % 10)
-#endif
-
-#elif defined(__SCO_VERSION__)
-#define COMPILER_ID "SCO"
-
-#elif defined(__ARMCC_VERSION) && !defined(__clang__)
-#define COMPILER_ID "ARMCC"
-#if __ARMCC_VERSION >= 1000000
-  /* __ARMCC_VERSION = VRRPPPP */
-#define COMPILER_VERSION_MAJOR DEC(__ARMCC_VERSION / 1000000)
-#define COMPILER_VERSION_MINOR DEC(__ARMCC_VERSION / 10000 % 100)
-#define COMPILER_VERSION_PATCH DEC(__ARMCC_VERSION % 10000)
-#else
-  /* __ARMCC_VERSION = VRPPPP */
-#define COMPILER_VERSION_MAJOR DEC(__ARMCC_VERSION / 100000)
-#define COMPILER_VERSION_MINOR DEC(__ARMCC_VERSION / 10000 % 10)
-#define COMPILER_VERSION_PATCH DEC(__ARMCC_VERSION % 10000)
-#endif
-
-#elif defined(__clang__) && defined(__apple_build_version__)
-#define COMPILER_ID "AppleClang"
-#if defined(_MSC_VER)
-#define SIMULATE_ID "MSVC"
-#endif
-#define COMPILER_VERSION_MAJOR DEC(__clang_major__)
-#define COMPILER_VERSION_MINOR DEC(__clang_minor__)
-#define COMPILER_VERSION_PATCH DEC(__clang_patchlevel__)
-#if defined(_MSC_VER)
-  /* _MSC_VER = VVRR */
-#define SIMULATE_VERSION_MAJOR DEC(_MSC_VER / 100)
-#define SIMULATE_VERSION_MINOR DEC(_MSC_VER % 100)
-#endif
-#define COMPILER_VERSION_TWEAK DEC(__apple_build_version__)
-
-#elif defined(__clang__) && defined(__ARMCOMPILER_VERSION)
-#define COMPILER_ID "ARMClang"
-#define COMPILER_VERSION_MAJOR DEC(__ARMCOMPILER_VERSION / 1000000)
-#define COMPILER_VERSION_MINOR DEC(__ARMCOMPILER_VERSION / 10000 % 100)
-#define COMPILER_VERSION_PATCH DEC(__ARMCOMPILER_VERSION % 10000)
-#define COMPILER_VERSION_INTERNAL DEC(__ARMCOMPILER_VERSION)
-
-#elif defined(__clang__)
-#define COMPILER_ID "Clang"
-#if defined(_MSC_VER)
-#define SIMULATE_ID "MSVC"
-#endif
-#define COMPILER_VERSION_MAJOR DEC(__clang_major__)
-#define COMPILER_VERSION_MINOR DEC(__clang_minor__)
-#define COMPILER_VERSION_PATCH DEC(__clang_patchlevel__)
-#if defined(_MSC_VER)
-  /* _MSC_VER = VVRR */
-#define SIMULATE_VERSION_MAJOR DEC(_MSC_VER / 100)
-#define SIMULATE_VERSION_MINOR DEC(_MSC_VER % 100)
-#endif
-
-#elif defined(__GNUC__) || defined(__GNUG__)
-#define COMPILER_ID "GNU"
-#if defined(__GNUC__)
-#define COMPILER_VERSION_MAJOR DEC(__GNUC__)
-#else
-#define COMPILER_VERSION_MAJOR DEC(__GNUG__)
-#endif
-#if defined(__GNUC_MINOR__)
-#define COMPILER_VERSION_MINOR DEC(__GNUC_MINOR__)
-#endif
-#if defined(__GNUC_PATCHLEVEL__)
-#define COMPILER_VERSION_PATCH DEC(__GNUC_PATCHLEVEL__)
-#endif
-
-#elif defined(_MSC_VER)
-#define COMPILER_ID "MSVC"
-  /* _MSC_VER = VVRR */
-#define COMPILER_VERSION_MAJOR DEC(_MSC_VER / 100)
-#define COMPILER_VERSION_MINOR DEC(_MSC_VER % 100)
-#if defined(_MSC_FULL_VER)
-#if _MSC_VER >= 1400
-  /* _MSC_FULL_VER = VVRRPPPPP */
-#define COMPILER_VERSION_PATCH DEC(_MSC_FULL_VER % 100000)
-#else
-  /* _MSC_FULL_VER = VVRRPPPP */
-#define COMPILER_VERSION_PATCH DEC(_MSC_FULL_VER % 10000)
-#endif
-#endif
-#if defined(_MSC_BUILD)
-#define COMPILER_VERSION_TWEAK DEC(_MSC_BUILD)
-#endif
-
-#elif defined(__VISUALDSPVERSION__) || defined(__ADSPBLACKFIN__) ||            \
-    defined(__ADSPTS__) || defined(__ADSP21000__)
-#define COMPILER_ID "ADSP"
-#if defined(__VISUALDSPVERSION__)
-  /* __VISUALDSPVERSION__ = 0xVVRRPP00 */
-#define COMPILER_VERSION_MAJOR HEX(__VISUALDSPVERSION__ >> 24)
-#define COMPILER_VERSION_MINOR HEX(__VISUALDSPVERSION__ >> 16 & 0xFF)
-#define COMPILER_VERSION_PATCH HEX(__VISUALDSPVERSION__ >> 8 & 0xFF)
-#endif
-
-#elif defined(__IAR_SYSTEMS_ICC__) || defined(__IAR_SYSTEMS_ICC)
-#define COMPILER_ID "IAR"
-#if defined(__VER__) && defined(__ICCARM__)
-#define COMPILER_VERSION_MAJOR DEC((__VER__) / 1000000)
-#define COMPILER_VERSION_MINOR DEC(((__VER__) / 1000) % 1000)
-#define COMPILER_VERSION_PATCH DEC((__VER__) % 1000)
-#define COMPILER_VERSION_INTERNAL DEC(__IAR_SYSTEMS_ICC__)
-#elif defined(__VER__) &&                                                      \
-    (defined(__ICCAVR__) || defined(__ICCRX__) || defined(__ICCRH850__) ||     \
-     defined(__ICCRL78__) || defined(__ICC430__) || defined(__ICCRISCV__) ||   \
-     defined(__ICCV850__) || defined(__ICC8051__) || defined(__ICCSTM8__))
-#define COMPILER_VERSION_MAJOR DEC((__VER__) / 100)
-#define COMPILER_VERSION_MINOR DEC((__VER__) - (((__VER__) / 100) * 100))
-#define COMPILER_VERSION_PATCH DEC(__SUBVERSION__)
-#define COMPILER_VERSION_INTERNAL DEC(__IAR_SYSTEMS_ICC__)
-#endif
-
-  /* These compilers are either not known or too old to define an
-     identification macro.  Try to identify the platform and guess that
-     it is the native compiler.  */
-#elif defined(__hpux) || defined(__hpua)
-#define COMPILER_ID "HP"
-
-#else /* unknown compiler */
-#define COMPILER_ID "Unknown-Compiler"
-#endif
-
-  return std::string(COMPILER_ID)
-#ifdef COMPILER_VERSION
-         + " " + std::to_string(COMPILER_VERSION);
-#elif defined(COMPILER_VERSION_MAJOR)
-         + " " + std::to_string(COMPILER_VERSION_MAJOR)
-#ifdef COMPILER_VERSION_MINOR
-         + "." + std::to_string(COMPILER_VERSION_MINOR)
-#ifdef COMPILER_VERSION_PATCH
-         + "." + std::to_string(COMPILER_VERSION_PATCH)
-#ifdef COMPILER_VERSION_TWEAK
-         + "." + std::to_string(COMPILER_VERSION_TWEAK)
-#endif
-#endif
-#endif
-      ;
-#endif
-
-#undef DEC
-#undef HEX
-#undef COMPILER_ID
-#undef COMPILER_VERSION
-#undef COMPILER_VERSION_MAJOR
-#undef COMPILER_VERSION_MINOR
-#undef COMPILER_VERSION_PATCH
-#undef COMPILER_VERSION_TWEAK
-#undef SIMULATE_VERSION_MAJOR
-#undef SIMULATE_VERSION_MINOR
-#undef SIMULATE_VERSION_PATCH
-#undef SIMULATE_VERSION_TWEAK
-}
-
-/// @brief Returns the version of the C++ standard
-inline std::string getCppVersion() {
-#if defined(_MSC_VER) && _MSC_VER < 1600
-  return "C++ 199711L";
-#elif _MSC_VER >= 1900
-  return "C++ " + std::to_string(_MSVC_LANG);
-#elif _MSC_VER >= 1600
-  return "C++ 201103L";
-#else
-  return "C++ " + std::to_string(__cplusplus);
-#endif
-}
-
-/// @brief Returns the version of the standard library
-inline std::string getStdLibVersion() {
-#ifdef _LIBCPP_VERSION
-  return "libc++ " + std::to_string(_LIBCPP_VERSION);
-#elif defined(__GLIBCXX__)
-  return "glibc++ " + std::to_string(__GLIBCXX__);
-#elif defined(__GLIBCPP__)
-  return "glibc++ " + std::to_string(__GLIBCPP__);
-#elif defined(__LIBCOMO__)
-  return "Comeau STL " + std::to_string(__LIBCOMO__);
-#elif defined(__STL_CONFIG_H)
-  return "SGI STL";
-#elif defined(__MSL_CPP__)
-  return "MSL standard lib";
-#elif defined(__IBMCPP__)
-  return "VACPP STL";
-#elif defined(MSIPL_COMPILE_H)
-  return "Modena C++ STL";
-#elif (defined(_YVALS) && !defined(__IBMCPP__)) || defined(_CPPLIB_VER)
-  return "Dinkumware STL " + std::to_string(_CPPLIB_VER);
-#elif defined(__STD_RWCOMPILER_H__) || defined(_RWSTD_VER)
-  return "Rogue Wave lib " + std::to_string(_RWSTD_VER);
-#else
-  return "Unknown-STD";
-#endif
-}
-
-/// @brief Returns the version of extra libraries
-inline std::string getExtraLibsVersion() {
-  std::string s("");
-
-  // CUDA
-#if defined(CUDA_VERSION)
-  if (!s.empty())
-    s += ", ";
-  s += "CUDA " + std::to_string(CUDA_VERSION / 1000) + "." +
-       std::to_string((CUDA_VERSION % 100) / 10);
-#endif
-
-  // Intel MKL library
-#if defined(INTEL_MKL_VERSION)
-  if (!s.empty())
-    s += ", ";
-  s += "MKL " + std::to_string(INTEL_MKL_VERSION);
-#endif
-
-  // LibTorch
-#if defined(TORCH_VERSION_MAJOR)
-  if (!s.empty())
-    s += ", ";
-  s += "LibTorch " + std::to_string(TORCH_VERSION_MAJOR) + "." +
-       std::to_string(TORCH_VERSION_MINOR) + "." +
-       std::to_string(TORCH_VERSION_PATCH) +
-       " (#intraop threads: " + std::to_string(at::get_num_threads()) +
-       ", #interop threads: " + std::to_string(at::get_num_interop_threads()) +
-       ")";
-#endif
-
-  // ROCm
-#if defined(ROCM_VERSION_MAJOR)
-  if (!s.empty())
-    s += ", ";
-  s += "ROCm " + std::to_string(ROCM_VERSION_MAJOR) + "." +
-       std::to_string(ROCM_VERSION_MINOR) + "." +
-       std::to_string(ROCM_VERSION_PATCH);
-#endif
-
-  return s;
-}
-
-/// @brief Returns CPU information
-inline std::string getCpuInfo() {
-#if defined(_WIN32) || defined(_WIN64)
-
-  int CPUInfo[4] = {-1};
-  unsigned nExIds, i = 0;
-  char CPUBrandString[0x40];
-
-  __cpuid(CPUInfo, 0x80000000);
-  nExIds = CPUInfo[0];
-
-  for (i = 0x80000000; i <= nExIds; ++i) {
-    __cpuid(CPUInfo, i);
-    if (i == 0x80000002)
-      memcpy(CPUBrandString, CPUInfo, sizeof(CPUInfo));
-    else if (i == 0x80000003)
-      memcpy(CPUBrandString + 16, CPUInfo, sizeof(CPUInfo));
-    else if (i == 0x80000004)
-      memcpy(CPUBrandString + 32, CPUInfo, sizeof(CPUInfo));
-  }
-
-  return CPUBrandString;
-
-#elif __APPLE__
-
-  std::string CPUBrandString;
-  std::size_t size = 32;
-
-  // Supply an oversized buffer, and avoid an extra call to sysctlbyname.
-  CPUBrandString.resize(size);
-  if (sysctlbyname("machdep.cpu.brand_string", &CPUBrandString[0], &size, NULL,
-                   0) == 0 &&
-      size > 0) {
-    if (CPUBrandString[size - 1] == '\0')
-      size--;
-    CPUBrandString.resize(size);
-    return CPUBrandString;
-  }
-
-#elif __linux__ || __unix__
-#if defined(__x86_64__) && (defined(__GNUC__) || defined(__clang__) ||         \
-                            defined(__INTEL_COMPILER) || defined(__SUNCC_PRO))
-
-  char CPUBrandString[0x40];
-  unsigned int CPUInfo[4] = {0, 0, 0, 0};
-
-  __cpuid(0x80000000, CPUInfo[0], CPUInfo[1], CPUInfo[2], CPUInfo[3]);
-  unsigned int nExIds = CPUInfo[0];
-
-  memset(CPUBrandString, 0, sizeof(CPUBrandString));
-
-  for (unsigned int i = 0x80000000; i <= nExIds; ++i) {
-    __cpuid(i, CPUInfo[0], CPUInfo[1], CPUInfo[2], CPUInfo[3]);
-
-    if (i == 0x80000002)
-      memcpy(CPUBrandString, CPUInfo, sizeof(CPUInfo));
-    else if (i == 0x80000003)
-      memcpy(CPUBrandString + 16, CPUInfo, sizeof(CPUInfo));
-    else if (i == 0x80000004)
-      memcpy(CPUBrandString + 32, CPUInfo, sizeof(CPUInfo));
-  }
-
-  return CPUBrandString;
-
-#else
-
-  char hostname[HOST_NAME_MAX + 1];
-  gethostname(hostname, HOST_NAME_MAX + 1);
-
-  std::string str = "Unknown-CPU [";
-  str += hostname;
-  str += "]";
-
-  return str;
-
-#endif
-
-#endif
-
-  return "Unknown-CPU";
-}
-
-/// @brief Returns total system memory in bytes
-inline uint64_t getMemoryInBytes() {
-#if defined(_WIN32) || defined(_WIN64)
-
-  MEMORYSTATUSEX status;
-  status.dwLength = sizeof(status);
-  GlobalMemoryStatusEx(&status);
-  return (uint64_t)status.ullTotalPhys;
-
-#elif __APPLE__
-
-  int64_t memsize;
-  std::size_t size = sizeof(memsize);
-
-  if (sysctlbyname("hw.memsize", &memsize, &size, NULL, 0) == 0) {
-    return (uint64_t)memsize;
-  }
-
-#elif __linux__ || __unix__
-
-  long pages = sysconf(_SC_PHYS_PAGES);
-  long page_size = sysconf(_SC_PAGE_SIZE);
-  return (uint64_t)(pages * page_size);
-
-#endif
-
-  return 0;
-}
-
-/// @brief Returns memory information
-inline std::string getMemoryInfo() {
-  uint64_t memsize = getMemoryInBytes();
-  if (memsize > 0) {
-    if (memsize < 1024)
-      return std::to_string(memsize) + " B";
-    else if (memsize < 1024 * 1024)
-      return std::to_string(memsize / 1024) + " KB";
-    else if (memsize < 1024 * 1024 * 1024)
-      return std::to_string(memsize / (1024 * 1024)) + " MB";
-    else
-      return std::to_string(memsize / (1024 * 1024 * 1024)) + " GB";
-  } else
-    return "Unknown-Memory";
-}
-
-/// @brief Returns version information
-inline std::string getVersion() {
-  return std::string("IgANets - Isogeometric Analysis Networks") +
-         " (version " + getIgANetVersion() + ")\n" + "Compiled by " +
-         getCompilerVersion() + " (" + getCppVersion() + ", " +
-         getStdLibVersion() + ", " + getExtraLibsVersion() + ")\n" +
-         "Running on " + getCpuInfo() + " (memory " + getMemoryInfo() + ")\n";
-}
-
-} // namespace iganet
->>>>>>> 0196b8a1
+/**
+   @file include/sysinfo.hpp
+
+   @brief System information
+
+   @author Matthias Moller
+
+   @copyright This file is part of the IgANet project
+
+   This Source Code Form is subject to the terms of the Mozilla Public
+   License, v. 2.0. If a copy of the MPL was not distributed with this
+   file, You can obtain one at http://mozilla.org/MPL/2.0/.
+*/
+
+#pragma once
+
+#include <string>
+
+#if defined(_WIN32) || defined(_WIN64)
+#include <windows.h>
+#elif __APPLE__
+#include <sys/sysctl.h>
+#include <sys/utsname.h>
+#elif __linux__ || __unix__
+#include <unistd.h>
+#if defined(__x86_64__) && (defined(__GNUC__) || defined(__clang__) ||         \
+                            defined(__INTEL_COMPILER) || defined(__SUNCC_PRO))
+#include <cpuid.h>
+#else
+#include <limits.h>
+#endif
+#endif
+
+namespace iganet {
+
+/// @brief Returns the IgANet version
+inline std::string getIgANetVersion() { return std::string(IGANET_VERSION); }
+
+/// @brief Returns the version of the compiler
+inline std::string getCompilerVersion() {
+  // This code is copied from the CMakeCXXCompilerId.cpp file that was
+  // automatically generated with CMake 3.21.4
+
+  // The following two macros have been modified as we do not want to
+  // return the compiler version in the specific CMake format
+#define DEC(n) n
+#define HEX(n) n
+
+  /* Version number components: V=Version, R=Revision, P=Patch
+     Version date components:   YYYY=Year, MM=Month,   DD=Day  */
+
+#if defined(__COMO__)
+#define COMPILER_ID "Comeau"
+  /* __COMO_VERSION__ = VRR */
+#define COMPILER_VERSION_MAJOR DEC(__COMO_VERSION__ / 100)
+#define COMPILER_VERSION_MINOR DEC(__COMO_VERSION__ % 100)
+
+#elif defined(__INTEL_COMPILER) || defined(__ICC)
+#define COMPILER_ID "Intel"
+#if defined(_MSC_VER)
+#define SIMULATE_ID "MSVC"
+#endif
+#if defined(__GNUC__)
+#define SIMULATE_ID "GNU"
+#endif
+  /* __INTEL_COMPILER = VRP prior to 2021, and then VVVV for 2021 and later,
+     except that a few beta releases use the old format with V=2021.  */
+#if __INTEL_COMPILER < 2021 || __INTEL_COMPILER == 202110 ||                   \
+    __INTEL_COMPILER == 202111
+#define COMPILER_VERSION_MAJOR DEC(__INTEL_COMPILER / 100)
+#define COMPILER_VERSION_MINOR DEC(__INTEL_COMPILER / 10 % 10)
+#if defined(__INTEL_COMPILER_UPDATE)
+#define COMPILER_VERSION_PATCH DEC(__INTEL_COMPILER_UPDATE)
+#else
+#define COMPILER_VERSION_PATCH DEC(__INTEL_COMPILER % 10)
+#endif
+#else
+#define COMPILER_VERSION_MAJOR DEC(__INTEL_COMPILER)
+#define COMPILER_VERSION_MINOR DEC(__INTEL_COMPILER_UPDATE)
+  /* The third version component from --version is an update index,
+     but no macro is provided for it.  */
+#define COMPILER_VERSION_PATCH DEC(0)
+#endif
+#if defined(__INTEL_COMPILER_BUILD_DATE)
+  /* __INTEL_COMPILER_BUILD_DATE = YYYYMMDD */
+#define COMPILER_VERSION_TWEAK DEC(__INTEL_COMPILER_BUILD_DATE)
+#endif
+#if defined(_MSC_VER)
+  /* _MSC_VER = VVRR */
+#define SIMULATE_VERSION_MAJOR DEC(_MSC_VER / 100)
+#define SIMULATE_VERSION_MINOR DEC(_MSC_VER % 100)
+#endif
+#if defined(__GNUC__)
+#define SIMULATE_VERSION_MAJOR DEC(__GNUC__)
+#elif defined(__GNUG__)
+#define SIMULATE_VERSION_MAJOR DEC(__GNUG__)
+#endif
+#if defined(__GNUC_MINOR__)
+#define SIMULATE_VERSION_MINOR DEC(__GNUC_MINOR__)
+#endif
+#if defined(__GNUC_PATCHLEVEL__)
+#define SIMULATE_VERSION_PATCH DEC(__GNUC_PATCHLEVEL__)
+#endif
+
+#elif (defined(__clang__) && defined(__INTEL_CLANG_COMPILER)) ||               \
+    defined(__INTEL_LLVM_COMPILER)
+#define COMPILER_ID "IntelLLVM"
+#if defined(_MSC_VER)
+#define SIMULATE_ID "MSVC"
+#endif
+#if defined(__GNUC__)
+#define SIMULATE_ID "GNU"
+#endif
+  /* __INTEL_LLVM_COMPILER = VVVVRP prior to 2021.2.0, VVVVRRPP for 2021.2.0 and
+   * later.  Look for 6 digit vs. 8 digit version number to decide encoding.
+   * VVVV is no smaller than the current year when a version is released.
+   */
+#if __INTEL_LLVM_COMPILER < 1000000L
+#define COMPILER_VERSION_MAJOR DEC(__INTEL_LLVM_COMPILER / 100)
+#define COMPILER_VERSION_MINOR DEC(__INTEL_LLVM_COMPILER / 10 % 10)
+#define COMPILER_VERSION_PATCH DEC(__INTEL_LLVM_COMPILER % 10)
+#else
+#define COMPILER_VERSION_MAJOR DEC(__INTEL_LLVM_COMPILER / 10000)
+#define COMPILER_VERSION_MINOR DEC(__INTEL_LLVM_COMPILER / 100 % 100)
+#define COMPILER_VERSION_PATCH DEC(__INTEL_LLVM_COMPILER % 100)
+#endif
+#if defined(_MSC_VER)
+  /* _MSC_VER = VVRR */
+#define SIMULATE_VERSION_MAJOR DEC(_MSC_VER / 100)
+#define SIMULATE_VERSION_MINOR DEC(_MSC_VER % 100)
+#endif
+#if defined(__GNUC__)
+#define SIMULATE_VERSION_MAJOR DEC(__GNUC__)
+#elif defined(__GNUG__)
+#define SIMULATE_VERSION_MAJOR DEC(__GNUG__)
+#endif
+#if defined(__GNUC_MINOR__)
+#define SIMULATE_VERSION_MINOR DEC(__GNUC_MINOR__)
+#endif
+#if defined(__GNUC_PATCHLEVEL__)
+#define SIMULATE_VERSION_PATCH DEC(__GNUC_PATCHLEVEL__)
+#endif
+
+#elif defined(__PATHCC__)
+#define COMPILER_ID "PathScale"
+#define COMPILER_VERSION_MAJOR DEC(__PATHCC__)
+#define COMPILER_VERSION_MINOR DEC(__PATHCC_MINOR__)
+#if defined(__PATHCC_PATCHLEVEL__)
+#define COMPILER_VERSION_PATCH DEC(__PATHCC_PATCHLEVEL__)
+#endif
+
+#elif defined(__BORLANDC__) && defined(__CODEGEARC_VERSION__)
+#define COMPILER_ID "Embarcadero"
+#define COMPILER_VERSION_MAJOR HEX(__CODEGEARC_VERSION__ >> 24 & 0x00FF)
+#define COMPILER_VERSION_MINOR HEX(__CODEGEARC_VERSION__ >> 16 & 0x00FF)
+#define COMPILER_VERSION_PATCH DEC(__CODEGEARC_VERSION__ & 0xFFFF)
+
+#elif defined(__BORLANDC__)
+#define COMPILER_ID "Borland"
+  /* __BORLANDC__ = 0xVRR */
+#define COMPILER_VERSION_MAJOR HEX(__BORLANDC__ >> 8)
+#define COMPILER_VERSION_MINOR HEX(__BORLANDC__ & 0xFF)
+
+#elif defined(__WATCOMC__) && __WATCOMC__ < 1200
+#define COMPILER_ID "Watcom"
+  /* __WATCOMC__ = VVRR */
+#define COMPILER_VERSION_MAJOR DEC(__WATCOMC__ / 100)
+#define COMPILER_VERSION_MINOR DEC((__WATCOMC__ / 10) % 10)
+#if (__WATCOMC__ % 10) > 0
+#define COMPILER_VERSION_PATCH DEC(__WATCOMC__ % 10)
+#endif
+
+#elif defined(__WATCOMC__)
+#define COMPILER_ID "OpenWatcom"
+  /* __WATCOMC__ = VVRP + 1100 */
+#define COMPILER_VERSION_MAJOR DEC((__WATCOMC__ - 1100) / 100)
+#define COMPILER_VERSION_MINOR DEC((__WATCOMC__ / 10) % 10)
+#if (__WATCOMC__ % 10) > 0
+#define COMPILER_VERSION_PATCH DEC(__WATCOMC__ % 10)
+#endif
+
+#elif defined(__SUNPRO_CC)
+#define COMPILER_ID "SunPro"
+#if __SUNPRO_CC >= 0x5100
+  /* __SUNPRO_CC = 0xVRRP */
+#define COMPILER_VERSION_MAJOR HEX(__SUNPRO_CC >> 12)
+#define COMPILER_VERSION_MINOR HEX(__SUNPRO_CC >> 4 & 0xFF)
+#define COMPILER_VERSION_PATCH HEX(__SUNPRO_CC & 0xF)
+#else
+  /* __SUNPRO_CC = 0xVRP */
+#define COMPILER_VERSION_MAJOR HEX(__SUNPRO_CC >> 8)
+#define COMPILER_VERSION_MINOR HEX(__SUNPRO_CC >> 4 & 0xF)
+#define COMPILER_VERSION_PATCH HEX(__SUNPRO_CC & 0xF)
+#endif
+
+#elif defined(__HP_aCC)
+#define COMPILER_ID "HP"
+  /* __HP_aCC = VVRRPP */
+#define COMPILER_VERSION_MAJOR DEC(__HP_aCC / 10000)
+#define COMPILER_VERSION_MINOR DEC(__HP_aCC / 100 % 100)
+#define COMPILER_VERSION_PATCH DEC(__HP_aCC % 100)
+
+#elif defined(__DECCXX)
+#define COMPILER_ID "Compaq"
+  /* __DECCXX_VER = VVRRTPPPP */
+#define COMPILER_VERSION_MAJOR DEC(__DECCXX_VER / 10000000)
+#define COMPILER_VERSION_MINOR DEC(__DECCXX_VER / 100000 % 100)
+#define COMPILER_VERSION_PATCH DEC(__DECCXX_VER % 10000)
+
+#elif defined(__IBMCPP__) && defined(__COMPILER_VER__)
+#define COMPILER_ID "zOS"
+  /* __IBMCPP__ = VRP */
+#define COMPILER_VERSION_MAJOR DEC(__IBMCPP__ / 100)
+#define COMPILER_VERSION_MINOR DEC(__IBMCPP__ / 10 % 10)
+#define COMPILER_VERSION_PATCH DEC(__IBMCPP__ % 10)
+
+#elif defined(__ibmxl__) && defined(__clang__)
+#define COMPILER_ID "XLClang"
+#define COMPILER_VERSION_MAJOR DEC(__ibmxl_version__)
+#define COMPILER_VERSION_MINOR DEC(__ibmxl_release__)
+#define COMPILER_VERSION_PATCH DEC(__ibmxl_modification__)
+#define COMPILER_VERSION_TWEAK DEC(__ibmxl_ptf_fix_level__)
+
+#elif defined(__IBMCPP__) && !defined(__COMPILER_VER__) && __IBMCPP__ >= 800
+#define COMPILER_ID "XL"
+  /* __IBMCPP__ = VRP */
+#define COMPILER_VERSION_MAJOR DEC(__IBMCPP__ / 100)
+#define COMPILER_VERSION_MINOR DEC(__IBMCPP__ / 10 % 10)
+#define COMPILER_VERSION_PATCH DEC(__IBMCPP__ % 10)
+
+#elif defined(__IBMCPP__) && !defined(__COMPILER_VER__) && __IBMCPP__ < 800
+#define COMPILER_ID "VisualAge"
+  /* __IBMCPP__ = VRP */
+#define COMPILER_VERSION_MAJOR DEC(__IBMCPP__ / 100)
+#define COMPILER_VERSION_MINOR DEC(__IBMCPP__ / 10 % 10)
+#define COMPILER_VERSION_PATCH DEC(__IBMCPP__ % 10)
+
+#elif defined(__NVCOMPILER)
+#define COMPILER_ID "NVHPC"
+#define COMPILER_VERSION_MAJOR DEC(__NVCOMPILER_MAJOR__)
+#define COMPILER_VERSION_MINOR DEC(__NVCOMPILER_MINOR__)
+#if defined(__NVCOMPILER_PATCHLEVEL__)
+#define COMPILER_VERSION_PATCH DEC(__NVCOMPILER_PATCHLEVEL__)
+#endif
+
+#elif defined(__PGI)
+#define COMPILER_ID "PGI"
+#define COMPILER_VERSION_MAJOR DEC(__PGIC__)
+#define COMPILER_VERSION_MINOR DEC(__PGIC_MINOR__)
+#if defined(__PGIC_PATCHLEVEL__)
+#define COMPILER_VERSION_PATCH DEC(__PGIC_PATCHLEVEL__)
+#endif
+
+#elif defined(_CRAYC)
+#define COMPILER_ID "Cray"
+#define COMPILER_VERSION_MAJOR DEC(_RELEASE_MAJOR)
+#define COMPILER_VERSION_MINOR DEC(_RELEASE_MINOR)
+
+#elif defined(__TI_COMPILER_VERSION__)
+#define COMPILER_ID "TI"
+  /* __TI_COMPILER_VERSION__ = VVVRRRPPP */
+#define COMPILER_VERSION_MAJOR DEC(__TI_COMPILER_VERSION__ / 1000000)
+#define COMPILER_VERSION_MINOR DEC(__TI_COMPILER_VERSION__ / 1000 % 1000)
+#define COMPILER_VERSION_PATCH DEC(__TI_COMPILER_VERSION__ % 1000)
+
+#elif defined(__CLANG_FUJITSU)
+#define COMPILER_ID "FujitsuClang"
+#define COMPILER_VERSION_MAJOR DEC(__FCC_major__)
+#define COMPILER_VERSION_MINOR DEC(__FCC_minor__)
+#define COMPILER_VERSION_PATCH DEC(__FCC_patchlevel__)
+#define COMPILER_VERSION_INTERNAL_STR __clang_version__
+
+#elif defined(__FUJITSU)
+#define COMPILER_ID "Fujitsu"
+#if defined(__FCC_version__)
+#define COMPILER_VERSION __FCC_version__
+#elif defined(__FCC_major__)
+#define COMPILER_VERSION_MAJOR DEC(__FCC_major__)
+#define COMPILER_VERSION_MINOR DEC(__FCC_minor__)
+#define COMPILER_VERSION_PATCH DEC(__FCC_patchlevel__)
+#endif
+#if defined(__fcc_version)
+#define COMPILER_VERSION_INTERNAL DEC(__fcc_version)
+#elif defined(__FCC_VERSION)
+#define COMPILER_VERSION_INTERNAL DEC(__FCC_VERSION)
+#endif
+
+#elif defined(__ghs__)
+#define COMPILER_ID "GHS"
+  /* __GHS_VERSION_NUMBER = VVVVRP */
+#ifdef __GHS_VERSION_NUMBER
+#define COMPILER_VERSION_MAJOR DEC(__GHS_VERSION_NUMBER / 100)
+#define COMPILER_VERSION_MINOR DEC(__GHS_VERSION_NUMBER / 10 % 10)
+#define COMPILER_VERSION_PATCH DEC(__GHS_VERSION_NUMBER % 10)
+#endif
+
+#elif defined(__SCO_VERSION__)
+#define COMPILER_ID "SCO"
+
+#elif defined(__ARMCC_VERSION) && !defined(__clang__)
+#define COMPILER_ID "ARMCC"
+#if __ARMCC_VERSION >= 1000000
+  /* __ARMCC_VERSION = VRRPPPP */
+#define COMPILER_VERSION_MAJOR DEC(__ARMCC_VERSION / 1000000)
+#define COMPILER_VERSION_MINOR DEC(__ARMCC_VERSION / 10000 % 100)
+#define COMPILER_VERSION_PATCH DEC(__ARMCC_VERSION % 10000)
+#else
+  /* __ARMCC_VERSION = VRPPPP */
+#define COMPILER_VERSION_MAJOR DEC(__ARMCC_VERSION / 100000)
+#define COMPILER_VERSION_MINOR DEC(__ARMCC_VERSION / 10000 % 10)
+#define COMPILER_VERSION_PATCH DEC(__ARMCC_VERSION % 10000)
+#endif
+
+#elif defined(__clang__) && defined(__apple_build_version__)
+#define COMPILER_ID "AppleClang"
+#if defined(_MSC_VER)
+#define SIMULATE_ID "MSVC"
+#endif
+#define COMPILER_VERSION_MAJOR DEC(__clang_major__)
+#define COMPILER_VERSION_MINOR DEC(__clang_minor__)
+#define COMPILER_VERSION_PATCH DEC(__clang_patchlevel__)
+#if defined(_MSC_VER)
+  /* _MSC_VER = VVRR */
+#define SIMULATE_VERSION_MAJOR DEC(_MSC_VER / 100)
+#define SIMULATE_VERSION_MINOR DEC(_MSC_VER % 100)
+#endif
+#define COMPILER_VERSION_TWEAK DEC(__apple_build_version__)
+
+#elif defined(__clang__) && defined(__ARMCOMPILER_VERSION)
+#define COMPILER_ID "ARMClang"
+#define COMPILER_VERSION_MAJOR DEC(__ARMCOMPILER_VERSION / 1000000)
+#define COMPILER_VERSION_MINOR DEC(__ARMCOMPILER_VERSION / 10000 % 100)
+#define COMPILER_VERSION_PATCH DEC(__ARMCOMPILER_VERSION % 10000)
+#define COMPILER_VERSION_INTERNAL DEC(__ARMCOMPILER_VERSION)
+
+#elif defined(__clang__)
+#define COMPILER_ID "Clang"
+#if defined(_MSC_VER)
+#define SIMULATE_ID "MSVC"
+#endif
+#define COMPILER_VERSION_MAJOR DEC(__clang_major__)
+#define COMPILER_VERSION_MINOR DEC(__clang_minor__)
+#define COMPILER_VERSION_PATCH DEC(__clang_patchlevel__)
+#if defined(_MSC_VER)
+  /* _MSC_VER = VVRR */
+#define SIMULATE_VERSION_MAJOR DEC(_MSC_VER / 100)
+#define SIMULATE_VERSION_MINOR DEC(_MSC_VER % 100)
+#endif
+
+#elif defined(__GNUC__) || defined(__GNUG__)
+#define COMPILER_ID "GNU"
+#if defined(__GNUC__)
+#define COMPILER_VERSION_MAJOR DEC(__GNUC__)
+#else
+#define COMPILER_VERSION_MAJOR DEC(__GNUG__)
+#endif
+#if defined(__GNUC_MINOR__)
+#define COMPILER_VERSION_MINOR DEC(__GNUC_MINOR__)
+#endif
+#if defined(__GNUC_PATCHLEVEL__)
+#define COMPILER_VERSION_PATCH DEC(__GNUC_PATCHLEVEL__)
+#endif
+
+#elif defined(_MSC_VER)
+#define COMPILER_ID "MSVC"
+  /* _MSC_VER = VVRR */
+#define COMPILER_VERSION_MAJOR DEC(_MSC_VER / 100)
+#define COMPILER_VERSION_MINOR DEC(_MSC_VER % 100)
+#if defined(_MSC_FULL_VER)
+#if _MSC_VER >= 1400
+  /* _MSC_FULL_VER = VVRRPPPPP */
+#define COMPILER_VERSION_PATCH DEC(_MSC_FULL_VER % 100000)
+#else
+  /* _MSC_FULL_VER = VVRRPPPP */
+#define COMPILER_VERSION_PATCH DEC(_MSC_FULL_VER % 10000)
+#endif
+#endif
+#if defined(_MSC_BUILD)
+#define COMPILER_VERSION_TWEAK DEC(_MSC_BUILD)
+#endif
+
+#elif defined(__VISUALDSPVERSION__) || defined(__ADSPBLACKFIN__) ||            \
+    defined(__ADSPTS__) || defined(__ADSP21000__)
+#define COMPILER_ID "ADSP"
+#if defined(__VISUALDSPVERSION__)
+  /* __VISUALDSPVERSION__ = 0xVVRRPP00 */
+#define COMPILER_VERSION_MAJOR HEX(__VISUALDSPVERSION__ >> 24)
+#define COMPILER_VERSION_MINOR HEX(__VISUALDSPVERSION__ >> 16 & 0xFF)
+#define COMPILER_VERSION_PATCH HEX(__VISUALDSPVERSION__ >> 8 & 0xFF)
+#endif
+
+#elif defined(__IAR_SYSTEMS_ICC__) || defined(__IAR_SYSTEMS_ICC)
+#define COMPILER_ID "IAR"
+#if defined(__VER__) && defined(__ICCARM__)
+#define COMPILER_VERSION_MAJOR DEC((__VER__) / 1000000)
+#define COMPILER_VERSION_MINOR DEC(((__VER__) / 1000) % 1000)
+#define COMPILER_VERSION_PATCH DEC((__VER__) % 1000)
+#define COMPILER_VERSION_INTERNAL DEC(__IAR_SYSTEMS_ICC__)
+#elif defined(__VER__) &&                                                      \
+    (defined(__ICCAVR__) || defined(__ICCRX__) || defined(__ICCRH850__) ||     \
+     defined(__ICCRL78__) || defined(__ICC430__) || defined(__ICCRISCV__) ||   \
+     defined(__ICCV850__) || defined(__ICC8051__) || defined(__ICCSTM8__))
+#define COMPILER_VERSION_MAJOR DEC((__VER__) / 100)
+#define COMPILER_VERSION_MINOR DEC((__VER__) - (((__VER__) / 100) * 100))
+#define COMPILER_VERSION_PATCH DEC(__SUBVERSION__)
+#define COMPILER_VERSION_INTERNAL DEC(__IAR_SYSTEMS_ICC__)
+#endif
+
+  /* These compilers are either not known or too old to define an
+     identification macro.  Try to identify the platform and guess that
+     it is the native compiler.  */
+#elif defined(__hpux) || defined(__hpua)
+#define COMPILER_ID "HP"
+
+#else /* unknown compiler */
+#define COMPILER_ID "Unknown-Compiler"
+#endif
+
+  return std::string(COMPILER_ID)
+#ifdef COMPILER_VERSION
+         + " " + std::to_string(COMPILER_VERSION);
+#elif defined(COMPILER_VERSION_MAJOR)
+         + " " + std::to_string(COMPILER_VERSION_MAJOR)
+#ifdef COMPILER_VERSION_MINOR
+         + "." + std::to_string(COMPILER_VERSION_MINOR)
+#ifdef COMPILER_VERSION_PATCH
+         + "." + std::to_string(COMPILER_VERSION_PATCH)
+#ifdef COMPILER_VERSION_TWEAK
+         + "." + std::to_string(COMPILER_VERSION_TWEAK)
+#endif
+#endif
+#endif
+      ;
+#endif
+
+#undef DEC
+#undef HEX
+#undef COMPILER_ID
+#undef COMPILER_VERSION
+#undef COMPILER_VERSION_MAJOR
+#undef COMPILER_VERSION_MINOR
+#undef COMPILER_VERSION_PATCH
+#undef COMPILER_VERSION_TWEAK
+#undef SIMULATE_VERSION_MAJOR
+#undef SIMULATE_VERSION_MINOR
+#undef SIMULATE_VERSION_PATCH
+#undef SIMULATE_VERSION_TWEAK
+}
+
+/// @brief Returns the version of the C++ standard
+inline std::string getCppVersion() {
+#if defined(_MSC_VER) && _MSC_VER < 1600
+  return "C++ 199711L";
+#elif _MSC_VER >= 1900
+  return "C++ " + std::to_string(_MSVC_LANG);
+#elif _MSC_VER >= 1600
+  return "C++ 201103L";
+#else
+  return "C++ " + std::to_string(__cplusplus);
+#endif
+}
+
+/// @brief Returns the version of the standard library
+inline std::string getStdLibVersion() {
+#ifdef _LIBCPP_VERSION
+  return "libc++ " + std::to_string(_LIBCPP_VERSION);
+#elif defined(__GLIBCXX__)
+  return "glibc++ " + std::to_string(__GLIBCXX__);
+#elif defined(__GLIBCPP__)
+  return "glibc++ " + std::to_string(__GLIBCPP__);
+#elif defined(__LIBCOMO__)
+  return "Comeau STL " + std::to_string(__LIBCOMO__);
+#elif defined(__STL_CONFIG_H)
+  return "SGI STL";
+#elif defined(__MSL_CPP__)
+  return "MSL standard lib";
+#elif defined(__IBMCPP__)
+  return "VACPP STL";
+#elif defined(MSIPL_COMPILE_H)
+  return "Modena C++ STL";
+#elif (defined(_YVALS) && !defined(__IBMCPP__)) || defined(_CPPLIB_VER)
+  return "Dinkumware STL " + std::to_string(_CPPLIB_VER);
+#elif defined(__STD_RWCOMPILER_H__) || defined(_RWSTD_VER)
+  return "Rogue Wave lib " + std::to_string(_RWSTD_VER);
+#else
+  return "Unknown-STD";
+#endif
+}
+
+/// @brief Returns the version of extra libraries
+inline std::string getExtraLibsVersion() {
+  std::string s("");
+
+  // CUDA
+#if defined(CUDA_VERSION)
+  if (!s.empty())
+    s += ", ";
+  s += "CUDA " + std::to_string(CUDA_VERSION / 1000) + "." +
+       std::to_string((CUDA_VERSION % 100) / 10);
+#endif
+
+  // Intel MKL library
+#if defined(INTEL_MKL_VERSION)
+  if (!s.empty())
+    s += ", ";
+  s += "MKL " + std::to_string(INTEL_MKL_VERSION);
+#endif
+
+  // LibTorch
+#if defined(TORCH_VERSION_MAJOR)
+  if (!s.empty())
+    s += ", ";
+  s += "LibTorch " + std::to_string(TORCH_VERSION_MAJOR) + "." +
+       std::to_string(TORCH_VERSION_MINOR) + "." +
+       std::to_string(TORCH_VERSION_PATCH) +
+       " (#intraop threads: " + std::to_string(at::get_num_threads()) +
+       ", #interop threads: " + std::to_string(at::get_num_interop_threads()) +
+       ")";
+#endif
+
+  // ROCm
+#if defined(ROCM_VERSION_MAJOR)
+  if (!s.empty())
+    s += ", ";
+  s += "ROCm " + std::to_string(ROCM_VERSION_MAJOR) + "." +
+       std::to_string(ROCM_VERSION_MINOR) + "." +
+       std::to_string(ROCM_VERSION_PATCH);
+#endif
+
+  return s;
+}
+
+/// @brief Returns CPU information
+inline std::string getCpuInfo() {
+#if defined(_WIN32) || defined(_WIN64)
+
+  int CPUInfo[4] = {-1};
+  unsigned nExIds, i = 0;
+  char CPUBrandString[0x40];
+
+  __cpuid(CPUInfo, 0x80000000);
+  nExIds = CPUInfo[0];
+
+  for (i = 0x80000000; i <= nExIds; ++i) {
+    __cpuid(CPUInfo, i);
+    if (i == 0x80000002)
+      memcpy(CPUBrandString, CPUInfo, sizeof(CPUInfo));
+    else if (i == 0x80000003)
+      memcpy(CPUBrandString + 16, CPUInfo, sizeof(CPUInfo));
+    else if (i == 0x80000004)
+      memcpy(CPUBrandString + 32, CPUInfo, sizeof(CPUInfo));
+  }
+
+  return CPUBrandString;
+
+#elif __APPLE__
+
+  std::string CPUBrandString;
+  std::size_t size = 32;
+
+  // Supply an oversized buffer, and avoid an extra call to sysctlbyname.
+  CPUBrandString.resize(size);
+  if (sysctlbyname("machdep.cpu.brand_string", &CPUBrandString[0], &size, NULL,
+                   0) == 0 &&
+      size > 0) {
+    if (CPUBrandString[size - 1] == '\0')
+      size--;
+    CPUBrandString.resize(size);
+    return CPUBrandString;
+  }
+
+#elif __linux__ || __unix__
+#if defined(__x86_64__) && (defined(__GNUC__) || defined(__clang__) ||         \
+                            defined(__INTEL_COMPILER) || defined(__SUNCC_PRO))
+
+  char CPUBrandString[0x40];
+  unsigned int CPUInfo[4] = {0, 0, 0, 0};
+
+  __cpuid(0x80000000, CPUInfo[0], CPUInfo[1], CPUInfo[2], CPUInfo[3]);
+  unsigned int nExIds = CPUInfo[0];
+
+  memset(CPUBrandString, 0, sizeof(CPUBrandString));
+
+  for (unsigned int i = 0x80000000; i <= nExIds; ++i) {
+    __cpuid(i, CPUInfo[0], CPUInfo[1], CPUInfo[2], CPUInfo[3]);
+
+    if (i == 0x80000002)
+      memcpy(CPUBrandString, CPUInfo, sizeof(CPUInfo));
+    else if (i == 0x80000003)
+      memcpy(CPUBrandString + 16, CPUInfo, sizeof(CPUInfo));
+    else if (i == 0x80000004)
+      memcpy(CPUBrandString + 32, CPUInfo, sizeof(CPUInfo));
+  }
+
+  return CPUBrandString;
+
+#else
+
+  char hostname[HOST_NAME_MAX + 1];
+  gethostname(hostname, HOST_NAME_MAX + 1);
+
+  std::string str = "Unknown-CPU [";
+  str += hostname;
+  str += "]";
+
+  return str;
+
+#endif
+
+#endif
+
+  return "Unknown-CPU";
+}
+
+/// @brief Returns total system memory in bytes
+inline uint64_t getMemoryInBytes() {
+#if defined(_WIN32) || defined(_WIN64)
+
+  MEMORYSTATUSEX status;
+  status.dwLength = sizeof(status);
+  GlobalMemoryStatusEx(&status);
+  return (uint64_t)status.ullTotalPhys;
+
+#elif __APPLE__
+
+  int64_t memsize;
+  std::size_t size = sizeof(memsize);
+
+  if (sysctlbyname("hw.memsize", &memsize, &size, NULL, 0) == 0) {
+    return (uint64_t)memsize;
+  }
+
+#elif __linux__ || __unix__
+
+  long pages = sysconf(_SC_PHYS_PAGES);
+  long page_size = sysconf(_SC_PAGE_SIZE);
+  return (uint64_t)(pages * page_size);
+
+#endif
+
+  return 0;
+}
+
+/// @brief Returns memory information
+inline std::string getMemoryInfo() {
+  uint64_t memsize = getMemoryInBytes();
+  if (memsize > 0) {
+    if (memsize < 1024)
+      return std::to_string(memsize) + " B";
+    else if (memsize < 1024 * 1024)
+      return std::to_string(memsize / 1024) + " KB";
+    else if (memsize < 1024 * 1024 * 1024)
+      return std::to_string(memsize / (1024 * 1024)) + " MB";
+    else
+      return std::to_string(memsize / (1024 * 1024 * 1024)) + " GB";
+  } else
+    return "Unknown-Memory";
+}
+
+/// @brief Returns version information
+inline std::string getVersion() {
+  return std::string("IgANets - Isogeometric Analysis Networks") +
+         " (version " + getIgANetVersion() + ")\n" + "Compiled by " +
+         getCompilerVersion() + " (" + getCppVersion() + ", " +
+         getStdLibVersion() + ", " + getExtraLibsVersion() + ")\n" +
+         "Running on " + getCpuInfo() + " (memory " + getMemoryInfo() + ")\n";
+}
+
+} // namespace iganet