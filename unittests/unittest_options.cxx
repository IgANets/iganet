/**
   @file unittests/unittest_options.cxx

   @brief Options unittests

   @author Matthias Moller

   @copyright This file is part of the IgANet project

   This Source Code Form is subject to the terms of the Mozilla Public
   License, v. 2.0. If a copy of the MPL was not distributed with this
   file, You can obtain one at http://mozilla.org/MPL/2.0/.
*/

#include <complex>
#include <iganet.h>
#include <iostream>

#include <gtest/gtest.h>

#pragma nv_diag_suppress 20208

TEST(Options, Options_default) {
  iganet::Options<double> options;

  EXPECT_EQ(options.dtype(), torch::kDouble);
  EXPECT_EQ(options.device(),
<<<<<<< HEAD
           (iganet::utils::getenv("IGANET_DEVICE", std::string{}) == "CPU")
                        ? torch::kCPU
                    : (iganet::utils::getenv("IGANET_DEVICE", std::string{}) == "CUDA")
                        ? torch::kCUDA
                    : (iganet::utils::getenv("IGANET_DEVICE", std::string{}) == "HIP")
                        ? torch::kHIP
                    : (iganet::utils::getenv("IGANET_DEVICE", std::string{}) == "MPS")
                        ? torch::kMPS
                    : (iganet::utils::getenv("IGANET_DEVICE", std::string{}) == "XLA")
                        ? torch::kXLA
                    : (iganet::utils::getenv("IGANET_DEVICE", std::string{}) == "XPU")
                        ? torch::kXPU
	            : (torch::cuda::is_available() ? torch::kCUDA : torch::kCPU));
=======
            torch::cuda::is_available() ? torch::kCUDA : torch::xpu::is_available() ? torch::kXPU : torch::kCPU);
>>>>>>> d8d5fd05
  EXPECT_EQ(options.layout(), torch::kStrided);
  EXPECT_FALSE(options.requires_grad());
  EXPECT_FALSE(options.pinned_memory());
  EXPECT_FALSE(options.is_sparse());
}

TEST(Options, Options_nondefault) {
  auto options = iganet::Options<float>{}
                     .device(torch::kCPU)
                     .layout(torch::kSparse)
                     .requires_grad(true);

  EXPECT_EQ(options.dtype(), torch::kFloat);
  EXPECT_EQ(options.device(), torch::kCPU);
  EXPECT_EQ(options.layout(), torch::kSparse);
  EXPECT_TRUE(options.requires_grad());
  EXPECT_FALSE(options.pinned_memory());
  EXPECT_TRUE(options.is_sparse());
}

TEST(Options, Options_dtype) {
  EXPECT_EQ(iganet::Options<double>{}.dtype(), torch::kDouble);
  EXPECT_EQ(iganet::Options<float>{}.dtype(), torch::kFloat);
  EXPECT_EQ(iganet::Options<iganet::half>{}.dtype(), torch::kHalf);
  EXPECT_EQ(iganet::Options<long>{}.dtype(), torch::kLong);
  EXPECT_EQ(iganet::Options<int>{}.dtype(), torch::kInt);
  EXPECT_EQ(iganet::Options<short>{}.dtype(), torch::kShort);
  EXPECT_EQ(iganet::Options<char>{}.dtype(), torch::kChar);
  EXPECT_EQ(iganet::Options<bool>{}.dtype(), torch::kBool);

  EXPECT_EQ(iganet::Options<std::complex<double>>{}.dtype(),
            torch::kComplexDouble);
  EXPECT_EQ(iganet::Options<std::complex<float>>{}.dtype(),
            torch::kComplexFloat);
  EXPECT_EQ(iganet::Options<std::complex<iganet::half>>{}.dtype(),
            torch::kComplexHalf);
}

TEST(Options, Options_clone) {
  auto options = iganet::Options<float>{}
                     .device(torch::kCPU)
                     .layout(torch::kSparse)
                     .requires_grad(false);

  auto options_clone(options);

  EXPECT_EQ(options_clone.dtype(), torch::kFloat);
  EXPECT_EQ(options_clone.device(), torch::kCPU);
  EXPECT_EQ(options_clone.layout(), torch::kSparse);
  EXPECT_FALSE(options_clone.requires_grad());
  EXPECT_FALSE(options_clone.pinned_memory());
  EXPECT_TRUE(options_clone.is_sparse());
}

TEST(Options, Options_conversion) {
  auto options = iganet::Options<float>{}
                     .device(torch::kCPU)
                     .layout(torch::kSparse)
                     .requires_grad(true);

  torch::TensorOptions tensorOptions(options);

  EXPECT_EQ(tensorOptions.dtype(), torch::kFloat);
  EXPECT_EQ(tensorOptions.device(), torch::kCPU);
  EXPECT_EQ(tensorOptions.layout(), torch::kSparse);
  EXPECT_TRUE(tensorOptions.requires_grad());
  EXPECT_FALSE(tensorOptions.pinned_memory());
  EXPECT_TRUE(tensorOptions.is_sparse());
}

int main(int argc, char **argv) {
  ::testing::InitGoogleTest(&argc, argv);
  iganet::init();
  int result = RUN_ALL_TESTS();
  iganet::finalize();
  return result;
}

#pragma nv_diag_default 20208<|MERGE_RESOLUTION|>--- conflicted
+++ resolved
@@ -25,7 +25,6 @@
 
   EXPECT_EQ(options.dtype(), torch::kDouble);
   EXPECT_EQ(options.device(),
-<<<<<<< HEAD
            (iganet::utils::getenv("IGANET_DEVICE", std::string{}) == "CPU")
                         ? torch::kCPU
                     : (iganet::utils::getenv("IGANET_DEVICE", std::string{}) == "CUDA")
@@ -38,10 +37,7 @@
                         ? torch::kXLA
                     : (iganet::utils::getenv("IGANET_DEVICE", std::string{}) == "XPU")
                         ? torch::kXPU
-	            : (torch::cuda::is_available() ? torch::kCUDA : torch::kCPU));
-=======
-            torch::cuda::is_available() ? torch::kCUDA : torch::xpu::is_available() ? torch::kXPU : torch::kCPU);
->>>>>>> d8d5fd05
+	            : (torch::cuda::is_available() ? torch::kCUDA : torch::xpu::is_available() ? torch::kXPU : torch::kCPU));
   EXPECT_EQ(options.layout(), torch::kStrided);
   EXPECT_FALSE(options.requires_grad());
   EXPECT_FALSE(options.pinned_memory());
